--- conflicted
+++ resolved
@@ -12,11 +12,8 @@
   - content_credential
   - content_export_info
   - content_export_library
-<<<<<<< HEAD
   - content_export_repository
-=======
   - content_export_version
->>>>>>> 62924eac
   - content_upload
   - content_view
   - content_view_filter
