interactions:
- request:
    body: null
    headers:
<<<<<<< HEAD
      Accept:
      - application/json;version=2
    method: GET
    uri: https://127.0.0.1:4433/api/status
  response:
    body:
      string: '{"result":"ok","status":200,"version":"1.22.1","api_version":2}'
    headers:
      Cache-Control:
      - max-age=0, private, must-revalidate
      Content-Length:
      - '63'
      Content-Security-Policy:
      - 'default-src ''self''; child-src ''self''; connect-src ''self'' ws: wss:;
        img-src ''self'' data: *.gravatar.com; script-src ''unsafe-eval'' ''unsafe-inline''
        ''self''; style-src ''unsafe-inline'' ''self'''
      Content-Type:
      - application/json; charset=utf-8
      Date:
      - Thu, 07 Nov 2019 22:41:22 GMT
      ETag:
      - W/"7462024e111aafa1fe0b7de16a6757f0"
      Foreman_api_version:
      - '2'
      Foreman_version:
      - 1.22.1
      Server:
      - Apache
      Set-Cookie:
      - _session_id=07b01314fc26f9783712555f07ff3a98; path=/; secure; HttpOnly; SameSite=Lax
      Status:
      - 200 OK
      Strict-Transport-Security:
      - max-age=631139040; includeSubdomains
      X-Content-Type-Options:
      - nosniff
      X-Download-Options:
      - noopen
      X-Frame-Options:
      - sameorigin
      X-Permitted-Cross-Domain-Policies:
      - none
      X-Powered-By:
      - Phusion Passenger 4.0.53
      X-Request-Id:
      - 4616a092-2be9-47b3-8686-11c86c64c8b5
      X-Runtime:
      - '0.085639'
      X-XSS-Protection:
      - 1; mode=block
    status:
      code: 200
      message: OK
- request:
    body: null
    headers:
      Accept:
      - application/json;version=2
      Cookie:
      - _session_id=07b01314fc26f9783712555f07ff3a98
    method: GET
    uri: https://127.0.0.1:4433/api/hostgroups?thin=False&search=title%3D%22New+host+group%22&per_page=4294967296
  response:
    body:
      string: "{\n  \"total\": 4,\n  \"subtotal\": 1,\n  \"page\": 1,\n  \"per_page\"\
        : 4294967296,\n  \"search\": \"title=\\\"New host group\\\"\",\n  \"sort\"\
        : {\n    \"by\": null,\n    \"order\": null\n  },\n  \"results\": [{\"subnet_id\"\
        :3,\"subnet_name\":\"Test subnet4\",\"operatingsystem_id\":4,\"operatingsystem_name\"\
        :\"TestOS 7.6\",\"domain_id\":6,\"domain_name\":\"foo.example.com\",\"environment_id\"\
        :1,\"environment_name\":\"production\",\"compute_profile_id\":6,\"compute_profile_name\"\
        :\"myprofile\",\"ancestry\":null,\"parent_id\":null,\"parent_name\":null,\"\
        ptable_id\":117,\"ptable_name\":\"Part table\",\"medium_id\":12,\"medium_name\"\
        :\"TestOS Mirror\",\"pxe_loader\":\"Grub2 UEFI\",\"subnet6_id\":null,\"subnet6_name\"\
        :null,\"architecture_id\":1,\"architecture_name\":\"x86_64\",\"realm_id\"\
        :null,\"realm_name\":null,\"created_at\":\"2019-11-07 22:40:41 UTC\",\"updated_at\"\
        :\"2019-11-07 22:40:41 UTC\",\"id\":27,\"name\":\"New host group\",\"title\"\
        :\"New host group\",\"description\":\"New host group\",\"puppet_proxy_id\"\
        :1,\"puppet_proxy_name\":\"foreman.example.com\",\"puppet_ca_proxy_id\":1,\"\
        puppet_ca_proxy_name\":\"foreman.example.com\",\"puppet_proxy\":{\"name\"\
        :\"foreman.example.com\",\"id\":1,\"url\":\"https://foreman.example.com:9090\"\
        },\"puppet_ca_proxy\":{\"name\":\"foreman.example.com\",\"id\":1,\"url\":\"\
        https://foreman.example.com:9090\"}}]\n}\n"
    headers:
      Cache-Control:
      - max-age=0, private, must-revalidate
      Content-Security-Policy:
      - 'default-src ''self''; child-src ''self''; connect-src ''self'' ws: wss:;
        img-src ''self'' data: *.gravatar.com; script-src ''unsafe-eval'' ''unsafe-inline''
        ''self''; style-src ''unsafe-inline'' ''self'''
      Content-Type:
      - application/json; charset=utf-8
      Date:
      - Thu, 07 Nov 2019 22:41:23 GMT
      ETag:
      - W/"3fdda4681f9896c1389439814d02fff1"
      Foreman_api_version:
      - '2'
      Foreman_version:
      - 1.22.1
      Server:
      - Apache
      Status:
      - 200 OK
      Strict-Transport-Security:
      - max-age=631139040; includeSubdomains
      Transfer-Encoding:
      - chunked
      Vary:
      - Accept-Encoding
      X-Content-Type-Options:
      - nosniff
      X-Download-Options:
      - noopen
      X-Frame-Options:
      - sameorigin
      X-Permitted-Cross-Domain-Policies:
      - none
      X-Powered-By:
      - Phusion Passenger 4.0.53
      X-Request-Id:
      - 5e51903b-4f60-4449-8e6f-0f55142369bc
      X-Runtime:
      - '0.111087'
      X-XSS-Protection:
      - 1; mode=block
    status:
      code: 200
      message: OK
- request:
    body: null
    headers:
      Accept:
      - application/json;version=2
      Cookie:
      - _session_id=07b01314fc26f9783712555f07ff3a98
    method: GET
    uri: https://127.0.0.1:4433/api/hostgroups/27
  response:
    body:
      string: '{"content_source_id":null,"content_source_name":null,"content_view_id":null,"content_view_name":null,"lifecycle_environment_id":null,"lifecycle_environment_name":null,"kickstart_repository_id":null,"kickstart_repository_name":null,"subnet_id":3,"subnet_name":"Test
        subnet4","operatingsystem_id":4,"operatingsystem_name":"TestOS 7.6","domain_id":6,"domain_name":"foo.example.com","environment_id":1,"environment_name":"production","compute_profile_id":6,"compute_profile_name":"myprofile","ancestry":null,"parent_id":null,"parent_name":null,"ptable_id":117,"ptable_name":"Part
        table","medium_id":12,"medium_name":"TestOS Mirror","pxe_loader":"Grub2 UEFI","subnet6_id":null,"subnet6_name":null,"architecture_id":1,"architecture_name":"x86_64","realm_id":null,"realm_name":null,"created_at":"2019-11-07
        22:40:41 UTC","updated_at":"2019-11-07 22:40:41 UTC","id":27,"name":"New host
        group","title":"New host group","description":"New host group","puppet_proxy_id":1,"puppet_proxy_name":"foreman.example.com","puppet_ca_proxy_id":1,"puppet_ca_proxy_name":"foreman.example.com","puppet_proxy":{"name":"foreman.example.com","id":1,"url":"https://foreman.example.com:9090"},"puppet_ca_proxy":{"name":"foreman.example.com","id":1,"url":"https://foreman.example.com:9090"},"parameters":[{"priority":60,"created_at":"2019-11-07
        22:40:42 UTC","updated_at":"2019-11-07 22:41:21 UTC","id":30,"name":"subnet_param1","parameter_type":"string","value":"new_value1"},{"priority":60,"created_at":"2019-11-07
        22:41:21 UTC","updated_at":"2019-11-07 22:41:21 UTC","id":34,"name":"subnet_param3","parameter_type":"string","value":"value3"}],"template_combinations":[],"puppetclasses":[],"config_groups":[{"created_at":"2019-11-07
        22:40:35 UTC","updated_at":"2019-11-07 22:40:35 UTC","id":8,"name":"cfg_group1","puppetclasses":[]},{"created_at":"2019-11-07
        22:40:36 UTC","updated_at":"2019-11-07 22:40:36 UTC","id":9,"name":"cfg_group2","puppetclasses":[]}],"all_puppetclasses":[],"locations":[{"id":44,"name":"Bar","title":"Bar","description":null},{"id":34,"name":"Foo","title":"Foo","description":null},{"id":43,"name":"Baz","title":"Foo/Baz","description":null}],"organizations":[{"id":45,"name":"Test
        Org1","title":"Test Org1","description":"A test organization"},{"id":46,"name":"Test
        Org2","title":"Test Org2","description":"A test organization"}]}'
    headers:
      Cache-Control:
      - max-age=0, private, must-revalidate
      Content-Security-Policy:
      - 'default-src ''self''; child-src ''self''; connect-src ''self'' ws: wss:;
        img-src ''self'' data: *.gravatar.com; script-src ''unsafe-eval'' ''unsafe-inline''
        ''self''; style-src ''unsafe-inline'' ''self'''
      Content-Type:
      - application/json; charset=utf-8
      Date:
      - Thu, 07 Nov 2019 22:41:23 GMT
      ETag:
      - W/"3fdaa6d3343635152b771d6100cdec67"
      Foreman_api_version:
      - '2'
      Foreman_version:
      - 1.22.1
      Server:
      - Apache
      Status:
      - 200 OK
      Strict-Transport-Security:
      - max-age=631139040; includeSubdomains
      Transfer-Encoding:
      - chunked
      Vary:
      - Accept-Encoding
      X-Content-Type-Options:
      - nosniff
      X-Download-Options:
      - noopen
      X-Frame-Options:
      - sameorigin
      X-Permitted-Cross-Domain-Policies:
      - none
      X-Powered-By:
      - Phusion Passenger 4.0.53
      X-Request-Id:
      - 79131c0d-9653-44f4-9af4-276bd7793c7d
      X-Runtime:
      - '0.171858'
      X-XSS-Protection:
      - 1; mode=block
    status:
      code: 200
      message: OK
=======
      Accept: [application/json;version=2]
      Accept-Encoding: ['gzip, deflate']
      Connection: [keep-alive]
      User-Agent: ['apypie (https://github.com/Apipie/apypie)']
    method: GET
    uri: https://centos7-foreman-nightly.desktop.example.com/api/status
  response:
    body: {string: '{"result":"ok","status":200,"version":"1.25.0-develop","api_version":2}'}
    headers:
      Cache-Control: ['max-age=0, private, must-revalidate']
      Connection: [Keep-Alive]
      Content-Security-Policy: ['default-src ''self''; child-src ''self''; connect-src
          ''self'' ws: wss:; img-src ''self'' data: *.gravatar.com; script-src ''unsafe-eval''
          ''unsafe-inline'' ''self''; style-src ''unsafe-inline'' ''self''']
      Content-Type: [application/json; charset=utf-8]
      Date: ['Wed, 06 Nov 2019 19:10:26 GMT']
      ETag: [W/"557e0fd7e4a7e8a98a13de495e96f89e-gzip"]
      Foreman_api_version: ['2']
      Foreman_current_location: [; ANY]
      Foreman_current_organization: [; ANY]
      Foreman_version: [1.25.0-develop]
      Keep-Alive: ['timeout=5, max=100']
      Server: [Apache]
      Set-Cookie: [_session_id=ab6631f35e42d416e36c696dbc298de5; path=/; secure; HttpOnly;
          SameSite=Lax]
      Status: [200 OK]
      Strict-Transport-Security: [max-age=631139040; includeSubdomains]
      Vary: [Accept-Encoding]
      X-Content-Type-Options: [nosniff]
      X-Download-Options: [noopen]
      X-Frame-Options: [sameorigin]
      X-Permitted-Cross-Domain-Policies: [none]
      X-Powered-By: [Phusion Passenger 4.0.53]
      X-Request-Id: [fc0be662-9d4c-4648-922c-cc28076b26c8]
      X-Runtime: ['0.114655']
      X-XSS-Protection: [1; mode=block]
      content-length: ['71']
    status: {code: 200, message: OK}
- request:
    body: null
    headers:
      Accept: [application/json;version=2]
      Accept-Encoding: ['gzip, deflate']
      Connection: [keep-alive]
      Cookie: [_session_id=ab6631f35e42d416e36c696dbc298de5]
      User-Agent: ['apypie (https://github.com/Apipie/apypie)']
    method: GET
    uri: https://centos7-foreman-nightly.desktop.example.com/api/hostgroups?search=title%3D%22New+host+group%22&per_page=4294967296
  response:
    body: {string: "{\n  \"total\": 4,\n  \"subtotal\": 1,\n  \"page\": 1,\n  \"per_page\":
        4294967296,\n  \"search\": \"title=\\\"New host group\\\"\",\n  \"sort\":
        {\n    \"by\": null,\n    \"order\": null\n  },\n  \"results\": [{\"subnet_id\":4,\"subnet_name\":\"Test
        subnet4\",\"operatingsystem_id\":5,\"operatingsystem_name\":\"TestOS 7.6\",\"domain_id\":9,\"domain_name\":\"foo.example.com\",\"environment_id\":1,\"environment_name\":\"production\",\"compute_profile_id\":7,\"compute_profile_name\":\"myprofile\",\"ancestry\":null,\"parent_id\":null,\"parent_name\":null,\"ptable_id\":116,\"ptable_name\":\"Part
        table\",\"medium_id\":13,\"medium_name\":\"TestOS Mirror\",\"pxe_loader\":\"Grub2
        UEFI\",\"subnet6_id\":null,\"subnet6_name\":null,\"compute_resource_id\":1,\"compute_resource_name\":\"libvirt-cr\",\"architecture_id\":1,\"architecture_name\":\"x86_64\",\"realm_id\":null,\"realm_name\":null,\"created_at\":\"2019-11-06
        19:10:12 UTC\",\"updated_at\":\"2019-11-06 19:10:12 UTC\",\"id\":45,\"name\":\"New
        host group\",\"title\":\"New host group\",\"description\":\"New host group\",\"puppet_proxy_id\":1,\"puppet_proxy_name\":\"centos7-foreman-nightly.desktop.example.com\",\"puppet_ca_proxy_id\":1,\"puppet_ca_proxy_name\":\"centos7-foreman-nightly.desktop.example.com\",\"puppet_proxy\":{\"name\":\"centos7-foreman-nightly.desktop.example.com\",\"id\":1,\"url\":\"https://centos7-foreman-nightly.desktop.example.com:8443\"},\"puppet_ca_proxy\":{\"name\":\"centos7-foreman-nightly.desktop.example.com\",\"id\":1,\"url\":\"https://centos7-foreman-nightly.desktop.example.com:8443\"}}]\n}\n"}
    headers:
      Cache-Control: ['max-age=0, private, must-revalidate']
      Connection: [Keep-Alive]
      Content-Security-Policy: ['default-src ''self''; child-src ''self''; connect-src
          ''self'' ws: wss:; img-src ''self'' data: *.gravatar.com; script-src ''unsafe-eval''
          ''unsafe-inline'' ''self''; style-src ''unsafe-inline'' ''self''']
      Content-Type: [application/json; charset=utf-8]
      Date: ['Wed, 06 Nov 2019 19:10:26 GMT']
      ETag: [W/"f0fbc8f0c377c565599aa8c26f587a4a-gzip"]
      Foreman_api_version: ['2']
      Foreman_current_location: [; ANY]
      Foreman_current_organization: [; ANY]
      Foreman_version: [1.25.0-develop]
      Keep-Alive: ['timeout=5, max=99']
      Server: [Apache]
      Status: [200 OK]
      Strict-Transport-Security: [max-age=631139040; includeSubdomains]
      Vary: [Accept-Encoding]
      X-Content-Type-Options: [nosniff]
      X-Download-Options: [noopen]
      X-Frame-Options: [sameorigin]
      X-Permitted-Cross-Domain-Policies: [none]
      X-Powered-By: [Phusion Passenger 4.0.53]
      X-Request-Id: [a895773b-f3d2-4daa-8247-59743470ec80]
      X-Runtime: ['0.039688']
      X-XSS-Protection: [1; mode=block]
      content-length: ['1418']
    status: {code: 200, message: OK}
- request:
    body: null
    headers:
      Accept: [application/json;version=2]
      Accept-Encoding: ['gzip, deflate']
      Connection: [keep-alive]
      Cookie: [_session_id=ab6631f35e42d416e36c696dbc298de5]
      User-Agent: ['apypie (https://github.com/Apipie/apypie)']
    method: GET
    uri: https://centos7-foreman-nightly.desktop.example.com/api/hostgroups?search=title%3D%22New+host+group%2FNested+New+host+group+1%22&per_page=4294967296
  response:
    body: {string: "{\n  \"total\": 4,\n  \"subtotal\": 0,\n  \"page\": 1,\n  \"per_page\":
        4294967296,\n  \"search\": \"title=\\\"New host group/Nested New host group
        1\\\"\",\n  \"sort\": {\n    \"by\": null,\n    \"order\": null\n  },\n  \"results\":
        []\n}\n"}
    headers:
      Cache-Control: ['max-age=0, private, must-revalidate']
      Connection: [Keep-Alive]
      Content-Security-Policy: ['default-src ''self''; child-src ''self''; connect-src
          ''self'' ws: wss:; img-src ''self'' data: *.gravatar.com; script-src ''unsafe-eval''
          ''unsafe-inline'' ''self''; style-src ''unsafe-inline'' ''self''']
      Content-Type: [application/json; charset=utf-8]
      Date: ['Wed, 06 Nov 2019 19:10:26 GMT']
      ETag: [W/"1f519a4f0ce6a5b608828af7e9a969f9-gzip"]
      Foreman_api_version: ['2']
      Foreman_current_location: [; ANY]
      Foreman_current_organization: [; ANY]
      Foreman_version: [1.25.0-develop]
      Keep-Alive: ['timeout=5, max=98']
      Server: [Apache]
      Status: [200 OK]
      Strict-Transport-Security: [max-age=631139040; includeSubdomains]
      Vary: [Accept-Encoding]
      X-Content-Type-Options: [nosniff]
      X-Download-Options: [noopen]
      X-Frame-Options: [sameorigin]
      X-Permitted-Cross-Domain-Policies: [none]
      X-Powered-By: [Phusion Passenger 4.0.53]
      X-Request-Id: [94d42610-36c9-49b5-9ffc-b5a40c6d3960]
      X-Runtime: ['0.015706']
      X-XSS-Protection: [1; mode=block]
      content-length: ['205']
    status: {code: 200, message: OK}
>>>>>>> a93f845d
- request:
    body: '{"hostgroup": {"name": "Nested New host group 1", "parent_id": 45}}'
    headers:
<<<<<<< HEAD
      Accept:
      - application/json;version=2
      Cookie:
      - _session_id=07b01314fc26f9783712555f07ff3a98
    method: GET
    uri: https://127.0.0.1:4433/api/hostgroups/27/parameters?per_page=4294967296
  response:
    body:
      string: "{\n  \"total\": 2,\n  \"subtotal\": 2,\n  \"page\": 1,\n  \"per_page\"\
        : 4294967296,\n  \"search\": null,\n  \"sort\": {\n    \"by\": null,\n   \
        \ \"order\": null\n  },\n  \"results\": [{\"priority\":60,\"created_at\":\"\
        2019-11-07 22:40:42 UTC\",\"updated_at\":\"2019-11-07 22:41:21 UTC\",\"id\"\
        :30,\"name\":\"subnet_param1\",\"parameter_type\":\"string\",\"value\":\"\
        new_value1\"},{\"priority\":60,\"created_at\":\"2019-11-07 22:41:21 UTC\"\
        ,\"updated_at\":\"2019-11-07 22:41:21 UTC\",\"id\":34,\"name\":\"subnet_param3\"\
        ,\"parameter_type\":\"string\",\"value\":\"value3\"}]\n}\n"
    headers:
      Cache-Control:
      - max-age=0, private, must-revalidate
      Content-Security-Policy:
      - 'default-src ''self''; child-src ''self''; connect-src ''self'' ws: wss:;
        img-src ''self'' data: *.gravatar.com; script-src ''unsafe-eval'' ''unsafe-inline''
        ''self''; style-src ''unsafe-inline'' ''self'''
      Content-Type:
      - application/json; charset=utf-8
      Date:
      - Thu, 07 Nov 2019 22:41:23 GMT
      ETag:
      - W/"ae84d2383f34f8a791fe79c2e6125900"
      Foreman_api_version:
      - '2'
      Foreman_version:
      - 1.22.1
      Server:
      - Apache
      Status:
      - 200 OK
      Strict-Transport-Security:
      - max-age=631139040; includeSubdomains
      Transfer-Encoding:
      - chunked
      Vary:
      - Accept-Encoding
      X-Content-Type-Options:
      - nosniff
      X-Download-Options:
      - noopen
      X-Frame-Options:
      - sameorigin
      X-Permitted-Cross-Domain-Policies:
      - none
      X-Powered-By:
      - Phusion Passenger 4.0.53
      X-Request-Id:
      - 0c2dc8c5-1f2e-47f2-9e45-391da94e8259
      X-Runtime:
      - '0.069255'
      X-XSS-Protection:
      - 1; mode=block
    status:
      code: 200
      message: OK
=======
      Accept: [application/json;version=2]
      Accept-Encoding: ['gzip, deflate']
      Connection: [keep-alive]
      Content-Length: ['67']
      Content-Type: [application/json]
      Cookie: [_session_id=ab6631f35e42d416e36c696dbc298de5]
      User-Agent: ['apypie (https://github.com/Apipie/apypie)']
    method: POST
    uri: https://centos7-foreman-nightly.desktop.example.com/api/hostgroups
  response:
    body: {string: '{"subnet_id":null,"subnet_name":"Test subnet4","operatingsystem_id":null,"operatingsystem_name":"TestOS
        7.6","domain_id":null,"domain_name":"foo.example.com","environment_id":null,"environment_name":"production","compute_profile_id":null,"compute_profile_name":"myprofile","ancestry":"45","parent_id":45,"parent_name":"New
        host group","ptable_id":null,"ptable_name":"Part table","medium_id":null,"medium_name":"TestOS
        Mirror","pxe_loader":"Grub2 UEFI","subnet6_id":null,"subnet6_name":null,"compute_resource_id":null,"compute_resource_name":"libvirt-cr","architecture_id":null,"architecture_name":"x86_64","realm_id":null,"realm_name":null,"created_at":"2019-11-06
        19:10:26 UTC","updated_at":"2019-11-06 19:10:26 UTC","id":50,"name":"Nested
        New host group 1","title":"New host group/Nested New host group 1","description":null,"puppet_proxy_id":null,"puppet_proxy_name":"centos7-foreman-nightly.desktop.example.com","puppet_ca_proxy_id":null,"puppet_ca_proxy_name":"centos7-foreman-nightly.desktop.example.com","puppet_proxy":{"name":"centos7-foreman-nightly.desktop.example.com","id":1,"url":"https://centos7-foreman-nightly.desktop.example.com:8443"},"puppet_ca_proxy":{"name":"centos7-foreman-nightly.desktop.example.com","id":1,"url":"https://centos7-foreman-nightly.desktop.example.com:8443"},"parameters":[],"template_combinations":[],"puppetclasses":[],"config_groups":[],"all_puppetclasses":[],"locations":[],"organizations":[]}'}
    headers:
      Cache-Control: ['max-age=0, private, must-revalidate']
      Connection: [Keep-Alive]
      Content-Security-Policy: ['default-src ''self''; child-src ''self''; connect-src
          ''self'' ws: wss:; img-src ''self'' data: *.gravatar.com; script-src ''unsafe-eval''
          ''unsafe-inline'' ''self''; style-src ''unsafe-inline'' ''self''']
      Content-Type: [application/json; charset=utf-8]
      Date: ['Wed, 06 Nov 2019 19:10:26 GMT']
      ETag: [W/"730be813e8c280ee9234c039cee3e5f8"]
      Foreman_api_version: ['2']
      Foreman_current_location: [; ANY]
      Foreman_current_organization: [; ANY]
      Foreman_version: [1.25.0-develop]
      Keep-Alive: ['timeout=5, max=97']
      Server: [Apache]
      Set-Cookie: [request_method=POST; path=/; secure; HttpOnly; SameSite=Lax]
      Status: [201 Created]
      Strict-Transport-Security: [max-age=631139040; includeSubdomains]
      Transfer-Encoding: [chunked]
      X-Content-Type-Options: [nosniff]
      X-Download-Options: [noopen]
      X-Frame-Options: [sameorigin]
      X-Permitted-Cross-Domain-Policies: [none]
      X-Powered-By: [Phusion Passenger 4.0.53]
      X-Request-Id: [df026cb8-8fc8-4c53-8cee-d6270a80dddd]
      X-Runtime: ['0.201003']
      X-XSS-Protection: [1; mode=block]
    status: {code: 201, message: Created}
>>>>>>> a93f845d
version: 1<|MERGE_RESOLUTION|>--- conflicted
+++ resolved
@@ -2,7 +2,6 @@
 - request:
     body: null
     headers:
-<<<<<<< HEAD
       Accept:
       - application/json;version=2
     method: GET
@@ -22,7 +21,7 @@
       Content-Type:
       - application/json; charset=utf-8
       Date:
-      - Thu, 07 Nov 2019 22:41:22 GMT
+      - Thu, 07 Nov 2019 22:51:34 GMT
       ETag:
       - W/"7462024e111aafa1fe0b7de16a6757f0"
       Foreman_api_version:
@@ -32,53 +31,53 @@
       Server:
       - Apache
       Set-Cookie:
-      - _session_id=07b01314fc26f9783712555f07ff3a98; path=/; secure; HttpOnly; SameSite=Lax
-      Status:
-      - 200 OK
-      Strict-Transport-Security:
-      - max-age=631139040; includeSubdomains
-      X-Content-Type-Options:
-      - nosniff
-      X-Download-Options:
-      - noopen
-      X-Frame-Options:
-      - sameorigin
-      X-Permitted-Cross-Domain-Policies:
-      - none
-      X-Powered-By:
-      - Phusion Passenger 4.0.53
-      X-Request-Id:
-      - 4616a092-2be9-47b3-8686-11c86c64c8b5
-      X-Runtime:
-      - '0.085639'
-      X-XSS-Protection:
-      - 1; mode=block
-    status:
-      code: 200
-      message: OK
-- request:
-    body: null
-    headers:
-      Accept:
-      - application/json;version=2
-      Cookie:
-      - _session_id=07b01314fc26f9783712555f07ff3a98
-    method: GET
-    uri: https://127.0.0.1:4433/api/hostgroups?thin=False&search=title%3D%22New+host+group%22&per_page=4294967296
-  response:
-    body:
-      string: "{\n  \"total\": 4,\n  \"subtotal\": 1,\n  \"page\": 1,\n  \"per_page\"\
+      - _session_id=b74c9adeb8cb9566b6b55889496fb097; path=/; secure; HttpOnly; SameSite=Lax
+      Status:
+      - 200 OK
+      Strict-Transport-Security:
+      - max-age=631139040; includeSubdomains
+      X-Content-Type-Options:
+      - nosniff
+      X-Download-Options:
+      - noopen
+      X-Frame-Options:
+      - sameorigin
+      X-Permitted-Cross-Domain-Policies:
+      - none
+      X-Powered-By:
+      - Phusion Passenger 4.0.53
+      X-Request-Id:
+      - b27ad535-3ab6-439c-83ac-7b835f92bd14
+      X-Runtime:
+      - '0.078577'
+      X-XSS-Protection:
+      - 1; mode=block
+    status:
+      code: 200
+      message: OK
+- request:
+    body: null
+    headers:
+      Accept:
+      - application/json;version=2
+      Cookie:
+      - _session_id=b74c9adeb8cb9566b6b55889496fb097
+    method: GET
+    uri: https://127.0.0.1:4433/api/hostgroups?search=title%3D%22New+host+group%22&per_page=4294967296
+  response:
+    body:
+      string: "{\n  \"total\": 5,\n  \"subtotal\": 1,\n  \"page\": 1,\n  \"per_page\"\
         : 4294967296,\n  \"search\": \"title=\\\"New host group\\\"\",\n  \"sort\"\
         : {\n    \"by\": null,\n    \"order\": null\n  },\n  \"results\": [{\"subnet_id\"\
-        :3,\"subnet_name\":\"Test subnet4\",\"operatingsystem_id\":4,\"operatingsystem_name\"\
-        :\"TestOS 7.6\",\"domain_id\":6,\"domain_name\":\"foo.example.com\",\"environment_id\"\
-        :1,\"environment_name\":\"production\",\"compute_profile_id\":6,\"compute_profile_name\"\
+        :4,\"subnet_name\":\"Test subnet4\",\"operatingsystem_id\":5,\"operatingsystem_name\"\
+        :\"TestOS 7.6\",\"domain_id\":8,\"domain_name\":\"foo.example.com\",\"environment_id\"\
+        :1,\"environment_name\":\"production\",\"compute_profile_id\":7,\"compute_profile_name\"\
         :\"myprofile\",\"ancestry\":null,\"parent_id\":null,\"parent_name\":null,\"\
-        ptable_id\":117,\"ptable_name\":\"Part table\",\"medium_id\":12,\"medium_name\"\
+        ptable_id\":118,\"ptable_name\":\"Part table\",\"medium_id\":13,\"medium_name\"\
         :\"TestOS Mirror\",\"pxe_loader\":\"Grub2 UEFI\",\"subnet6_id\":null,\"subnet6_name\"\
         :null,\"architecture_id\":1,\"architecture_name\":\"x86_64\",\"realm_id\"\
-        :null,\"realm_name\":null,\"created_at\":\"2019-11-07 22:40:41 UTC\",\"updated_at\"\
-        :\"2019-11-07 22:40:41 UTC\",\"id\":27,\"name\":\"New host group\",\"title\"\
+        :null,\"realm_name\":null,\"created_at\":\"2019-11-07 22:50:53 UTC\",\"updated_at\"\
+        :\"2019-11-07 22:50:53 UTC\",\"id\":33,\"name\":\"New host group\",\"title\"\
         :\"New host group\",\"description\":\"New host group\",\"puppet_proxy_id\"\
         :1,\"puppet_proxy_name\":\"foreman.example.com\",\"puppet_ca_proxy_id\":1,\"\
         puppet_ca_proxy_name\":\"foreman.example.com\",\"puppet_proxy\":{\"name\"\
@@ -95,63 +94,704 @@
       Content-Type:
       - application/json; charset=utf-8
       Date:
-      - Thu, 07 Nov 2019 22:41:23 GMT
-      ETag:
-      - W/"3fdda4681f9896c1389439814d02fff1"
-      Foreman_api_version:
-      - '2'
-      Foreman_version:
-      - 1.22.1
-      Server:
-      - Apache
-      Status:
-      - 200 OK
-      Strict-Transport-Security:
-      - max-age=631139040; includeSubdomains
-      Transfer-Encoding:
-      - chunked
-      Vary:
-      - Accept-Encoding
-      X-Content-Type-Options:
-      - nosniff
-      X-Download-Options:
-      - noopen
-      X-Frame-Options:
-      - sameorigin
-      X-Permitted-Cross-Domain-Policies:
-      - none
-      X-Powered-By:
-      - Phusion Passenger 4.0.53
-      X-Request-Id:
-      - 5e51903b-4f60-4449-8e6f-0f55142369bc
-      X-Runtime:
-      - '0.111087'
-      X-XSS-Protection:
-      - 1; mode=block
-    status:
-      code: 200
-      message: OK
-- request:
-    body: null
-    headers:
-      Accept:
-      - application/json;version=2
-      Cookie:
-      - _session_id=07b01314fc26f9783712555f07ff3a98
-    method: GET
-    uri: https://127.0.0.1:4433/api/hostgroups/27
-  response:
-    body:
-      string: '{"content_source_id":null,"content_source_name":null,"content_view_id":null,"content_view_name":null,"lifecycle_environment_id":null,"lifecycle_environment_name":null,"kickstart_repository_id":null,"kickstart_repository_name":null,"subnet_id":3,"subnet_name":"Test
-        subnet4","operatingsystem_id":4,"operatingsystem_name":"TestOS 7.6","domain_id":6,"domain_name":"foo.example.com","environment_id":1,"environment_name":"production","compute_profile_id":6,"compute_profile_name":"myprofile","ancestry":null,"parent_id":null,"parent_name":null,"ptable_id":117,"ptable_name":"Part
-        table","medium_id":12,"medium_name":"TestOS Mirror","pxe_loader":"Grub2 UEFI","subnet6_id":null,"subnet6_name":null,"architecture_id":1,"architecture_name":"x86_64","realm_id":null,"realm_name":null,"created_at":"2019-11-07
-        22:40:41 UTC","updated_at":"2019-11-07 22:40:41 UTC","id":27,"name":"New host
-        group","title":"New host group","description":"New host group","puppet_proxy_id":1,"puppet_proxy_name":"foreman.example.com","puppet_ca_proxy_id":1,"puppet_ca_proxy_name":"foreman.example.com","puppet_proxy":{"name":"foreman.example.com","id":1,"url":"https://foreman.example.com:9090"},"puppet_ca_proxy":{"name":"foreman.example.com","id":1,"url":"https://foreman.example.com:9090"},"parameters":[{"priority":60,"created_at":"2019-11-07
-        22:40:42 UTC","updated_at":"2019-11-07 22:41:21 UTC","id":30,"name":"subnet_param1","parameter_type":"string","value":"new_value1"},{"priority":60,"created_at":"2019-11-07
-        22:41:21 UTC","updated_at":"2019-11-07 22:41:21 UTC","id":34,"name":"subnet_param3","parameter_type":"string","value":"value3"}],"template_combinations":[],"puppetclasses":[],"config_groups":[{"created_at":"2019-11-07
-        22:40:35 UTC","updated_at":"2019-11-07 22:40:35 UTC","id":8,"name":"cfg_group1","puppetclasses":[]},{"created_at":"2019-11-07
-        22:40:36 UTC","updated_at":"2019-11-07 22:40:36 UTC","id":9,"name":"cfg_group2","puppetclasses":[]}],"all_puppetclasses":[],"locations":[{"id":44,"name":"Bar","title":"Bar","description":null},{"id":34,"name":"Foo","title":"Foo","description":null},{"id":43,"name":"Baz","title":"Foo/Baz","description":null}],"organizations":[{"id":45,"name":"Test
-        Org1","title":"Test Org1","description":"A test organization"},{"id":46,"name":"Test
+      - Thu, 07 Nov 2019 22:51:34 GMT
+      ETag:
+      - W/"efccf87164411b258c57f4d6425ad02f"
+      Foreman_api_version:
+      - '2'
+      Foreman_version:
+      - 1.22.1
+      Server:
+      - Apache
+      Status:
+      - 200 OK
+      Strict-Transport-Security:
+      - max-age=631139040; includeSubdomains
+      Transfer-Encoding:
+      - chunked
+      Vary:
+      - Accept-Encoding
+      X-Content-Type-Options:
+      - nosniff
+      X-Download-Options:
+      - noopen
+      X-Frame-Options:
+      - sameorigin
+      X-Permitted-Cross-Domain-Policies:
+      - none
+      X-Powered-By:
+      - Phusion Passenger 4.0.53
+      X-Request-Id:
+      - d728a2fc-84b8-4883-8d20-9741a8d6a7a5
+      X-Runtime:
+      - '0.097442'
+      X-XSS-Protection:
+      - 1; mode=block
+    status:
+      code: 200
+      message: OK
+- request:
+    body: null
+    headers:
+      Accept:
+      - application/json;version=2
+      Cookie:
+      - _session_id=b74c9adeb8cb9566b6b55889496fb097
+    method: GET
+    uri: https://127.0.0.1:4433/api/locations?search=title%3D%22Foo%22&per_page=4294967296
+  response:
+    body:
+      string: "{\n  \"total\": 5,\n  \"subtotal\": 1,\n  \"page\": 1,\n  \"per_page\"\
+        : 4294967296,\n  \"search\": \"title=\\\"Foo\\\"\",\n  \"sort\": {\n    \"\
+        by\": null,\n    \"order\": null\n  },\n  \"results\": [{\"ancestry\":null,\"\
+        parent_id\":null,\"parent_name\":null,\"created_at\":\"2019-10-22 17:43:26\
+        \ UTC\",\"updated_at\":\"2019-10-22 17:43:26 UTC\",\"id\":34,\"name\":\"Foo\"\
+        ,\"title\":\"Foo\",\"description\":null}]\n}\n"
+    headers:
+      Cache-Control:
+      - max-age=0, private, must-revalidate
+      Content-Security-Policy:
+      - 'default-src ''self''; child-src ''self''; connect-src ''self'' ws: wss:;
+        img-src ''self'' data: *.gravatar.com; script-src ''unsafe-eval'' ''unsafe-inline''
+        ''self''; style-src ''unsafe-inline'' ''self'''
+      Content-Type:
+      - application/json; charset=utf-8
+      Date:
+      - Thu, 07 Nov 2019 22:51:34 GMT
+      ETag:
+      - W/"4d11207b5a3c1623d8c469b926727f65"
+      Foreman_api_version:
+      - '2'
+      Foreman_version:
+      - 1.22.1
+      Server:
+      - Apache
+      Status:
+      - 200 OK
+      Strict-Transport-Security:
+      - max-age=631139040; includeSubdomains
+      Transfer-Encoding:
+      - chunked
+      Vary:
+      - Accept-Encoding
+      X-Content-Type-Options:
+      - nosniff
+      X-Download-Options:
+      - noopen
+      X-Frame-Options:
+      - sameorigin
+      X-Permitted-Cross-Domain-Policies:
+      - none
+      X-Powered-By:
+      - Phusion Passenger 4.0.53
+      X-Request-Id:
+      - 85c5e4e1-8a37-407e-aad7-4f084127bfd6
+      X-Runtime:
+      - '0.059605'
+      X-XSS-Protection:
+      - 1; mode=block
+    status:
+      code: 200
+      message: OK
+- request:
+    body: null
+    headers:
+      Accept:
+      - application/json;version=2
+      Cookie:
+      - _session_id=b74c9adeb8cb9566b6b55889496fb097
+    method: GET
+    uri: https://127.0.0.1:4433/api/locations?search=title%3D%22Foo%2FBaz%22&per_page=4294967296
+  response:
+    body:
+      string: "{\n  \"total\": 5,\n  \"subtotal\": 1,\n  \"page\": 1,\n  \"per_page\"\
+        : 4294967296,\n  \"search\": \"title=\\\"Foo/Baz\\\"\",\n  \"sort\": {\n \
+        \   \"by\": null,\n    \"order\": null\n  },\n  \"results\": [{\"ancestry\"\
+        :\"34\",\"parent_id\":34,\"parent_name\":\"Foo\",\"created_at\":\"2019-11-07\
+        \ 22:50:09 UTC\",\"updated_at\":\"2019-11-07 22:50:09 UTC\",\"id\":47,\"name\"\
+        :\"Baz\",\"title\":\"Foo/Baz\",\"description\":null}]\n}\n"
+    headers:
+      Cache-Control:
+      - max-age=0, private, must-revalidate
+      Content-Security-Policy:
+      - 'default-src ''self''; child-src ''self''; connect-src ''self'' ws: wss:;
+        img-src ''self'' data: *.gravatar.com; script-src ''unsafe-eval'' ''unsafe-inline''
+        ''self''; style-src ''unsafe-inline'' ''self'''
+      Content-Type:
+      - application/json; charset=utf-8
+      Date:
+      - Thu, 07 Nov 2019 22:51:35 GMT
+      ETag:
+      - W/"4b0663aa46bada283b6b881aae634a9d"
+      Foreman_api_version:
+      - '2'
+      Foreman_version:
+      - 1.22.1
+      Server:
+      - Apache
+      Status:
+      - 200 OK
+      Strict-Transport-Security:
+      - max-age=631139040; includeSubdomains
+      Transfer-Encoding:
+      - chunked
+      Vary:
+      - Accept-Encoding
+      X-Content-Type-Options:
+      - nosniff
+      X-Download-Options:
+      - noopen
+      X-Frame-Options:
+      - sameorigin
+      X-Permitted-Cross-Domain-Policies:
+      - none
+      X-Powered-By:
+      - Phusion Passenger 4.0.53
+      X-Request-Id:
+      - 6304b9fa-5e92-4d0a-95c3-798510fb937e
+      X-Runtime:
+      - '0.059753'
+      X-XSS-Protection:
+      - 1; mode=block
+    status:
+      code: 200
+      message: OK
+- request:
+    body: null
+    headers:
+      Accept:
+      - application/json;version=2
+      Cookie:
+      - _session_id=b74c9adeb8cb9566b6b55889496fb097
+    method: GET
+    uri: https://127.0.0.1:4433/api/locations?search=title%3D%22Bar%22&per_page=4294967296
+  response:
+    body:
+      string: "{\n  \"total\": 5,\n  \"subtotal\": 1,\n  \"page\": 1,\n  \"per_page\"\
+        : 4294967296,\n  \"search\": \"title=\\\"Bar\\\"\",\n  \"sort\": {\n    \"\
+        by\": null,\n    \"order\": null\n  },\n  \"results\": [{\"ancestry\":null,\"\
+        parent_id\":null,\"parent_name\":null,\"created_at\":\"2019-11-07 22:50:13\
+        \ UTC\",\"updated_at\":\"2019-11-07 22:50:13 UTC\",\"id\":48,\"name\":\"Bar\"\
+        ,\"title\":\"Bar\",\"description\":null}]\n}\n"
+    headers:
+      Cache-Control:
+      - max-age=0, private, must-revalidate
+      Content-Security-Policy:
+      - 'default-src ''self''; child-src ''self''; connect-src ''self'' ws: wss:;
+        img-src ''self'' data: *.gravatar.com; script-src ''unsafe-eval'' ''unsafe-inline''
+        ''self''; style-src ''unsafe-inline'' ''self'''
+      Content-Type:
+      - application/json; charset=utf-8
+      Date:
+      - Thu, 07 Nov 2019 22:51:35 GMT
+      ETag:
+      - W/"8d90d2fe748f081074af021184c4e3a6"
+      Foreman_api_version:
+      - '2'
+      Foreman_version:
+      - 1.22.1
+      Server:
+      - Apache
+      Status:
+      - 200 OK
+      Strict-Transport-Security:
+      - max-age=631139040; includeSubdomains
+      Transfer-Encoding:
+      - chunked
+      Vary:
+      - Accept-Encoding
+      X-Content-Type-Options:
+      - nosniff
+      X-Download-Options:
+      - noopen
+      X-Frame-Options:
+      - sameorigin
+      X-Permitted-Cross-Domain-Policies:
+      - none
+      X-Powered-By:
+      - Phusion Passenger 4.0.53
+      X-Request-Id:
+      - bde3414a-dcd0-4798-8cfe-2eaed8209500
+      X-Runtime:
+      - '0.055675'
+      X-XSS-Protection:
+      - 1; mode=block
+    status:
+      code: 200
+      message: OK
+- request:
+    body: null
+    headers:
+      Accept:
+      - application/json;version=2
+      Cookie:
+      - _session_id=b74c9adeb8cb9566b6b55889496fb097
+    method: GET
+    uri: https://127.0.0.1:4433/api/architectures?search=name%3D%22x86_64%22&per_page=4294967296
+  response:
+    body:
+      string: "{\n  \"total\": 2,\n  \"subtotal\": 1,\n  \"page\": 1,\n  \"per_page\"\
+        : 4294967296,\n  \"search\": \"name=\\\"x86_64\\\"\",\n  \"sort\": {\n   \
+        \ \"by\": null,\n    \"order\": null\n  },\n  \"results\": [{\"created_at\"\
+        :\"2019-10-17 12:27:57 UTC\",\"updated_at\":\"2019-10-17 12:27:57 UTC\",\"\
+        name\":\"x86_64\",\"id\":1}]\n}\n"
+    headers:
+      Cache-Control:
+      - max-age=0, private, must-revalidate
+      Content-Security-Policy:
+      - 'default-src ''self''; child-src ''self''; connect-src ''self'' ws: wss:;
+        img-src ''self'' data: *.gravatar.com; script-src ''unsafe-eval'' ''unsafe-inline''
+        ''self''; style-src ''unsafe-inline'' ''self'''
+      Content-Type:
+      - application/json; charset=utf-8
+      Date:
+      - Thu, 07 Nov 2019 22:51:35 GMT
+      ETag:
+      - W/"05c213890d16d735398c4450758add11"
+      Foreman_api_version:
+      - '2'
+      Foreman_version:
+      - 1.22.1
+      Server:
+      - Apache
+      Status:
+      - 200 OK
+      Strict-Transport-Security:
+      - max-age=631139040; includeSubdomains
+      Transfer-Encoding:
+      - chunked
+      Vary:
+      - Accept-Encoding
+      X-Content-Type-Options:
+      - nosniff
+      X-Download-Options:
+      - noopen
+      X-Frame-Options:
+      - sameorigin
+      X-Permitted-Cross-Domain-Policies:
+      - none
+      X-Powered-By:
+      - Phusion Passenger 4.0.53
+      X-Request-Id:
+      - 4e0b3bd2-4de4-463f-9fea-5e1dae5ff67d
+      X-Runtime:
+      - '0.053372'
+      X-XSS-Protection:
+      - 1; mode=block
+    status:
+      code: 200
+      message: OK
+- request:
+    body: null
+    headers:
+      Accept:
+      - application/json;version=2
+      Cookie:
+      - _session_id=b74c9adeb8cb9566b6b55889496fb097
+    method: GET
+    uri: https://127.0.0.1:4433/api/operatingsystems?search=title%3D%22TestOS+7.6%22&per_page=4294967296
+  response:
+    body:
+      string: "{\n  \"total\": 2,\n  \"subtotal\": 1,\n  \"page\": 1,\n  \"per_page\"\
+        : 4294967296,\n  \"search\": \"title=\\\"TestOS 7.6\\\"\",\n  \"sort\": {\n\
+        \    \"by\": null,\n    \"order\": null\n  },\n  \"results\": [{\"description\"\
+        :null,\"major\":\"7\",\"minor\":\"6\",\"family\":\"Redhat\",\"release_name\"\
+        :\"reverse whip\",\"password_hash\":\"SHA256\",\"created_at\":\"2019-11-07\
+        \ 22:50:35 UTC\",\"updated_at\":\"2019-11-07 22:50:35 UTC\",\"id\":5,\"name\"\
+        :\"TestOS\",\"title\":\"TestOS 7.6\"}]\n}\n"
+    headers:
+      Cache-Control:
+      - max-age=0, private, must-revalidate
+      Content-Security-Policy:
+      - 'default-src ''self''; child-src ''self''; connect-src ''self'' ws: wss:;
+        img-src ''self'' data: *.gravatar.com; script-src ''unsafe-eval'' ''unsafe-inline''
+        ''self''; style-src ''unsafe-inline'' ''self'''
+      Content-Type:
+      - application/json; charset=utf-8
+      Date:
+      - Thu, 07 Nov 2019 22:51:35 GMT
+      ETag:
+      - W/"5591a8458f315131edcd1ff9712ce754"
+      Foreman_api_version:
+      - '2'
+      Foreman_version:
+      - 1.22.1
+      Server:
+      - Apache
+      Status:
+      - 200 OK
+      Strict-Transport-Security:
+      - max-age=631139040; includeSubdomains
+      Transfer-Encoding:
+      - chunked
+      Vary:
+      - Accept-Encoding
+      X-Content-Type-Options:
+      - nosniff
+      X-Download-Options:
+      - noopen
+      X-Frame-Options:
+      - sameorigin
+      X-Permitted-Cross-Domain-Policies:
+      - none
+      X-Powered-By:
+      - Phusion Passenger 4.0.53
+      X-Request-Id:
+      - 9bc2ad03-b4fe-4aa3-8715-3e02f8acd90d
+      X-Runtime:
+      - '0.055745'
+      X-XSS-Protection:
+      - 1; mode=block
+    status:
+      code: 200
+      message: OK
+- request:
+    body: null
+    headers:
+      Accept:
+      - application/json;version=2
+      Cookie:
+      - _session_id=b74c9adeb8cb9566b6b55889496fb097
+    method: GET
+    uri: https://127.0.0.1:4433/api/media?search=name%3D%22TestOS+Mirror%22&per_page=4294967296
+  response:
+    body:
+      string: "{\n  \"total\": 10,\n  \"subtotal\": 1,\n  \"page\": 1,\n  \"per_page\"\
+        : 4294967296,\n  \"search\": \"name=\\\"TestOS Mirror\\\"\",\n  \"sort\":\
+        \ {\n    \"by\": null,\n    \"order\": null\n  },\n  \"results\": [{\"path\"\
+        :\"https://templeos.org/TempleOS.ISO\",\"os_family\":\"Redhat\",\"created_at\"\
+        :\"2019-11-07 22:50:38 UTC\",\"updated_at\":\"2019-11-07 22:50:38 UTC\",\"\
+        id\":13,\"name\":\"TestOS Mirror\"}]\n}\n"
+    headers:
+      Cache-Control:
+      - max-age=0, private, must-revalidate
+      Content-Security-Policy:
+      - 'default-src ''self''; child-src ''self''; connect-src ''self'' ws: wss:;
+        img-src ''self'' data: *.gravatar.com; script-src ''unsafe-eval'' ''unsafe-inline''
+        ''self''; style-src ''unsafe-inline'' ''self'''
+      Content-Type:
+      - application/json; charset=utf-8
+      Date:
+      - Thu, 07 Nov 2019 22:51:35 GMT
+      ETag:
+      - W/"207dd7c1d0c526d4d994f904a664f8fd"
+      Foreman_api_version:
+      - '2'
+      Foreman_version:
+      - 1.22.1
+      Server:
+      - Apache
+      Status:
+      - 200 OK
+      Strict-Transport-Security:
+      - max-age=631139040; includeSubdomains
+      Transfer-Encoding:
+      - chunked
+      Vary:
+      - Accept-Encoding
+      X-Content-Type-Options:
+      - nosniff
+      X-Download-Options:
+      - noopen
+      X-Frame-Options:
+      - sameorigin
+      X-Permitted-Cross-Domain-Policies:
+      - none
+      X-Powered-By:
+      - Phusion Passenger 4.0.53
+      X-Request-Id:
+      - 3d61099b-f026-431b-ac83-0bbaa8492ce2
+      X-Runtime:
+      - '0.056857'
+      X-XSS-Protection:
+      - 1; mode=block
+    status:
+      code: 200
+      message: OK
+- request:
+    body: null
+    headers:
+      Accept:
+      - application/json;version=2
+      Cookie:
+      - _session_id=b74c9adeb8cb9566b6b55889496fb097
+    method: GET
+    uri: https://127.0.0.1:4433/api/ptables?search=name%3D%22Part+table%22&per_page=4294967296
+  response:
+    body:
+      string: "{\n  \"total\": 16,\n  \"subtotal\": 1,\n  \"page\": 1,\n  \"per_page\"\
+        : 4294967296,\n  \"search\": \"name=\\\"Part table\\\"\",\n  \"sort\": {\n\
+        \    \"by\": null,\n    \"order\": null\n  },\n  \"results\": [{\"os_family\"\
+        :\"Redhat\",\"created_at\":\"2019-11-07 22:50:33 UTC\",\"updated_at\":\"2019-11-07\
+        \ 22:50:33 UTC\",\"name\":\"Part table\",\"id\":118}]\n}\n"
+    headers:
+      Cache-Control:
+      - max-age=0, private, must-revalidate
+      Content-Security-Policy:
+      - 'default-src ''self''; child-src ''self''; connect-src ''self'' ws: wss:;
+        img-src ''self'' data: *.gravatar.com; script-src ''unsafe-eval'' ''unsafe-inline''
+        ''self''; style-src ''unsafe-inline'' ''self'''
+      Content-Type:
+      - application/json; charset=utf-8
+      Date:
+      - Thu, 07 Nov 2019 22:51:35 GMT
+      ETag:
+      - W/"0386751c5537cf6760a802478ec3d6e5"
+      Foreman_api_version:
+      - '2'
+      Foreman_version:
+      - 1.22.1
+      Server:
+      - Apache
+      Status:
+      - 200 OK
+      Strict-Transport-Security:
+      - max-age=631139040; includeSubdomains
+      Transfer-Encoding:
+      - chunked
+      Vary:
+      - Accept-Encoding
+      X-Content-Type-Options:
+      - nosniff
+      X-Download-Options:
+      - noopen
+      X-Frame-Options:
+      - sameorigin
+      X-Permitted-Cross-Domain-Policies:
+      - none
+      X-Powered-By:
+      - Phusion Passenger 4.0.53
+      X-Request-Id:
+      - 460592fc-f6f5-4864-8b7a-57e327593537
+      X-Runtime:
+      - '0.059402'
+      X-XSS-Protection:
+      - 1; mode=block
+    status:
+      code: 200
+      message: OK
+- request:
+    body: null
+    headers:
+      Accept:
+      - application/json;version=2
+      Cookie:
+      - _session_id=b74c9adeb8cb9566b6b55889496fb097
+    method: GET
+    uri: https://127.0.0.1:4433/api/organizations?search=name%3D%22Test+Org1%22&per_page=4294967296
+  response:
+    body:
+      string: "{\n  \"total\": 3,\n  \"subtotal\": 1,\n  \"page\": 1,\n  \"per_page\"\
+        : 4294967296,\n  \"search\": \"name=\\\"Test Org1\\\"\",\n  \"sort\": {\n\
+        \    \"by\": null,\n    \"order\": null\n  },\n  \"results\": [{\"ancestry\"\
+        :null,\"parent_id\":null,\"parent_name\":null,\"created_at\":\"2019-11-07\
+        \ 22:50:17 UTC\",\"updated_at\":\"2019-11-07 22:50:17 UTC\",\"id\":49,\"name\"\
+        :\"Test Org1\",\"title\":\"Test Org1\",\"description\":\"A test organization\"\
+        }]\n}\n"
+    headers:
+      Cache-Control:
+      - max-age=0, private, must-revalidate
+      Content-Security-Policy:
+      - 'default-src ''self''; child-src ''self''; connect-src ''self'' ws: wss:;
+        img-src ''self'' data: *.gravatar.com; script-src ''unsafe-eval'' ''unsafe-inline''
+        ''self''; style-src ''unsafe-inline'' ''self'''
+      Content-Type:
+      - application/json; charset=utf-8
+      Date:
+      - Thu, 07 Nov 2019 22:51:35 GMT
+      ETag:
+      - W/"d92b7a71b2c9a782f645085ea36e8487"
+      Foreman_api_version:
+      - '2'
+      Foreman_version:
+      - 1.22.1
+      Server:
+      - Apache
+      Status:
+      - 200 OK
+      Strict-Transport-Security:
+      - max-age=631139040; includeSubdomains
+      Transfer-Encoding:
+      - chunked
+      Vary:
+      - Accept-Encoding
+      X-Content-Type-Options:
+      - nosniff
+      X-Download-Options:
+      - noopen
+      X-Frame-Options:
+      - sameorigin
+      X-Permitted-Cross-Domain-Policies:
+      - none
+      X-Powered-By:
+      - Phusion Passenger 4.0.53
+      X-Request-Id:
+      - 4c743736-81b8-4057-bb14-fbdc7dc2a22b
+      X-Runtime:
+      - '0.056070'
+      X-XSS-Protection:
+      - 1; mode=block
+    status:
+      code: 200
+      message: OK
+- request:
+    body: null
+    headers:
+      Accept:
+      - application/json;version=2
+      Cookie:
+      - _session_id=b74c9adeb8cb9566b6b55889496fb097
+    method: GET
+    uri: https://127.0.0.1:4433/api/organizations?search=name%3D%22Test+Org2%22&per_page=4294967296
+  response:
+    body:
+      string: "{\n  \"total\": 3,\n  \"subtotal\": 1,\n  \"page\": 1,\n  \"per_page\"\
+        : 4294967296,\n  \"search\": \"name=\\\"Test Org2\\\"\",\n  \"sort\": {\n\
+        \    \"by\": null,\n    \"order\": null\n  },\n  \"results\": [{\"ancestry\"\
+        :null,\"parent_id\":null,\"parent_name\":null,\"created_at\":\"2019-11-07\
+        \ 22:50:21 UTC\",\"updated_at\":\"2019-11-07 22:50:21 UTC\",\"id\":50,\"name\"\
+        :\"Test Org2\",\"title\":\"Test Org2\",\"description\":\"A test organization\"\
+        }]\n}\n"
+    headers:
+      Cache-Control:
+      - max-age=0, private, must-revalidate
+      Content-Security-Policy:
+      - 'default-src ''self''; child-src ''self''; connect-src ''self'' ws: wss:;
+        img-src ''self'' data: *.gravatar.com; script-src ''unsafe-eval'' ''unsafe-inline''
+        ''self''; style-src ''unsafe-inline'' ''self'''
+      Content-Type:
+      - application/json; charset=utf-8
+      Date:
+      - Thu, 07 Nov 2019 22:51:35 GMT
+      ETag:
+      - W/"151c34912239941111d374c34279047c"
+      Foreman_api_version:
+      - '2'
+      Foreman_version:
+      - 1.22.1
+      Server:
+      - Apache
+      Status:
+      - 200 OK
+      Strict-Transport-Security:
+      - max-age=631139040; includeSubdomains
+      Transfer-Encoding:
+      - chunked
+      Vary:
+      - Accept-Encoding
+      X-Content-Type-Options:
+      - nosniff
+      X-Download-Options:
+      - noopen
+      X-Frame-Options:
+      - sameorigin
+      X-Permitted-Cross-Domain-Policies:
+      - none
+      X-Powered-By:
+      - Phusion Passenger 4.0.53
+      X-Request-Id:
+      - 1e534871-85f6-4f86-883b-b9764f887ed5
+      X-Runtime:
+      - '0.055195'
+      X-XSS-Protection:
+      - 1; mode=block
+    status:
+      code: 200
+      message: OK
+- request:
+    body: null
+    headers:
+      Accept:
+      - application/json;version=2
+      Cookie:
+      - _session_id=b74c9adeb8cb9566b6b55889496fb097
+    method: GET
+    uri: https://127.0.0.1:4433/api/hostgroups?search=title%3D%22New+host+group%2FNested+New+host+group+2%22&per_page=4294967296
+  response:
+    body:
+      string: "{\n  \"total\": 5,\n  \"subtotal\": 1,\n  \"page\": 1,\n  \"per_page\"\
+        : 4294967296,\n  \"search\": \"title=\\\"New host group/Nested New host group\
+        \ 2\\\"\",\n  \"sort\": {\n    \"by\": null,\n    \"order\": null\n  },\n\
+        \  \"results\": [{\"subnet_id\":null,\"subnet_name\":\"Test subnet4\",\"operatingsystem_id\"\
+        :5,\"operatingsystem_name\":\"TestOS 7.6\",\"domain_id\":null,\"domain_name\"\
+        :\"foo.example.com\",\"environment_id\":null,\"environment_name\":\"production\"\
+        ,\"compute_profile_id\":null,\"compute_profile_name\":\"myprofile\",\"ancestry\"\
+        :\"33\",\"parent_id\":33,\"parent_name\":\"New host group\",\"ptable_id\"\
+        :118,\"ptable_name\":\"Part table\",\"medium_id\":13,\"medium_name\":\"TestOS\
+        \ Mirror\",\"pxe_loader\":\"PXELinux BIOS\",\"subnet6_id\":null,\"subnet6_name\"\
+        :null,\"architecture_id\":1,\"architecture_name\":\"x86_64\",\"realm_id\"\
+        :null,\"realm_name\":null,\"created_at\":\"2019-11-07 22:51:32 UTC\",\"updated_at\"\
+        :\"2019-11-07 22:51:32 UTC\",\"id\":37,\"name\":\"Nested New host group 2\"\
+        ,\"title\":\"New host group/Nested New host group 2\",\"description\":null,\"\
+        puppet_proxy_id\":null,\"puppet_proxy_name\":\"foreman.example.com\",\"puppet_ca_proxy_id\"\
+        :null,\"puppet_ca_proxy_name\":\"foreman.example.com\",\"puppet_proxy\":{\"\
+        name\":\"foreman.example.com\",\"id\":1,\"url\":\"https://foreman.example.com:9090\"\
+        },\"puppet_ca_proxy\":{\"name\":\"foreman.example.com\",\"id\":1,\"url\":\"\
+        https://foreman.example.com:9090\"}}]\n}\n"
+    headers:
+      Cache-Control:
+      - max-age=0, private, must-revalidate
+      Content-Security-Policy:
+      - 'default-src ''self''; child-src ''self''; connect-src ''self'' ws: wss:;
+        img-src ''self'' data: *.gravatar.com; script-src ''unsafe-eval'' ''unsafe-inline''
+        ''self''; style-src ''unsafe-inline'' ''self'''
+      Content-Type:
+      - application/json; charset=utf-8
+      Date:
+      - Thu, 07 Nov 2019 22:51:35 GMT
+      ETag:
+      - W/"3b2fd10e8520a88e57f9653f1b330dc0"
+      Foreman_api_version:
+      - '2'
+      Foreman_version:
+      - 1.22.1
+      Server:
+      - Apache
+      Status:
+      - 200 OK
+      Strict-Transport-Security:
+      - max-age=631139040; includeSubdomains
+      Transfer-Encoding:
+      - chunked
+      Vary:
+      - Accept-Encoding
+      X-Content-Type-Options:
+      - nosniff
+      X-Download-Options:
+      - noopen
+      X-Frame-Options:
+      - sameorigin
+      X-Permitted-Cross-Domain-Policies:
+      - none
+      X-Powered-By:
+      - Phusion Passenger 4.0.53
+      X-Request-Id:
+      - c264d7d6-5268-42db-872a-a8b3366524a4
+      X-Runtime:
+      - '0.152824'
+      X-XSS-Protection:
+      - 1; mode=block
+    status:
+      code: 200
+      message: OK
+- request:
+    body: null
+    headers:
+      Accept:
+      - application/json;version=2
+      Cookie:
+      - _session_id=b74c9adeb8cb9566b6b55889496fb097
+    method: GET
+    uri: https://127.0.0.1:4433/api/hostgroups/37
+  response:
+    body:
+      string: '{"content_source_id":null,"content_source_name":null,"content_view_id":null,"content_view_name":null,"lifecycle_environment_id":null,"lifecycle_environment_name":null,"kickstart_repository_id":null,"kickstart_repository_name":null,"subnet_id":null,"subnet_name":"Test
+        subnet4","operatingsystem_id":5,"operatingsystem_name":"TestOS 7.6","domain_id":null,"domain_name":"foo.example.com","environment_id":null,"environment_name":"production","compute_profile_id":null,"compute_profile_name":"myprofile","ancestry":"33","parent_id":33,"parent_name":"New
+        host group","ptable_id":118,"ptable_name":"Part table","medium_id":13,"medium_name":"TestOS
+        Mirror","pxe_loader":"PXELinux BIOS","subnet6_id":null,"subnet6_name":null,"architecture_id":1,"architecture_name":"x86_64","realm_id":null,"realm_name":null,"created_at":"2019-11-07
+        22:51:32 UTC","updated_at":"2019-11-07 22:51:32 UTC","id":37,"name":"Nested
+        New host group 2","title":"New host group/Nested New host group 2","description":null,"puppet_proxy_id":null,"puppet_proxy_name":"foreman.example.com","puppet_ca_proxy_id":null,"puppet_ca_proxy_name":"foreman.example.com","puppet_proxy":{"name":"foreman.example.com","id":1,"url":"https://foreman.example.com:9090"},"puppet_ca_proxy":{"name":"foreman.example.com","id":1,"url":"https://foreman.example.com:9090"},"parameters":[],"template_combinations":[],"puppetclasses":[],"config_groups":[],"all_puppetclasses":[],"locations":[{"id":48,"name":"Bar","title":"Bar","description":null},{"id":34,"name":"Foo","title":"Foo","description":null},{"id":47,"name":"Baz","title":"Foo/Baz","description":null}],"organizations":[{"id":49,"name":"Test
+        Org1","title":"Test Org1","description":"A test organization"},{"id":50,"name":"Test
         Org2","title":"Test Org2","description":"A test organization"}]}'
     headers:
       Cache-Control:
@@ -163,282 +803,40 @@
       Content-Type:
       - application/json; charset=utf-8
       Date:
-      - Thu, 07 Nov 2019 22:41:23 GMT
-      ETag:
-      - W/"3fdaa6d3343635152b771d6100cdec67"
-      Foreman_api_version:
-      - '2'
-      Foreman_version:
-      - 1.22.1
-      Server:
-      - Apache
-      Status:
-      - 200 OK
-      Strict-Transport-Security:
-      - max-age=631139040; includeSubdomains
-      Transfer-Encoding:
-      - chunked
-      Vary:
-      - Accept-Encoding
-      X-Content-Type-Options:
-      - nosniff
-      X-Download-Options:
-      - noopen
-      X-Frame-Options:
-      - sameorigin
-      X-Permitted-Cross-Domain-Policies:
-      - none
-      X-Powered-By:
-      - Phusion Passenger 4.0.53
-      X-Request-Id:
-      - 79131c0d-9653-44f4-9af4-276bd7793c7d
-      X-Runtime:
-      - '0.171858'
-      X-XSS-Protection:
-      - 1; mode=block
-    status:
-      code: 200
-      message: OK
-=======
-      Accept: [application/json;version=2]
-      Accept-Encoding: ['gzip, deflate']
-      Connection: [keep-alive]
-      User-Agent: ['apypie (https://github.com/Apipie/apypie)']
-    method: GET
-    uri: https://centos7-foreman-nightly.desktop.example.com/api/status
-  response:
-    body: {string: '{"result":"ok","status":200,"version":"1.25.0-develop","api_version":2}'}
-    headers:
-      Cache-Control: ['max-age=0, private, must-revalidate']
-      Connection: [Keep-Alive]
-      Content-Security-Policy: ['default-src ''self''; child-src ''self''; connect-src
-          ''self'' ws: wss:; img-src ''self'' data: *.gravatar.com; script-src ''unsafe-eval''
-          ''unsafe-inline'' ''self''; style-src ''unsafe-inline'' ''self''']
-      Content-Type: [application/json; charset=utf-8]
-      Date: ['Wed, 06 Nov 2019 19:10:26 GMT']
-      ETag: [W/"557e0fd7e4a7e8a98a13de495e96f89e-gzip"]
-      Foreman_api_version: ['2']
-      Foreman_current_location: [; ANY]
-      Foreman_current_organization: [; ANY]
-      Foreman_version: [1.25.0-develop]
-      Keep-Alive: ['timeout=5, max=100']
-      Server: [Apache]
-      Set-Cookie: [_session_id=ab6631f35e42d416e36c696dbc298de5; path=/; secure; HttpOnly;
-          SameSite=Lax]
-      Status: [200 OK]
-      Strict-Transport-Security: [max-age=631139040; includeSubdomains]
-      Vary: [Accept-Encoding]
-      X-Content-Type-Options: [nosniff]
-      X-Download-Options: [noopen]
-      X-Frame-Options: [sameorigin]
-      X-Permitted-Cross-Domain-Policies: [none]
-      X-Powered-By: [Phusion Passenger 4.0.53]
-      X-Request-Id: [fc0be662-9d4c-4648-922c-cc28076b26c8]
-      X-Runtime: ['0.114655']
-      X-XSS-Protection: [1; mode=block]
-      content-length: ['71']
-    status: {code: 200, message: OK}
-- request:
-    body: null
-    headers:
-      Accept: [application/json;version=2]
-      Accept-Encoding: ['gzip, deflate']
-      Connection: [keep-alive]
-      Cookie: [_session_id=ab6631f35e42d416e36c696dbc298de5]
-      User-Agent: ['apypie (https://github.com/Apipie/apypie)']
-    method: GET
-    uri: https://centos7-foreman-nightly.desktop.example.com/api/hostgroups?search=title%3D%22New+host+group%22&per_page=4294967296
-  response:
-    body: {string: "{\n  \"total\": 4,\n  \"subtotal\": 1,\n  \"page\": 1,\n  \"per_page\":
-        4294967296,\n  \"search\": \"title=\\\"New host group\\\"\",\n  \"sort\":
-        {\n    \"by\": null,\n    \"order\": null\n  },\n  \"results\": [{\"subnet_id\":4,\"subnet_name\":\"Test
-        subnet4\",\"operatingsystem_id\":5,\"operatingsystem_name\":\"TestOS 7.6\",\"domain_id\":9,\"domain_name\":\"foo.example.com\",\"environment_id\":1,\"environment_name\":\"production\",\"compute_profile_id\":7,\"compute_profile_name\":\"myprofile\",\"ancestry\":null,\"parent_id\":null,\"parent_name\":null,\"ptable_id\":116,\"ptable_name\":\"Part
-        table\",\"medium_id\":13,\"medium_name\":\"TestOS Mirror\",\"pxe_loader\":\"Grub2
-        UEFI\",\"subnet6_id\":null,\"subnet6_name\":null,\"compute_resource_id\":1,\"compute_resource_name\":\"libvirt-cr\",\"architecture_id\":1,\"architecture_name\":\"x86_64\",\"realm_id\":null,\"realm_name\":null,\"created_at\":\"2019-11-06
-        19:10:12 UTC\",\"updated_at\":\"2019-11-06 19:10:12 UTC\",\"id\":45,\"name\":\"New
-        host group\",\"title\":\"New host group\",\"description\":\"New host group\",\"puppet_proxy_id\":1,\"puppet_proxy_name\":\"centos7-foreman-nightly.desktop.example.com\",\"puppet_ca_proxy_id\":1,\"puppet_ca_proxy_name\":\"centos7-foreman-nightly.desktop.example.com\",\"puppet_proxy\":{\"name\":\"centos7-foreman-nightly.desktop.example.com\",\"id\":1,\"url\":\"https://centos7-foreman-nightly.desktop.example.com:8443\"},\"puppet_ca_proxy\":{\"name\":\"centos7-foreman-nightly.desktop.example.com\",\"id\":1,\"url\":\"https://centos7-foreman-nightly.desktop.example.com:8443\"}}]\n}\n"}
-    headers:
-      Cache-Control: ['max-age=0, private, must-revalidate']
-      Connection: [Keep-Alive]
-      Content-Security-Policy: ['default-src ''self''; child-src ''self''; connect-src
-          ''self'' ws: wss:; img-src ''self'' data: *.gravatar.com; script-src ''unsafe-eval''
-          ''unsafe-inline'' ''self''; style-src ''unsafe-inline'' ''self''']
-      Content-Type: [application/json; charset=utf-8]
-      Date: ['Wed, 06 Nov 2019 19:10:26 GMT']
-      ETag: [W/"f0fbc8f0c377c565599aa8c26f587a4a-gzip"]
-      Foreman_api_version: ['2']
-      Foreman_current_location: [; ANY]
-      Foreman_current_organization: [; ANY]
-      Foreman_version: [1.25.0-develop]
-      Keep-Alive: ['timeout=5, max=99']
-      Server: [Apache]
-      Status: [200 OK]
-      Strict-Transport-Security: [max-age=631139040; includeSubdomains]
-      Vary: [Accept-Encoding]
-      X-Content-Type-Options: [nosniff]
-      X-Download-Options: [noopen]
-      X-Frame-Options: [sameorigin]
-      X-Permitted-Cross-Domain-Policies: [none]
-      X-Powered-By: [Phusion Passenger 4.0.53]
-      X-Request-Id: [a895773b-f3d2-4daa-8247-59743470ec80]
-      X-Runtime: ['0.039688']
-      X-XSS-Protection: [1; mode=block]
-      content-length: ['1418']
-    status: {code: 200, message: OK}
-- request:
-    body: null
-    headers:
-      Accept: [application/json;version=2]
-      Accept-Encoding: ['gzip, deflate']
-      Connection: [keep-alive]
-      Cookie: [_session_id=ab6631f35e42d416e36c696dbc298de5]
-      User-Agent: ['apypie (https://github.com/Apipie/apypie)']
-    method: GET
-    uri: https://centos7-foreman-nightly.desktop.example.com/api/hostgroups?search=title%3D%22New+host+group%2FNested+New+host+group+1%22&per_page=4294967296
-  response:
-    body: {string: "{\n  \"total\": 4,\n  \"subtotal\": 0,\n  \"page\": 1,\n  \"per_page\":
-        4294967296,\n  \"search\": \"title=\\\"New host group/Nested New host group
-        1\\\"\",\n  \"sort\": {\n    \"by\": null,\n    \"order\": null\n  },\n  \"results\":
-        []\n}\n"}
-    headers:
-      Cache-Control: ['max-age=0, private, must-revalidate']
-      Connection: [Keep-Alive]
-      Content-Security-Policy: ['default-src ''self''; child-src ''self''; connect-src
-          ''self'' ws: wss:; img-src ''self'' data: *.gravatar.com; script-src ''unsafe-eval''
-          ''unsafe-inline'' ''self''; style-src ''unsafe-inline'' ''self''']
-      Content-Type: [application/json; charset=utf-8]
-      Date: ['Wed, 06 Nov 2019 19:10:26 GMT']
-      ETag: [W/"1f519a4f0ce6a5b608828af7e9a969f9-gzip"]
-      Foreman_api_version: ['2']
-      Foreman_current_location: [; ANY]
-      Foreman_current_organization: [; ANY]
-      Foreman_version: [1.25.0-develop]
-      Keep-Alive: ['timeout=5, max=98']
-      Server: [Apache]
-      Status: [200 OK]
-      Strict-Transport-Security: [max-age=631139040; includeSubdomains]
-      Vary: [Accept-Encoding]
-      X-Content-Type-Options: [nosniff]
-      X-Download-Options: [noopen]
-      X-Frame-Options: [sameorigin]
-      X-Permitted-Cross-Domain-Policies: [none]
-      X-Powered-By: [Phusion Passenger 4.0.53]
-      X-Request-Id: [94d42610-36c9-49b5-9ffc-b5a40c6d3960]
-      X-Runtime: ['0.015706']
-      X-XSS-Protection: [1; mode=block]
-      content-length: ['205']
-    status: {code: 200, message: OK}
->>>>>>> a93f845d
-- request:
-    body: '{"hostgroup": {"name": "Nested New host group 1", "parent_id": 45}}'
-    headers:
-<<<<<<< HEAD
-      Accept:
-      - application/json;version=2
-      Cookie:
-      - _session_id=07b01314fc26f9783712555f07ff3a98
-    method: GET
-    uri: https://127.0.0.1:4433/api/hostgroups/27/parameters?per_page=4294967296
-  response:
-    body:
-      string: "{\n  \"total\": 2,\n  \"subtotal\": 2,\n  \"page\": 1,\n  \"per_page\"\
-        : 4294967296,\n  \"search\": null,\n  \"sort\": {\n    \"by\": null,\n   \
-        \ \"order\": null\n  },\n  \"results\": [{\"priority\":60,\"created_at\":\"\
-        2019-11-07 22:40:42 UTC\",\"updated_at\":\"2019-11-07 22:41:21 UTC\",\"id\"\
-        :30,\"name\":\"subnet_param1\",\"parameter_type\":\"string\",\"value\":\"\
-        new_value1\"},{\"priority\":60,\"created_at\":\"2019-11-07 22:41:21 UTC\"\
-        ,\"updated_at\":\"2019-11-07 22:41:21 UTC\",\"id\":34,\"name\":\"subnet_param3\"\
-        ,\"parameter_type\":\"string\",\"value\":\"value3\"}]\n}\n"
-    headers:
-      Cache-Control:
-      - max-age=0, private, must-revalidate
-      Content-Security-Policy:
-      - 'default-src ''self''; child-src ''self''; connect-src ''self'' ws: wss:;
-        img-src ''self'' data: *.gravatar.com; script-src ''unsafe-eval'' ''unsafe-inline''
-        ''self''; style-src ''unsafe-inline'' ''self'''
-      Content-Type:
-      - application/json; charset=utf-8
-      Date:
-      - Thu, 07 Nov 2019 22:41:23 GMT
-      ETag:
-      - W/"ae84d2383f34f8a791fe79c2e6125900"
-      Foreman_api_version:
-      - '2'
-      Foreman_version:
-      - 1.22.1
-      Server:
-      - Apache
-      Status:
-      - 200 OK
-      Strict-Transport-Security:
-      - max-age=631139040; includeSubdomains
-      Transfer-Encoding:
-      - chunked
-      Vary:
-      - Accept-Encoding
-      X-Content-Type-Options:
-      - nosniff
-      X-Download-Options:
-      - noopen
-      X-Frame-Options:
-      - sameorigin
-      X-Permitted-Cross-Domain-Policies:
-      - none
-      X-Powered-By:
-      - Phusion Passenger 4.0.53
-      X-Request-Id:
-      - 0c2dc8c5-1f2e-47f2-9e45-391da94e8259
-      X-Runtime:
-      - '0.069255'
-      X-XSS-Protection:
-      - 1; mode=block
-    status:
-      code: 200
-      message: OK
-=======
-      Accept: [application/json;version=2]
-      Accept-Encoding: ['gzip, deflate']
-      Connection: [keep-alive]
-      Content-Length: ['67']
-      Content-Type: [application/json]
-      Cookie: [_session_id=ab6631f35e42d416e36c696dbc298de5]
-      User-Agent: ['apypie (https://github.com/Apipie/apypie)']
-    method: POST
-    uri: https://centos7-foreman-nightly.desktop.example.com/api/hostgroups
-  response:
-    body: {string: '{"subnet_id":null,"subnet_name":"Test subnet4","operatingsystem_id":null,"operatingsystem_name":"TestOS
-        7.6","domain_id":null,"domain_name":"foo.example.com","environment_id":null,"environment_name":"production","compute_profile_id":null,"compute_profile_name":"myprofile","ancestry":"45","parent_id":45,"parent_name":"New
-        host group","ptable_id":null,"ptable_name":"Part table","medium_id":null,"medium_name":"TestOS
-        Mirror","pxe_loader":"Grub2 UEFI","subnet6_id":null,"subnet6_name":null,"compute_resource_id":null,"compute_resource_name":"libvirt-cr","architecture_id":null,"architecture_name":"x86_64","realm_id":null,"realm_name":null,"created_at":"2019-11-06
-        19:10:26 UTC","updated_at":"2019-11-06 19:10:26 UTC","id":50,"name":"Nested
-        New host group 1","title":"New host group/Nested New host group 1","description":null,"puppet_proxy_id":null,"puppet_proxy_name":"centos7-foreman-nightly.desktop.example.com","puppet_ca_proxy_id":null,"puppet_ca_proxy_name":"centos7-foreman-nightly.desktop.example.com","puppet_proxy":{"name":"centos7-foreman-nightly.desktop.example.com","id":1,"url":"https://centos7-foreman-nightly.desktop.example.com:8443"},"puppet_ca_proxy":{"name":"centos7-foreman-nightly.desktop.example.com","id":1,"url":"https://centos7-foreman-nightly.desktop.example.com:8443"},"parameters":[],"template_combinations":[],"puppetclasses":[],"config_groups":[],"all_puppetclasses":[],"locations":[],"organizations":[]}'}
-    headers:
-      Cache-Control: ['max-age=0, private, must-revalidate']
-      Connection: [Keep-Alive]
-      Content-Security-Policy: ['default-src ''self''; child-src ''self''; connect-src
-          ''self'' ws: wss:; img-src ''self'' data: *.gravatar.com; script-src ''unsafe-eval''
-          ''unsafe-inline'' ''self''; style-src ''unsafe-inline'' ''self''']
-      Content-Type: [application/json; charset=utf-8]
-      Date: ['Wed, 06 Nov 2019 19:10:26 GMT']
-      ETag: [W/"730be813e8c280ee9234c039cee3e5f8"]
-      Foreman_api_version: ['2']
-      Foreman_current_location: [; ANY]
-      Foreman_current_organization: [; ANY]
-      Foreman_version: [1.25.0-develop]
-      Keep-Alive: ['timeout=5, max=97']
-      Server: [Apache]
-      Set-Cookie: [request_method=POST; path=/; secure; HttpOnly; SameSite=Lax]
-      Status: [201 Created]
-      Strict-Transport-Security: [max-age=631139040; includeSubdomains]
-      Transfer-Encoding: [chunked]
-      X-Content-Type-Options: [nosniff]
-      X-Download-Options: [noopen]
-      X-Frame-Options: [sameorigin]
-      X-Permitted-Cross-Domain-Policies: [none]
-      X-Powered-By: [Phusion Passenger 4.0.53]
-      X-Request-Id: [df026cb8-8fc8-4c53-8cee-d6270a80dddd]
-      X-Runtime: ['0.201003']
-      X-XSS-Protection: [1; mode=block]
-    status: {code: 201, message: Created}
->>>>>>> a93f845d
+      - Thu, 07 Nov 2019 22:51:35 GMT
+      ETag:
+      - W/"c0bcc0416be9df36a0efd7f82da49991"
+      Foreman_api_version:
+      - '2'
+      Foreman_version:
+      - 1.22.1
+      Server:
+      - Apache
+      Status:
+      - 200 OK
+      Strict-Transport-Security:
+      - max-age=631139040; includeSubdomains
+      Transfer-Encoding:
+      - chunked
+      Vary:
+      - Accept-Encoding
+      X-Content-Type-Options:
+      - nosniff
+      X-Download-Options:
+      - noopen
+      X-Frame-Options:
+      - sameorigin
+      X-Permitted-Cross-Domain-Policies:
+      - none
+      X-Powered-By:
+      - Phusion Passenger 4.0.53
+      X-Request-Id:
+      - 2dc4a88c-b768-4456-baf3-85fb0e24ac6c
+      X-Runtime:
+      - '0.226192'
+      X-XSS-Protection:
+      - 1; mode=block
+    status:
+      code: 200
+      message: OK
 version: 1