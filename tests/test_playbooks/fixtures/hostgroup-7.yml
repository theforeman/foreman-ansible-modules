--- conflicted
+++ resolved
@@ -2,7 +2,6 @@
 - request:
     body: null
     headers:
-<<<<<<< HEAD
       Accept:
       - application/json;version=2
     method: GET
@@ -22,7 +21,7 @@
       Content-Type:
       - application/json; charset=utf-8
       Date:
-      - Thu, 07 Nov 2019 22:41:04 GMT
+      - Thu, 07 Nov 2019 22:51:16 GMT
       ETag:
       - W/"7462024e111aafa1fe0b7de16a6757f0"
       Foreman_api_version:
@@ -32,39 +31,39 @@
       Server:
       - Apache
       Set-Cookie:
-      - _session_id=e4a4ab295ea6b1fdd80b11c09c5a828d; path=/; secure; HttpOnly; SameSite=Lax
-      Status:
-      - 200 OK
-      Strict-Transport-Security:
-      - max-age=631139040; includeSubdomains
-      X-Content-Type-Options:
-      - nosniff
-      X-Download-Options:
-      - noopen
-      X-Frame-Options:
-      - sameorigin
-      X-Permitted-Cross-Domain-Policies:
-      - none
-      X-Powered-By:
-      - Phusion Passenger 4.0.53
-      X-Request-Id:
-      - e9fbf6e9-1d58-40d9-80f2-2cec4c717f3b
-      X-Runtime:
-      - '0.087332'
-      X-XSS-Protection:
-      - 1; mode=block
-    status:
-      code: 200
-      message: OK
-- request:
-    body: null
-    headers:
-      Accept:
-      - application/json;version=2
-      Cookie:
-      - _session_id=e4a4ab295ea6b1fdd80b11c09c5a828d
-    method: GET
-    uri: https://127.0.0.1:4433/api/locations?thin=True&search=title%3D%22Foo%22&per_page=4294967296
+      - _session_id=5f70962272aa9742e255300d81fd0ead; path=/; secure; HttpOnly; SameSite=Lax
+      Status:
+      - 200 OK
+      Strict-Transport-Security:
+      - max-age=631139040; includeSubdomains
+      X-Content-Type-Options:
+      - nosniff
+      X-Download-Options:
+      - noopen
+      X-Frame-Options:
+      - sameorigin
+      X-Permitted-Cross-Domain-Policies:
+      - none
+      X-Powered-By:
+      - Phusion Passenger 4.0.53
+      X-Request-Id:
+      - bfbe14ee-5622-490d-91a9-5f640dbf4864
+      X-Runtime:
+      - '0.080768'
+      X-XSS-Protection:
+      - 1; mode=block
+    status:
+      code: 200
+      message: OK
+- request:
+    body: null
+    headers:
+      Accept:
+      - application/json;version=2
+      Cookie:
+      - _session_id=5f70962272aa9742e255300d81fd0ead
+    method: GET
+    uri: https://127.0.0.1:4433/api/locations?search=title%3D%22Foo%22&per_page=4294967296
   response:
     body:
       string: "{\n  \"total\": 5,\n  \"subtotal\": 1,\n  \"page\": 1,\n  \"per_page\"\
@@ -83,7 +82,7 @@
       Content-Type:
       - application/json; charset=utf-8
       Date:
-      - Thu, 07 Nov 2019 22:41:04 GMT
+      - Thu, 07 Nov 2019 22:51:16 GMT
       ETag:
       - W/"4d11207b5a3c1623d8c469b926727f65"
       Foreman_api_version:
@@ -111,30 +110,30 @@
       X-Powered-By:
       - Phusion Passenger 4.0.53
       X-Request-Id:
-      - 863a3521-b964-4152-ab03-4aa32d3d3429
-      X-Runtime:
-      - '0.060729'
-      X-XSS-Protection:
-      - 1; mode=block
-    status:
-      code: 200
-      message: OK
-- request:
-    body: null
-    headers:
-      Accept:
-      - application/json;version=2
-      Cookie:
-      - _session_id=e4a4ab295ea6b1fdd80b11c09c5a828d
-    method: GET
-    uri: https://127.0.0.1:4433/api/locations?thin=True&search=title%3D%22Foo%2FBaz%22&per_page=4294967296
+      - 76b2423b-f7ab-4e5a-ae38-237abffd6bfe
+      X-Runtime:
+      - '0.061522'
+      X-XSS-Protection:
+      - 1; mode=block
+    status:
+      code: 200
+      message: OK
+- request:
+    body: null
+    headers:
+      Accept:
+      - application/json;version=2
+      Cookie:
+      - _session_id=5f70962272aa9742e255300d81fd0ead
+    method: GET
+    uri: https://127.0.0.1:4433/api/locations?search=title%3D%22Foo%2FBaz%22&per_page=4294967296
   response:
     body:
       string: "{\n  \"total\": 5,\n  \"subtotal\": 1,\n  \"page\": 1,\n  \"per_page\"\
         : 4294967296,\n  \"search\": \"title=\\\"Foo/Baz\\\"\",\n  \"sort\": {\n \
         \   \"by\": null,\n    \"order\": null\n  },\n  \"results\": [{\"ancestry\"\
         :\"34\",\"parent_id\":34,\"parent_name\":\"Foo\",\"created_at\":\"2019-11-07\
-        \ 19:26:28 UTC\",\"updated_at\":\"2019-11-07 19:26:28 UTC\",\"id\":43,\"name\"\
+        \ 22:50:09 UTC\",\"updated_at\":\"2019-11-07 22:50:09 UTC\",\"id\":47,\"name\"\
         :\"Baz\",\"title\":\"Foo/Baz\",\"description\":null}]\n}\n"
     headers:
       Cache-Control:
@@ -146,58 +145,58 @@
       Content-Type:
       - application/json; charset=utf-8
       Date:
-      - Thu, 07 Nov 2019 22:41:04 GMT
-      ETag:
-      - W/"636a8096ae9abd91c57f8ead0ad0082a"
-      Foreman_api_version:
-      - '2'
-      Foreman_version:
-      - 1.22.1
-      Server:
-      - Apache
-      Status:
-      - 200 OK
-      Strict-Transport-Security:
-      - max-age=631139040; includeSubdomains
-      Transfer-Encoding:
-      - chunked
-      Vary:
-      - Accept-Encoding
-      X-Content-Type-Options:
-      - nosniff
-      X-Download-Options:
-      - noopen
-      X-Frame-Options:
-      - sameorigin
-      X-Permitted-Cross-Domain-Policies:
-      - none
-      X-Powered-By:
-      - Phusion Passenger 4.0.53
-      X-Request-Id:
-      - 61fbb65c-a21a-4040-b931-87799184fc66
-      X-Runtime:
-      - '0.062256'
-      X-XSS-Protection:
-      - 1; mode=block
-    status:
-      code: 200
-      message: OK
-- request:
-    body: null
-    headers:
-      Accept:
-      - application/json;version=2
-      Cookie:
-      - _session_id=e4a4ab295ea6b1fdd80b11c09c5a828d
-    method: GET
-    uri: https://127.0.0.1:4433/api/locations?thin=True&search=title%3D%22Bar%22&per_page=4294967296
+      - Thu, 07 Nov 2019 22:51:16 GMT
+      ETag:
+      - W/"4b0663aa46bada283b6b881aae634a9d"
+      Foreman_api_version:
+      - '2'
+      Foreman_version:
+      - 1.22.1
+      Server:
+      - Apache
+      Status:
+      - 200 OK
+      Strict-Transport-Security:
+      - max-age=631139040; includeSubdomains
+      Transfer-Encoding:
+      - chunked
+      Vary:
+      - Accept-Encoding
+      X-Content-Type-Options:
+      - nosniff
+      X-Download-Options:
+      - noopen
+      X-Frame-Options:
+      - sameorigin
+      X-Permitted-Cross-Domain-Policies:
+      - none
+      X-Powered-By:
+      - Phusion Passenger 4.0.53
+      X-Request-Id:
+      - 3e782959-8bf6-452c-a9b2-c866e1e4bdc7
+      X-Runtime:
+      - '0.059723'
+      X-XSS-Protection:
+      - 1; mode=block
+    status:
+      code: 200
+      message: OK
+- request:
+    body: null
+    headers:
+      Accept:
+      - application/json;version=2
+      Cookie:
+      - _session_id=5f70962272aa9742e255300d81fd0ead
+    method: GET
+    uri: https://127.0.0.1:4433/api/locations?search=title%3D%22Bar%22&per_page=4294967296
   response:
     body:
       string: "{\n  \"total\": 5,\n  \"subtotal\": 1,\n  \"page\": 1,\n  \"per_page\"\
         : 4294967296,\n  \"search\": \"title=\\\"Bar\\\"\",\n  \"sort\": {\n    \"\
         by\": null,\n    \"order\": null\n  },\n  \"results\": [{\"ancestry\":null,\"\
-        parent_id\":null,\"parent_name\":null,\"created_at\":\"2019-11-07 19:26:32\
-        \ UTC\",\"updated_at\":\"2019-11-07 19:26:32 UTC\",\"id\":44,\"name\":\"Bar\"\
+        parent_id\":null,\"parent_name\":null,\"created_at\":\"2019-11-07 22:50:13\
+        \ UTC\",\"updated_at\":\"2019-11-07 22:50:13 UTC\",\"id\":48,\"name\":\"Bar\"\
         ,\"title\":\"Bar\",\"description\":null}]\n}\n"
     headers:
       Cache-Control:
@@ -209,120 +208,120 @@
       Content-Type:
       - application/json; charset=utf-8
       Date:
-      - Thu, 07 Nov 2019 22:41:04 GMT
-      ETag:
-      - W/"51e3885634a34800007b110218547147"
-      Foreman_api_version:
-      - '2'
-      Foreman_version:
-      - 1.22.1
-      Server:
-      - Apache
-      Status:
-      - 200 OK
-      Strict-Transport-Security:
-      - max-age=631139040; includeSubdomains
-      Transfer-Encoding:
-      - chunked
-      Vary:
-      - Accept-Encoding
-      X-Content-Type-Options:
-      - nosniff
-      X-Download-Options:
-      - noopen
-      X-Frame-Options:
-      - sameorigin
-      X-Permitted-Cross-Domain-Policies:
-      - none
-      X-Powered-By:
-      - Phusion Passenger 4.0.53
-      X-Request-Id:
-      - 79ca034d-e904-4bc2-80d0-048027480cf1
-      X-Runtime:
-      - '0.054838'
-      X-XSS-Protection:
-      - 1; mode=block
-    status:
-      code: 200
-      message: OK
-- request:
-    body: null
-    headers:
-      Accept:
-      - application/json;version=2
-      Cookie:
-      - _session_id=e4a4ab295ea6b1fdd80b11c09c5a828d
-    method: GET
-    uri: https://127.0.0.1:4433/api/compute_profiles?thin=True&search=name%3D%22myprofile%22&per_page=4294967296
+      - Thu, 07 Nov 2019 22:51:16 GMT
+      ETag:
+      - W/"8d90d2fe748f081074af021184c4e3a6"
+      Foreman_api_version:
+      - '2'
+      Foreman_version:
+      - 1.22.1
+      Server:
+      - Apache
+      Status:
+      - 200 OK
+      Strict-Transport-Security:
+      - max-age=631139040; includeSubdomains
+      Transfer-Encoding:
+      - chunked
+      Vary:
+      - Accept-Encoding
+      X-Content-Type-Options:
+      - nosniff
+      X-Download-Options:
+      - noopen
+      X-Frame-Options:
+      - sameorigin
+      X-Permitted-Cross-Domain-Policies:
+      - none
+      X-Powered-By:
+      - Phusion Passenger 4.0.53
+      X-Request-Id:
+      - a3892856-bfed-4606-9996-ea5348261f3f
+      X-Runtime:
+      - '0.055998'
+      X-XSS-Protection:
+      - 1; mode=block
+    status:
+      code: 200
+      message: OK
+- request:
+    body: null
+    headers:
+      Accept:
+      - application/json;version=2
+      Cookie:
+      - _session_id=5f70962272aa9742e255300d81fd0ead
+    method: GET
+    uri: https://127.0.0.1:4433/api/compute_profiles?search=name%3D%22myprofile%22&per_page=4294967296
   response:
     body:
       string: "{\n  \"total\": 4,\n  \"subtotal\": 1,\n  \"page\": 1,\n  \"per_page\"\
         : 4294967296,\n  \"search\": \"name=\\\"myprofile\\\"\",\n  \"sort\": {\n\
         \    \"by\": null,\n    \"order\": null\n  },\n  \"results\": [{\"created_at\"\
-        :\"2019-11-07 19:27:03 UTC\",\"updated_at\":\"2019-11-07 19:27:03 UTC\",\"\
-        id\":6,\"name\":\"myprofile\"}]\n}\n"
-    headers:
-      Cache-Control:
-      - max-age=0, private, must-revalidate
-      Content-Security-Policy:
-      - 'default-src ''self''; child-src ''self''; connect-src ''self'' ws: wss:;
-        img-src ''self'' data: *.gravatar.com; script-src ''unsafe-eval'' ''unsafe-inline''
-        ''self''; style-src ''unsafe-inline'' ''self'''
-      Content-Type:
-      - application/json; charset=utf-8
-      Date:
-      - Thu, 07 Nov 2019 22:41:04 GMT
-      ETag:
-      - W/"ddce6cf993b04d4080583327ae76a347"
-      Foreman_api_version:
-      - '2'
-      Foreman_version:
-      - 1.22.1
-      Server:
-      - Apache
-      Status:
-      - 200 OK
-      Strict-Transport-Security:
-      - max-age=631139040; includeSubdomains
-      Transfer-Encoding:
-      - chunked
-      Vary:
-      - Accept-Encoding
-      X-Content-Type-Options:
-      - nosniff
-      X-Download-Options:
-      - noopen
-      X-Frame-Options:
-      - sameorigin
-      X-Permitted-Cross-Domain-Policies:
-      - none
-      X-Powered-By:
-      - Phusion Passenger 4.0.53
-      X-Request-Id:
-      - 857f1117-e7ce-4c73-8d19-38de78fe74c8
-      X-Runtime:
-      - '0.053566'
-      X-XSS-Protection:
-      - 1; mode=block
-    status:
-      code: 200
-      message: OK
-- request:
-    body: null
-    headers:
-      Accept:
-      - application/json;version=2
-      Cookie:
-      - _session_id=e4a4ab295ea6b1fdd80b11c09c5a828d
-    method: GET
-    uri: https://127.0.0.1:4433/api/domains?thin=True&search=name%3D%22foo.example.com%22&per_page=4294967296
+        :\"2019-11-07 22:50:43 UTC\",\"updated_at\":\"2019-11-07 22:50:43 UTC\",\"\
+        id\":7,\"name\":\"myprofile\"}]\n}\n"
+    headers:
+      Cache-Control:
+      - max-age=0, private, must-revalidate
+      Content-Security-Policy:
+      - 'default-src ''self''; child-src ''self''; connect-src ''self'' ws: wss:;
+        img-src ''self'' data: *.gravatar.com; script-src ''unsafe-eval'' ''unsafe-inline''
+        ''self''; style-src ''unsafe-inline'' ''self'''
+      Content-Type:
+      - application/json; charset=utf-8
+      Date:
+      - Thu, 07 Nov 2019 22:51:16 GMT
+      ETag:
+      - W/"19d1668d181d10b8bb534be194725055"
+      Foreman_api_version:
+      - '2'
+      Foreman_version:
+      - 1.22.1
+      Server:
+      - Apache
+      Status:
+      - 200 OK
+      Strict-Transport-Security:
+      - max-age=631139040; includeSubdomains
+      Transfer-Encoding:
+      - chunked
+      Vary:
+      - Accept-Encoding
+      X-Content-Type-Options:
+      - nosniff
+      X-Download-Options:
+      - noopen
+      X-Frame-Options:
+      - sameorigin
+      X-Permitted-Cross-Domain-Policies:
+      - none
+      X-Powered-By:
+      - Phusion Passenger 4.0.53
+      X-Request-Id:
+      - 8a57d021-9732-43c8-96ea-ae34236f4d8a
+      X-Runtime:
+      - '0.055127'
+      X-XSS-Protection:
+      - 1; mode=block
+    status:
+      code: 200
+      message: OK
+- request:
+    body: null
+    headers:
+      Accept:
+      - application/json;version=2
+      Cookie:
+      - _session_id=5f70962272aa9742e255300d81fd0ead
+    method: GET
+    uri: https://127.0.0.1:4433/api/domains?search=name%3D%22foo.example.com%22&per_page=4294967296
   response:
     body:
       string: "{\n  \"total\": 3,\n  \"subtotal\": 1,\n  \"page\": 1,\n  \"per_page\"\
         : 4294967296,\n  \"search\": \"name=\\\"foo.example.com\\\"\",\n  \"sort\"\
         : {\n    \"by\": null,\n    \"order\": null\n  },\n  \"results\": [{\"fullname\"\
-        :null,\"created_at\":\"2019-11-07 19:26:45 UTC\",\"updated_at\":\"2019-11-07\
-        \ 19:26:45 UTC\",\"id\":6,\"name\":\"foo.example.com\",\"dns_id\":1,\"dns\"\
+        :null,\"created_at\":\"2019-11-07 22:50:26 UTC\",\"updated_at\":\"2019-11-07\
+        \ 22:50:26 UTC\",\"id\":8,\"name\":\"foo.example.com\",\"dns_id\":1,\"dns\"\
         :{\"name\":\"foreman.example.com\",\"id\":1,\"url\":\"https://foreman.example.com:9090\"\
         }}]\n}\n"
     headers:
@@ -335,51 +334,51 @@
       Content-Type:
       - application/json; charset=utf-8
       Date:
-      - Thu, 07 Nov 2019 22:41:04 GMT
-      ETag:
-      - W/"7de975416dbad2b27f7f103c0b0ada6a"
-      Foreman_api_version:
-      - '2'
-      Foreman_version:
-      - 1.22.1
-      Server:
-      - Apache
-      Status:
-      - 200 OK
-      Strict-Transport-Security:
-      - max-age=631139040; includeSubdomains
-      Transfer-Encoding:
-      - chunked
-      Vary:
-      - Accept-Encoding
-      X-Content-Type-Options:
-      - nosniff
-      X-Download-Options:
-      - noopen
-      X-Frame-Options:
-      - sameorigin
-      X-Permitted-Cross-Domain-Policies:
-      - none
-      X-Powered-By:
-      - Phusion Passenger 4.0.53
-      X-Request-Id:
-      - 15bb2ab0-b884-40d4-9c23-c5de67b79fac
-      X-Runtime:
-      - '0.062874'
-      X-XSS-Protection:
-      - 1; mode=block
-    status:
-      code: 200
-      message: OK
-- request:
-    body: null
-    headers:
-      Accept:
-      - application/json;version=2
-      Cookie:
-      - _session_id=e4a4ab295ea6b1fdd80b11c09c5a828d
-    method: GET
-    uri: https://127.0.0.1:4433/api/subnets?thin=True&search=name%3D%22Test+subnet4%22&per_page=4294967296
+      - Thu, 07 Nov 2019 22:51:16 GMT
+      ETag:
+      - W/"61054be510bba32845fe18fc2347a0ea"
+      Foreman_api_version:
+      - '2'
+      Foreman_version:
+      - 1.22.1
+      Server:
+      - Apache
+      Status:
+      - 200 OK
+      Strict-Transport-Security:
+      - max-age=631139040; includeSubdomains
+      Transfer-Encoding:
+      - chunked
+      Vary:
+      - Accept-Encoding
+      X-Content-Type-Options:
+      - nosniff
+      X-Download-Options:
+      - noopen
+      X-Frame-Options:
+      - sameorigin
+      X-Permitted-Cross-Domain-Policies:
+      - none
+      X-Powered-By:
+      - Phusion Passenger 4.0.53
+      X-Request-Id:
+      - 72b55258-3578-457f-82e0-b9f561f7e59b
+      X-Runtime:
+      - '0.058720'
+      X-XSS-Protection:
+      - 1; mode=block
+    status:
+      code: 200
+      message: OK
+- request:
+    body: null
+    headers:
+      Accept:
+      - application/json;version=2
+      Cookie:
+      - _session_id=5f70962272aa9742e255300d81fd0ead
+    method: GET
+    uri: https://127.0.0.1:4433/api/subnets?search=name%3D%22Test+subnet4%22&per_page=4294967296
   response:
     body:
       string: "{\n  \"total\": 1,\n  \"subtotal\": 1,\n  \"page\": 1,\n  \"per_page\"\
@@ -388,8 +387,8 @@
         :\"192.168.200.0\",\"network_type\":\"IPv4\",\"cidr\":27,\"mask\":\"255.255.255.224\"\
         ,\"priority\":null,\"vlanid\":null,\"mtu\":1500,\"gateway\":null,\"dns_primary\"\
         :null,\"dns_secondary\":null,\"from\":null,\"to\":null,\"created_at\":\"2019-11-07\
-        \ 19:26:50 UTC\",\"updated_at\":\"2019-11-07 19:26:50 UTC\",\"ipam\":\"DHCP\"\
-        ,\"boot_mode\":\"DHCP\",\"id\":3,\"name\":\"Test subnet4\",\"description\"\
+        \ 22:50:30 UTC\",\"updated_at\":\"2019-11-07 22:50:30 UTC\",\"ipam\":\"DHCP\"\
+        ,\"boot_mode\":\"DHCP\",\"id\":4,\"name\":\"Test subnet4\",\"description\"\
         :null,\"network_address\":\"192.168.200.0/27\",\"dhcp_id\":null,\"dhcp_name\"\
         :null,\"tftp_id\":null,\"tftp_name\":null,\"httpboot_id\":null,\"httpboot_name\"\
         :null,\"dns_id\":null,\"template_id\":null,\"template_name\":null,\"dhcp\"\
@@ -404,51 +403,51 @@
       Content-Type:
       - application/json; charset=utf-8
       Date:
-      - Thu, 07 Nov 2019 22:41:04 GMT
-      ETag:
-      - W/"2cc3f085b04c9834f3d78f9eb189407a"
-      Foreman_api_version:
-      - '2'
-      Foreman_version:
-      - 1.22.1
-      Server:
-      - Apache
-      Status:
-      - 200 OK
-      Strict-Transport-Security:
-      - max-age=631139040; includeSubdomains
-      Transfer-Encoding:
-      - chunked
-      Vary:
-      - Accept-Encoding
-      X-Content-Type-Options:
-      - nosniff
-      X-Download-Options:
-      - noopen
-      X-Frame-Options:
-      - sameorigin
-      X-Permitted-Cross-Domain-Policies:
-      - none
-      X-Powered-By:
-      - Phusion Passenger 4.0.53
-      X-Request-Id:
-      - 3e59b0e0-9a27-4675-b6d8-a8e8102ac6f4
-      X-Runtime:
-      - '0.060654'
-      X-XSS-Protection:
-      - 1; mode=block
-    status:
-      code: 200
-      message: OK
-- request:
-    body: null
-    headers:
-      Accept:
-      - application/json;version=2
-      Cookie:
-      - _session_id=e4a4ab295ea6b1fdd80b11c09c5a828d
-    method: GET
-    uri: https://127.0.0.1:4433/api/architectures?thin=True&search=name%3D%22x86_64%22&per_page=4294967296
+      - Thu, 07 Nov 2019 22:51:16 GMT
+      ETag:
+      - W/"1226cac0309c1ebdad2ef07863a336aa"
+      Foreman_api_version:
+      - '2'
+      Foreman_version:
+      - 1.22.1
+      Server:
+      - Apache
+      Status:
+      - 200 OK
+      Strict-Transport-Security:
+      - max-age=631139040; includeSubdomains
+      Transfer-Encoding:
+      - chunked
+      Vary:
+      - Accept-Encoding
+      X-Content-Type-Options:
+      - nosniff
+      X-Download-Options:
+      - noopen
+      X-Frame-Options:
+      - sameorigin
+      X-Permitted-Cross-Domain-Policies:
+      - none
+      X-Powered-By:
+      - Phusion Passenger 4.0.53
+      X-Request-Id:
+      - f88342ca-b126-44ae-924b-1afc5cf4b0c3
+      X-Runtime:
+      - '0.058710'
+      X-XSS-Protection:
+      - 1; mode=block
+    status:
+      code: 200
+      message: OK
+- request:
+    body: null
+    headers:
+      Accept:
+      - application/json;version=2
+      Cookie:
+      - _session_id=5f70962272aa9742e255300d81fd0ead
+    method: GET
+    uri: https://127.0.0.1:4433/api/architectures?search=name%3D%22x86_64%22&per_page=4294967296
   response:
     body:
       string: "{\n  \"total\": 2,\n  \"subtotal\": 1,\n  \"page\": 1,\n  \"per_page\"\
@@ -466,7 +465,7 @@
       Content-Type:
       - application/json; charset=utf-8
       Date:
-      - Thu, 07 Nov 2019 22:41:04 GMT
+      - Thu, 07 Nov 2019 22:51:16 GMT
       ETag:
       - W/"05c213890d16d735398c4450758add11"
       Foreman_api_version:
@@ -494,23 +493,23 @@
       X-Powered-By:
       - Phusion Passenger 4.0.53
       X-Request-Id:
-      - c2c57bf3-fdab-43bb-80e9-e486bc093859
-      X-Runtime:
-      - '0.064727'
-      X-XSS-Protection:
-      - 1; mode=block
-    status:
-      code: 200
-      message: OK
-- request:
-    body: null
-    headers:
-      Accept:
-      - application/json;version=2
-      Cookie:
-      - _session_id=e4a4ab295ea6b1fdd80b11c09c5a828d
-    method: GET
-    uri: https://127.0.0.1:4433/api/operatingsystems?thin=True&search=title%3D%22TestOS+7.6%22&per_page=4294967296
+      - 3b1d9502-0b4d-4b5f-ae4f-b49d57f29ada
+      X-Runtime:
+      - '0.052805'
+      X-XSS-Protection:
+      - 1; mode=block
+    status:
+      code: 200
+      message: OK
+- request:
+    body: null
+    headers:
+      Accept:
+      - application/json;version=2
+      Cookie:
+      - _session_id=5f70962272aa9742e255300d81fd0ead
+    method: GET
+    uri: https://127.0.0.1:4433/api/operatingsystems?search=title%3D%22TestOS+7.6%22&per_page=4294967296
   response:
     body:
       string: "{\n  \"total\": 2,\n  \"subtotal\": 1,\n  \"page\": 1,\n  \"per_page\"\
@@ -518,7 +517,7 @@
         \    \"by\": null,\n    \"order\": null\n  },\n  \"results\": [{\"description\"\
         :null,\"major\":\"7\",\"minor\":\"6\",\"family\":\"Redhat\",\"release_name\"\
         :\"reverse whip\",\"password_hash\":\"SHA256\",\"created_at\":\"2019-11-07\
-        \ 19:26:55 UTC\",\"updated_at\":\"2019-11-07 19:26:55 UTC\",\"id\":4,\"name\"\
+        \ 22:50:35 UTC\",\"updated_at\":\"2019-11-07 22:50:35 UTC\",\"id\":5,\"name\"\
         :\"TestOS\",\"title\":\"TestOS 7.6\"}]\n}\n"
     headers:
       Cache-Control:
@@ -530,176 +529,176 @@
       Content-Type:
       - application/json; charset=utf-8
       Date:
-      - Thu, 07 Nov 2019 22:41:05 GMT
-      ETag:
-      - W/"4065d191ab8a49060dffae1668a4cdd3"
-      Foreman_api_version:
-      - '2'
-      Foreman_version:
-      - 1.22.1
-      Server:
-      - Apache
-      Status:
-      - 200 OK
-      Strict-Transport-Security:
-      - max-age=631139040; includeSubdomains
-      Transfer-Encoding:
-      - chunked
-      Vary:
-      - Accept-Encoding
-      X-Content-Type-Options:
-      - nosniff
-      X-Download-Options:
-      - noopen
-      X-Frame-Options:
-      - sameorigin
-      X-Permitted-Cross-Domain-Policies:
-      - none
-      X-Powered-By:
-      - Phusion Passenger 4.0.53
-      X-Request-Id:
-      - 46122dc3-60fd-48bb-b149-257454dbfbde
-      X-Runtime:
-      - '0.077091'
-      X-XSS-Protection:
-      - 1; mode=block
-    status:
-      code: 200
-      message: OK
-- request:
-    body: null
-    headers:
-      Accept:
-      - application/json;version=2
-      Cookie:
-      - _session_id=e4a4ab295ea6b1fdd80b11c09c5a828d
-    method: GET
-    uri: https://127.0.0.1:4433/api/media?thin=True&search=name%3D%22TestOS+Mirror%22&per_page=4294967296
+      - Thu, 07 Nov 2019 22:51:16 GMT
+      ETag:
+      - W/"5591a8458f315131edcd1ff9712ce754"
+      Foreman_api_version:
+      - '2'
+      Foreman_version:
+      - 1.22.1
+      Server:
+      - Apache
+      Status:
+      - 200 OK
+      Strict-Transport-Security:
+      - max-age=631139040; includeSubdomains
+      Transfer-Encoding:
+      - chunked
+      Vary:
+      - Accept-Encoding
+      X-Content-Type-Options:
+      - nosniff
+      X-Download-Options:
+      - noopen
+      X-Frame-Options:
+      - sameorigin
+      X-Permitted-Cross-Domain-Policies:
+      - none
+      X-Powered-By:
+      - Phusion Passenger 4.0.53
+      X-Request-Id:
+      - 6aea5eaa-3e19-4563-9c34-945aead3d96b
+      X-Runtime:
+      - '0.051426'
+      X-XSS-Protection:
+      - 1; mode=block
+    status:
+      code: 200
+      message: OK
+- request:
+    body: null
+    headers:
+      Accept:
+      - application/json;version=2
+      Cookie:
+      - _session_id=5f70962272aa9742e255300d81fd0ead
+    method: GET
+    uri: https://127.0.0.1:4433/api/media?search=name%3D%22TestOS+Mirror%22&per_page=4294967296
   response:
     body:
       string: "{\n  \"total\": 10,\n  \"subtotal\": 1,\n  \"page\": 1,\n  \"per_page\"\
         : 4294967296,\n  \"search\": \"name=\\\"TestOS Mirror\\\"\",\n  \"sort\":\
         \ {\n    \"by\": null,\n    \"order\": null\n  },\n  \"results\": [{\"path\"\
         :\"https://templeos.org/TempleOS.ISO\",\"os_family\":\"Redhat\",\"created_at\"\
-        :\"2019-11-07 19:26:58 UTC\",\"updated_at\":\"2019-11-07 19:26:58 UTC\",\"\
-        id\":12,\"name\":\"TestOS Mirror\"}]\n}\n"
-    headers:
-      Cache-Control:
-      - max-age=0, private, must-revalidate
-      Content-Security-Policy:
-      - 'default-src ''self''; child-src ''self''; connect-src ''self'' ws: wss:;
-        img-src ''self'' data: *.gravatar.com; script-src ''unsafe-eval'' ''unsafe-inline''
-        ''self''; style-src ''unsafe-inline'' ''self'''
-      Content-Type:
-      - application/json; charset=utf-8
-      Date:
-      - Thu, 07 Nov 2019 22:41:05 GMT
-      ETag:
-      - W/"528a34ad0f20f751ff91dcdc60f520ba"
-      Foreman_api_version:
-      - '2'
-      Foreman_version:
-      - 1.22.1
-      Server:
-      - Apache
-      Status:
-      - 200 OK
-      Strict-Transport-Security:
-      - max-age=631139040; includeSubdomains
-      Transfer-Encoding:
-      - chunked
-      Vary:
-      - Accept-Encoding
-      X-Content-Type-Options:
-      - nosniff
-      X-Download-Options:
-      - noopen
-      X-Frame-Options:
-      - sameorigin
-      X-Permitted-Cross-Domain-Policies:
-      - none
-      X-Powered-By:
-      - Phusion Passenger 4.0.53
-      X-Request-Id:
-      - 86b7bb1f-19c5-4ee4-95d1-8ca7e11fe678
-      X-Runtime:
-      - '0.063498'
-      X-XSS-Protection:
-      - 1; mode=block
-    status:
-      code: 200
-      message: OK
-- request:
-    body: null
-    headers:
-      Accept:
-      - application/json;version=2
-      Cookie:
-      - _session_id=e4a4ab295ea6b1fdd80b11c09c5a828d
-    method: GET
-    uri: https://127.0.0.1:4433/api/ptables?thin=True&search=name%3D%22Part+table%22&per_page=4294967296
+        :\"2019-11-07 22:50:38 UTC\",\"updated_at\":\"2019-11-07 22:50:38 UTC\",\"\
+        id\":13,\"name\":\"TestOS Mirror\"}]\n}\n"
+    headers:
+      Cache-Control:
+      - max-age=0, private, must-revalidate
+      Content-Security-Policy:
+      - 'default-src ''self''; child-src ''self''; connect-src ''self'' ws: wss:;
+        img-src ''self'' data: *.gravatar.com; script-src ''unsafe-eval'' ''unsafe-inline''
+        ''self''; style-src ''unsafe-inline'' ''self'''
+      Content-Type:
+      - application/json; charset=utf-8
+      Date:
+      - Thu, 07 Nov 2019 22:51:16 GMT
+      ETag:
+      - W/"207dd7c1d0c526d4d994f904a664f8fd"
+      Foreman_api_version:
+      - '2'
+      Foreman_version:
+      - 1.22.1
+      Server:
+      - Apache
+      Status:
+      - 200 OK
+      Strict-Transport-Security:
+      - max-age=631139040; includeSubdomains
+      Transfer-Encoding:
+      - chunked
+      Vary:
+      - Accept-Encoding
+      X-Content-Type-Options:
+      - nosniff
+      X-Download-Options:
+      - noopen
+      X-Frame-Options:
+      - sameorigin
+      X-Permitted-Cross-Domain-Policies:
+      - none
+      X-Powered-By:
+      - Phusion Passenger 4.0.53
+      X-Request-Id:
+      - bb76dfbd-326d-4bd7-889b-ad09175fdc40
+      X-Runtime:
+      - '0.052907'
+      X-XSS-Protection:
+      - 1; mode=block
+    status:
+      code: 200
+      message: OK
+- request:
+    body: null
+    headers:
+      Accept:
+      - application/json;version=2
+      Cookie:
+      - _session_id=5f70962272aa9742e255300d81fd0ead
+    method: GET
+    uri: https://127.0.0.1:4433/api/ptables?search=name%3D%22Part+table%22&per_page=4294967296
   response:
     body:
       string: "{\n  \"total\": 16,\n  \"subtotal\": 1,\n  \"page\": 1,\n  \"per_page\"\
         : 4294967296,\n  \"search\": \"name=\\\"Part table\\\"\",\n  \"sort\": {\n\
         \    \"by\": null,\n    \"order\": null\n  },\n  \"results\": [{\"os_family\"\
-        :\"Redhat\",\"created_at\":\"2019-11-07 19:26:53 UTC\",\"updated_at\":\"2019-11-07\
-        \ 19:26:53 UTC\",\"name\":\"Part table\",\"id\":117}]\n}\n"
-    headers:
-      Cache-Control:
-      - max-age=0, private, must-revalidate
-      Content-Security-Policy:
-      - 'default-src ''self''; child-src ''self''; connect-src ''self'' ws: wss:;
-        img-src ''self'' data: *.gravatar.com; script-src ''unsafe-eval'' ''unsafe-inline''
-        ''self''; style-src ''unsafe-inline'' ''self'''
-      Content-Type:
-      - application/json; charset=utf-8
-      Date:
-      - Thu, 07 Nov 2019 22:41:05 GMT
-      ETag:
-      - W/"06ee2d5a6fd9deca75efffe8709340fd"
-      Foreman_api_version:
-      - '2'
-      Foreman_version:
-      - 1.22.1
-      Server:
-      - Apache
-      Status:
-      - 200 OK
-      Strict-Transport-Security:
-      - max-age=631139040; includeSubdomains
-      Transfer-Encoding:
-      - chunked
-      Vary:
-      - Accept-Encoding
-      X-Content-Type-Options:
-      - nosniff
-      X-Download-Options:
-      - noopen
-      X-Frame-Options:
-      - sameorigin
-      X-Permitted-Cross-Domain-Policies:
-      - none
-      X-Powered-By:
-      - Phusion Passenger 4.0.53
-      X-Request-Id:
-      - a9e31d4c-87d2-4141-a2e8-f86dd5367347
-      X-Runtime:
-      - '0.063898'
-      X-XSS-Protection:
-      - 1; mode=block
-    status:
-      code: 200
-      message: OK
-- request:
-    body: null
-    headers:
-      Accept:
-      - application/json;version=2
-      Cookie:
-      - _session_id=e4a4ab295ea6b1fdd80b11c09c5a828d
-    method: GET
-    uri: https://127.0.0.1:4433/api/environments?thin=True&search=name%3D%22production%22&per_page=4294967296
+        :\"Redhat\",\"created_at\":\"2019-11-07 22:50:33 UTC\",\"updated_at\":\"2019-11-07\
+        \ 22:50:33 UTC\",\"name\":\"Part table\",\"id\":118}]\n}\n"
+    headers:
+      Cache-Control:
+      - max-age=0, private, must-revalidate
+      Content-Security-Policy:
+      - 'default-src ''self''; child-src ''self''; connect-src ''self'' ws: wss:;
+        img-src ''self'' data: *.gravatar.com; script-src ''unsafe-eval'' ''unsafe-inline''
+        ''self''; style-src ''unsafe-inline'' ''self'''
+      Content-Type:
+      - application/json; charset=utf-8
+      Date:
+      - Thu, 07 Nov 2019 22:51:16 GMT
+      ETag:
+      - W/"0386751c5537cf6760a802478ec3d6e5"
+      Foreman_api_version:
+      - '2'
+      Foreman_version:
+      - 1.22.1
+      Server:
+      - Apache
+      Status:
+      - 200 OK
+      Strict-Transport-Security:
+      - max-age=631139040; includeSubdomains
+      Transfer-Encoding:
+      - chunked
+      Vary:
+      - Accept-Encoding
+      X-Content-Type-Options:
+      - nosniff
+      X-Download-Options:
+      - noopen
+      X-Frame-Options:
+      - sameorigin
+      X-Permitted-Cross-Domain-Policies:
+      - none
+      X-Powered-By:
+      - Phusion Passenger 4.0.53
+      X-Request-Id:
+      - c60150ca-3015-42a6-b8de-7b697f329bf1
+      X-Runtime:
+      - '0.052798'
+      X-XSS-Protection:
+      - 1; mode=block
+    status:
+      code: 200
+      message: OK
+- request:
+    body: null
+    headers:
+      Accept:
+      - application/json;version=2
+      Cookie:
+      - _session_id=5f70962272aa9742e255300d81fd0ead
+    method: GET
+    uri: https://127.0.0.1:4433/api/environments?search=name%3D%22production%22&per_page=4294967296
   response:
     body:
       string: "{\n  \"total\": 2,\n  \"subtotal\": 1,\n  \"page\": 1,\n  \"per_page\"\
@@ -717,7 +716,7 @@
       Content-Type:
       - application/json; charset=utf-8
       Date:
-      - Thu, 07 Nov 2019 22:41:05 GMT
+      - Thu, 07 Nov 2019 22:51:17 GMT
       ETag:
       - W/"0a13f9eb5741a8133ab14c0c996f6a06"
       Foreman_api_version:
@@ -745,147 +744,147 @@
       X-Powered-By:
       - Phusion Passenger 4.0.53
       X-Request-Id:
-      - f138cb92-c97e-4401-9ac8-590abff44f93
-      X-Runtime:
-      - '0.055157'
-      X-XSS-Protection:
-      - 1; mode=block
-    status:
-      code: 200
-      message: OK
-- request:
-    body: null
-    headers:
-      Accept:
-      - application/json;version=2
-      Cookie:
-      - _session_id=e4a4ab295ea6b1fdd80b11c09c5a828d
-    method: GET
-    uri: https://127.0.0.1:4433/api/config_groups?thin=True&search=name%3D%22cfg_group1%22&per_page=4294967296
+      - 59d963d7-f1db-49ce-9f1c-e66cb2b3cb68
+      X-Runtime:
+      - '0.054668'
+      X-XSS-Protection:
+      - 1; mode=block
+    status:
+      code: 200
+      message: OK
+- request:
+    body: null
+    headers:
+      Accept:
+      - application/json;version=2
+      Cookie:
+      - _session_id=5f70962272aa9742e255300d81fd0ead
+    method: GET
+    uri: https://127.0.0.1:4433/api/config_groups?search=name%3D%22cfg_group1%22&per_page=4294967296
   response:
     body:
       string: "{\n  \"total\": 3,\n  \"subtotal\": 1,\n  \"page\": 1,\n  \"per_page\"\
         : 4294967296,\n  \"search\": \"name=\\\"cfg_group1\\\"\",\n  \"sort\": {\n\
         \    \"by\": null,\n    \"order\": null\n  },\n  \"results\": [{\"created_at\"\
-        :\"2019-11-07 22:40:35 UTC\",\"updated_at\":\"2019-11-07 22:40:35 UTC\",\"\
-        id\":8,\"name\":\"cfg_group1\",\"puppetclasses\":[]}]\n}\n"
-    headers:
-      Cache-Control:
-      - max-age=0, private, must-revalidate
-      Content-Security-Policy:
-      - 'default-src ''self''; child-src ''self''; connect-src ''self'' ws: wss:;
-        img-src ''self'' data: *.gravatar.com; script-src ''unsafe-eval'' ''unsafe-inline''
-        ''self''; style-src ''unsafe-inline'' ''self'''
-      Content-Type:
-      - application/json; charset=utf-8
-      Date:
-      - Thu, 07 Nov 2019 22:41:05 GMT
-      ETag:
-      - W/"956da8f7215c97a1d0d832f049e86a90"
-      Foreman_api_version:
-      - '2'
-      Foreman_version:
-      - 1.22.1
-      Server:
-      - Apache
-      Status:
-      - 200 OK
-      Strict-Transport-Security:
-      - max-age=631139040; includeSubdomains
-      Transfer-Encoding:
-      - chunked
-      Vary:
-      - Accept-Encoding
-      X-Content-Type-Options:
-      - nosniff
-      X-Download-Options:
-      - noopen
-      X-Frame-Options:
-      - sameorigin
-      X-Permitted-Cross-Domain-Policies:
-      - none
-      X-Powered-By:
-      - Phusion Passenger 4.0.53
-      X-Request-Id:
-      - 69d48b2f-1483-4f88-8657-8e524629e6ac
-      X-Runtime:
-      - '0.059712'
-      X-XSS-Protection:
-      - 1; mode=block
-    status:
-      code: 200
-      message: OK
-- request:
-    body: null
-    headers:
-      Accept:
-      - application/json;version=2
-      Cookie:
-      - _session_id=e4a4ab295ea6b1fdd80b11c09c5a828d
-    method: GET
-    uri: https://127.0.0.1:4433/api/config_groups?thin=True&search=name%3D%22cfg_group2%22&per_page=4294967296
+        :\"2019-11-07 22:50:46 UTC\",\"updated_at\":\"2019-11-07 22:50:46 UTC\",\"\
+        id\":10,\"name\":\"cfg_group1\",\"puppetclasses\":[]}]\n}\n"
+    headers:
+      Cache-Control:
+      - max-age=0, private, must-revalidate
+      Content-Security-Policy:
+      - 'default-src ''self''; child-src ''self''; connect-src ''self'' ws: wss:;
+        img-src ''self'' data: *.gravatar.com; script-src ''unsafe-eval'' ''unsafe-inline''
+        ''self''; style-src ''unsafe-inline'' ''self'''
+      Content-Type:
+      - application/json; charset=utf-8
+      Date:
+      - Thu, 07 Nov 2019 22:51:17 GMT
+      ETag:
+      - W/"875ceab38e54915f7ebf35a89ee04667"
+      Foreman_api_version:
+      - '2'
+      Foreman_version:
+      - 1.22.1
+      Server:
+      - Apache
+      Status:
+      - 200 OK
+      Strict-Transport-Security:
+      - max-age=631139040; includeSubdomains
+      Transfer-Encoding:
+      - chunked
+      Vary:
+      - Accept-Encoding
+      X-Content-Type-Options:
+      - nosniff
+      X-Download-Options:
+      - noopen
+      X-Frame-Options:
+      - sameorigin
+      X-Permitted-Cross-Domain-Policies:
+      - none
+      X-Powered-By:
+      - Phusion Passenger 4.0.53
+      X-Request-Id:
+      - b7d20327-f497-4b37-8790-c7f75f3e0c8a
+      X-Runtime:
+      - '0.056920'
+      X-XSS-Protection:
+      - 1; mode=block
+    status:
+      code: 200
+      message: OK
+- request:
+    body: null
+    headers:
+      Accept:
+      - application/json;version=2
+      Cookie:
+      - _session_id=5f70962272aa9742e255300d81fd0ead
+    method: GET
+    uri: https://127.0.0.1:4433/api/config_groups?search=name%3D%22cfg_group2%22&per_page=4294967296
   response:
     body:
       string: "{\n  \"total\": 3,\n  \"subtotal\": 1,\n  \"page\": 1,\n  \"per_page\"\
         : 4294967296,\n  \"search\": \"name=\\\"cfg_group2\\\"\",\n  \"sort\": {\n\
         \    \"by\": null,\n    \"order\": null\n  },\n  \"results\": [{\"created_at\"\
-        :\"2019-11-07 22:40:36 UTC\",\"updated_at\":\"2019-11-07 22:40:36 UTC\",\"\
-        id\":9,\"name\":\"cfg_group2\",\"puppetclasses\":[]}]\n}\n"
-    headers:
-      Cache-Control:
-      - max-age=0, private, must-revalidate
-      Content-Security-Policy:
-      - 'default-src ''self''; child-src ''self''; connect-src ''self'' ws: wss:;
-        img-src ''self'' data: *.gravatar.com; script-src ''unsafe-eval'' ''unsafe-inline''
-        ''self''; style-src ''unsafe-inline'' ''self'''
-      Content-Type:
-      - application/json; charset=utf-8
-      Date:
-      - Thu, 07 Nov 2019 22:41:05 GMT
-      ETag:
-      - W/"a28f6a847355ce3fce0ddb0d9650034f"
-      Foreman_api_version:
-      - '2'
-      Foreman_version:
-      - 1.22.1
-      Server:
-      - Apache
-      Status:
-      - 200 OK
-      Strict-Transport-Security:
-      - max-age=631139040; includeSubdomains
-      Transfer-Encoding:
-      - chunked
-      Vary:
-      - Accept-Encoding
-      X-Content-Type-Options:
-      - nosniff
-      X-Download-Options:
-      - noopen
-      X-Frame-Options:
-      - sameorigin
-      X-Permitted-Cross-Domain-Policies:
-      - none
-      X-Powered-By:
-      - Phusion Passenger 4.0.53
-      X-Request-Id:
-      - db366b0a-00cd-448e-a900-e169c74ccdba
-      X-Runtime:
-      - '0.060581'
-      X-XSS-Protection:
-      - 1; mode=block
-    status:
-      code: 200
-      message: OK
-- request:
-    body: null
-    headers:
-      Accept:
-      - application/json;version=2
-      Cookie:
-      - _session_id=e4a4ab295ea6b1fdd80b11c09c5a828d
-    method: GET
-    uri: https://127.0.0.1:4433/api/smart_proxies?thin=True&search=name%3D%22foreman.example.com%22&per_page=4294967296
+        :\"2019-11-07 22:50:47 UTC\",\"updated_at\":\"2019-11-07 22:50:47 UTC\",\"\
+        id\":11,\"name\":\"cfg_group2\",\"puppetclasses\":[]}]\n}\n"
+    headers:
+      Cache-Control:
+      - max-age=0, private, must-revalidate
+      Content-Security-Policy:
+      - 'default-src ''self''; child-src ''self''; connect-src ''self'' ws: wss:;
+        img-src ''self'' data: *.gravatar.com; script-src ''unsafe-eval'' ''unsafe-inline''
+        ''self''; style-src ''unsafe-inline'' ''self'''
+      Content-Type:
+      - application/json; charset=utf-8
+      Date:
+      - Thu, 07 Nov 2019 22:51:17 GMT
+      ETag:
+      - W/"3843e47492e17acf2cebb9f13a070052"
+      Foreman_api_version:
+      - '2'
+      Foreman_version:
+      - 1.22.1
+      Server:
+      - Apache
+      Status:
+      - 200 OK
+      Strict-Transport-Security:
+      - max-age=631139040; includeSubdomains
+      Transfer-Encoding:
+      - chunked
+      Vary:
+      - Accept-Encoding
+      X-Content-Type-Options:
+      - nosniff
+      X-Download-Options:
+      - noopen
+      X-Frame-Options:
+      - sameorigin
+      X-Permitted-Cross-Domain-Policies:
+      - none
+      X-Powered-By:
+      - Phusion Passenger 4.0.53
+      X-Request-Id:
+      - 568c9310-84b0-4e2f-bdc5-5d5d9e24c1cd
+      X-Runtime:
+      - '0.059349'
+      X-XSS-Protection:
+      - 1; mode=block
+    status:
+      code: 200
+      message: OK
+- request:
+    body: null
+    headers:
+      Accept:
+      - application/json;version=2
+      Cookie:
+      - _session_id=5f70962272aa9742e255300d81fd0ead
+    method: GET
+    uri: https://127.0.0.1:4433/api/smart_proxies?search=name%3D%22foreman.example.com%22&per_page=4294967296
   response:
     body:
       string: "{\n  \"total\": 1,\n  \"subtotal\": 1,\n  \"page\": 1,\n  \"per_page\"\
@@ -910,7 +909,7 @@
       Content-Type:
       - application/json; charset=utf-8
       Date:
-      - Thu, 07 Nov 2019 22:41:05 GMT
+      - Thu, 07 Nov 2019 22:51:17 GMT
       ETag:
       - W/"de9a57105d9d15c8750b788d42a6f01e"
       Foreman_api_version:
@@ -938,23 +937,23 @@
       X-Powered-By:
       - Phusion Passenger 4.0.53
       X-Request-Id:
-      - fc1f93c2-dfb5-403e-927b-25147e327dbd
-      X-Runtime:
-      - '0.067156'
-      X-XSS-Protection:
-      - 1; mode=block
-    status:
-      code: 200
-      message: OK
-- request:
-    body: null
-    headers:
-      Accept:
-      - application/json;version=2
-      Cookie:
-      - _session_id=e4a4ab295ea6b1fdd80b11c09c5a828d
-    method: GET
-    uri: https://127.0.0.1:4433/api/smart_proxies?thin=True&search=name%3D%22foreman.example.com%22&per_page=4294967296
+      - 2acc9372-9bcf-46dc-8a29-889eafd1e495
+      X-Runtime:
+      - '0.073321'
+      X-XSS-Protection:
+      - 1; mode=block
+    status:
+      code: 200
+      message: OK
+- request:
+    body: null
+    headers:
+      Accept:
+      - application/json;version=2
+      Cookie:
+      - _session_id=5f70962272aa9742e255300d81fd0ead
+    method: GET
+    uri: https://127.0.0.1:4433/api/smart_proxies?search=name%3D%22foreman.example.com%22&per_page=4294967296
   response:
     body:
       string: "{\n  \"total\": 1,\n  \"subtotal\": 1,\n  \"page\": 1,\n  \"per_page\"\
@@ -979,7 +978,7 @@
       Content-Type:
       - application/json; charset=utf-8
       Date:
-      - Thu, 07 Nov 2019 22:41:05 GMT
+      - Thu, 07 Nov 2019 22:51:17 GMT
       ETag:
       - W/"de9a57105d9d15c8750b788d42a6f01e"
       Foreman_api_version:
@@ -1007,30 +1006,30 @@
       X-Powered-By:
       - Phusion Passenger 4.0.53
       X-Request-Id:
-      - 26ddaf61-6e7e-4e4e-94fa-525ed43e2025
-      X-Runtime:
-      - '0.068018'
-      X-XSS-Protection:
-      - 1; mode=block
-    status:
-      code: 200
-      message: OK
-- request:
-    body: null
-    headers:
-      Accept:
-      - application/json;version=2
-      Cookie:
-      - _session_id=e4a4ab295ea6b1fdd80b11c09c5a828d
-    method: GET
-    uri: https://127.0.0.1:4433/api/organizations?thin=True&search=name%3D%22Test+Org1%22&per_page=4294967296
+      - f53e234f-a32e-489a-b9ef-3c24c243912e
+      X-Runtime:
+      - '0.068913'
+      X-XSS-Protection:
+      - 1; mode=block
+    status:
+      code: 200
+      message: OK
+- request:
+    body: null
+    headers:
+      Accept:
+      - application/json;version=2
+      Cookie:
+      - _session_id=5f70962272aa9742e255300d81fd0ead
+    method: GET
+    uri: https://127.0.0.1:4433/api/organizations?search=name%3D%22Test+Org1%22&per_page=4294967296
   response:
     body:
       string: "{\n  \"total\": 3,\n  \"subtotal\": 1,\n  \"page\": 1,\n  \"per_page\"\
         : 4294967296,\n  \"search\": \"name=\\\"Test Org1\\\"\",\n  \"sort\": {\n\
         \    \"by\": null,\n    \"order\": null\n  },\n  \"results\": [{\"ancestry\"\
         :null,\"parent_id\":null,\"parent_name\":null,\"created_at\":\"2019-11-07\
-        \ 19:26:36 UTC\",\"updated_at\":\"2019-11-07 19:26:36 UTC\",\"id\":45,\"name\"\
+        \ 22:50:17 UTC\",\"updated_at\":\"2019-11-07 22:50:17 UTC\",\"id\":49,\"name\"\
         :\"Test Org1\",\"title\":\"Test Org1\",\"description\":\"A test organization\"\
         }]\n}\n"
     headers:
@@ -1043,58 +1042,58 @@
       Content-Type:
       - application/json; charset=utf-8
       Date:
-      - Thu, 07 Nov 2019 22:41:05 GMT
-      ETag:
-      - W/"0695b75dc6dbc5f70e7e227931b5c570"
-      Foreman_api_version:
-      - '2'
-      Foreman_version:
-      - 1.22.1
-      Server:
-      - Apache
-      Status:
-      - 200 OK
-      Strict-Transport-Security:
-      - max-age=631139040; includeSubdomains
-      Transfer-Encoding:
-      - chunked
-      Vary:
-      - Accept-Encoding
-      X-Content-Type-Options:
-      - nosniff
-      X-Download-Options:
-      - noopen
-      X-Frame-Options:
-      - sameorigin
-      X-Permitted-Cross-Domain-Policies:
-      - none
-      X-Powered-By:
-      - Phusion Passenger 4.0.53
-      X-Request-Id:
-      - 6f606dfe-6f67-4ad0-8113-6a0872d38aa8
-      X-Runtime:
-      - '0.053087'
-      X-XSS-Protection:
-      - 1; mode=block
-    status:
-      code: 200
-      message: OK
-- request:
-    body: null
-    headers:
-      Accept:
-      - application/json;version=2
-      Cookie:
-      - _session_id=e4a4ab295ea6b1fdd80b11c09c5a828d
-    method: GET
-    uri: https://127.0.0.1:4433/api/organizations?thin=True&search=name%3D%22Test+Org2%22&per_page=4294967296
+      - Thu, 07 Nov 2019 22:51:17 GMT
+      ETag:
+      - W/"d92b7a71b2c9a782f645085ea36e8487"
+      Foreman_api_version:
+      - '2'
+      Foreman_version:
+      - 1.22.1
+      Server:
+      - Apache
+      Status:
+      - 200 OK
+      Strict-Transport-Security:
+      - max-age=631139040; includeSubdomains
+      Transfer-Encoding:
+      - chunked
+      Vary:
+      - Accept-Encoding
+      X-Content-Type-Options:
+      - nosniff
+      X-Download-Options:
+      - noopen
+      X-Frame-Options:
+      - sameorigin
+      X-Permitted-Cross-Domain-Policies:
+      - none
+      X-Powered-By:
+      - Phusion Passenger 4.0.53
+      X-Request-Id:
+      - 47e7aa45-7ef9-467f-abb5-28e66db23f6b
+      X-Runtime:
+      - '0.055822'
+      X-XSS-Protection:
+      - 1; mode=block
+    status:
+      code: 200
+      message: OK
+- request:
+    body: null
+    headers:
+      Accept:
+      - application/json;version=2
+      Cookie:
+      - _session_id=5f70962272aa9742e255300d81fd0ead
+    method: GET
+    uri: https://127.0.0.1:4433/api/organizations?search=name%3D%22Test+Org2%22&per_page=4294967296
   response:
     body:
       string: "{\n  \"total\": 3,\n  \"subtotal\": 1,\n  \"page\": 1,\n  \"per_page\"\
         : 4294967296,\n  \"search\": \"name=\\\"Test Org2\\\"\",\n  \"sort\": {\n\
         \    \"by\": null,\n    \"order\": null\n  },\n  \"results\": [{\"ancestry\"\
         :null,\"parent_id\":null,\"parent_name\":null,\"created_at\":\"2019-11-07\
-        \ 19:26:40 UTC\",\"updated_at\":\"2019-11-07 19:26:40 UTC\",\"id\":46,\"name\"\
+        \ 22:50:21 UTC\",\"updated_at\":\"2019-11-07 22:50:21 UTC\",\"id\":50,\"name\"\
         :\"Test Org2\",\"title\":\"Test Org2\",\"description\":\"A test organization\"\
         }]\n}\n"
     headers:
@@ -1107,65 +1106,65 @@
       Content-Type:
       - application/json; charset=utf-8
       Date:
-      - Thu, 07 Nov 2019 22:41:05 GMT
-      ETag:
-      - W/"c79c3442dcfed7614d2de7171aabebca"
-      Foreman_api_version:
-      - '2'
-      Foreman_version:
-      - 1.22.1
-      Server:
-      - Apache
-      Status:
-      - 200 OK
-      Strict-Transport-Security:
-      - max-age=631139040; includeSubdomains
-      Transfer-Encoding:
-      - chunked
-      Vary:
-      - Accept-Encoding
-      X-Content-Type-Options:
-      - nosniff
-      X-Download-Options:
-      - noopen
-      X-Frame-Options:
-      - sameorigin
-      X-Permitted-Cross-Domain-Policies:
-      - none
-      X-Powered-By:
-      - Phusion Passenger 4.0.53
-      X-Request-Id:
-      - 858109d3-f94c-4366-acb7-ff769843edc6
-      X-Runtime:
-      - '0.054708'
-      X-XSS-Protection:
-      - 1; mode=block
-    status:
-      code: 200
-      message: OK
-- request:
-    body: null
-    headers:
-      Accept:
-      - application/json;version=2
-      Cookie:
-      - _session_id=e4a4ab295ea6b1fdd80b11c09c5a828d
-    method: GET
-    uri: https://127.0.0.1:4433/api/hostgroups?thin=False&search=title%3D%22New+host+group%22&per_page=4294967296
+      - Thu, 07 Nov 2019 22:51:17 GMT
+      ETag:
+      - W/"151c34912239941111d374c34279047c"
+      Foreman_api_version:
+      - '2'
+      Foreman_version:
+      - 1.22.1
+      Server:
+      - Apache
+      Status:
+      - 200 OK
+      Strict-Transport-Security:
+      - max-age=631139040; includeSubdomains
+      Transfer-Encoding:
+      - chunked
+      Vary:
+      - Accept-Encoding
+      X-Content-Type-Options:
+      - nosniff
+      X-Download-Options:
+      - noopen
+      X-Frame-Options:
+      - sameorigin
+      X-Permitted-Cross-Domain-Policies:
+      - none
+      X-Powered-By:
+      - Phusion Passenger 4.0.53
+      X-Request-Id:
+      - 4ae5c561-127b-4226-9a7d-947bf64f5968
+      X-Runtime:
+      - '0.055243'
+      X-XSS-Protection:
+      - 1; mode=block
+    status:
+      code: 200
+      message: OK
+- request:
+    body: null
+    headers:
+      Accept:
+      - application/json;version=2
+      Cookie:
+      - _session_id=5f70962272aa9742e255300d81fd0ead
+    method: GET
+    uri: https://127.0.0.1:4433/api/hostgroups?search=title%3D%22New+host+group%22&per_page=4294967296
   response:
     body:
       string: "{\n  \"total\": 2,\n  \"subtotal\": 1,\n  \"page\": 1,\n  \"per_page\"\
         : 4294967296,\n  \"search\": \"title=\\\"New host group\\\"\",\n  \"sort\"\
         : {\n    \"by\": null,\n    \"order\": null\n  },\n  \"results\": [{\"subnet_id\"\
-        :3,\"subnet_name\":\"Test subnet4\",\"operatingsystem_id\":4,\"operatingsystem_name\"\
-        :\"TestOS 7.6\",\"domain_id\":6,\"domain_name\":\"foo.example.com\",\"environment_id\"\
-        :1,\"environment_name\":\"production\",\"compute_profile_id\":6,\"compute_profile_name\"\
+        :4,\"subnet_name\":\"Test subnet4\",\"operatingsystem_id\":5,\"operatingsystem_name\"\
+        :\"TestOS 7.6\",\"domain_id\":8,\"domain_name\":\"foo.example.com\",\"environment_id\"\
+        :1,\"environment_name\":\"production\",\"compute_profile_id\":7,\"compute_profile_name\"\
         :\"myprofile\",\"ancestry\":null,\"parent_id\":null,\"parent_name\":null,\"\
-        ptable_id\":117,\"ptable_name\":\"Part table\",\"medium_id\":12,\"medium_name\"\
+        ptable_id\":118,\"ptable_name\":\"Part table\",\"medium_id\":13,\"medium_name\"\
         :\"TestOS Mirror\",\"pxe_loader\":\"Grub2 UEFI\",\"subnet6_id\":null,\"subnet6_name\"\
         :null,\"architecture_id\":1,\"architecture_name\":\"x86_64\",\"realm_id\"\
-        :null,\"realm_name\":null,\"created_at\":\"2019-11-07 22:40:41 UTC\",\"updated_at\"\
-        :\"2019-11-07 22:40:41 UTC\",\"id\":27,\"name\":\"New host group\",\"title\"\
+        :null,\"realm_name\":null,\"created_at\":\"2019-11-07 22:50:53 UTC\",\"updated_at\"\
+        :\"2019-11-07 22:50:53 UTC\",\"id\":33,\"name\":\"New host group\",\"title\"\
         :\"New host group\",\"description\":\"New host group\",\"puppet_proxy_id\"\
         :1,\"puppet_proxy_name\":\"foreman.example.com\",\"puppet_ca_proxy_id\":1,\"\
         puppet_ca_proxy_name\":\"foreman.example.com\",\"puppet_proxy\":{\"name\"\
@@ -1182,63 +1181,63 @@
       Content-Type:
       - application/json; charset=utf-8
       Date:
-      - Thu, 07 Nov 2019 22:41:05 GMT
-      ETag:
-      - W/"882e2f17ad24ca3e10e30c9f16b31237"
-      Foreman_api_version:
-      - '2'
-      Foreman_version:
-      - 1.22.1
-      Server:
-      - Apache
-      Status:
-      - 200 OK
-      Strict-Transport-Security:
-      - max-age=631139040; includeSubdomains
-      Transfer-Encoding:
-      - chunked
-      Vary:
-      - Accept-Encoding
-      X-Content-Type-Options:
-      - nosniff
-      X-Download-Options:
-      - noopen
-      X-Frame-Options:
-      - sameorigin
-      X-Permitted-Cross-Domain-Policies:
-      - none
-      X-Powered-By:
-      - Phusion Passenger 4.0.53
-      X-Request-Id:
-      - a8c2b338-be05-48f6-acda-752ce47fa8f9
-      X-Runtime:
-      - '0.097794'
-      X-XSS-Protection:
-      - 1; mode=block
-    status:
-      code: 200
-      message: OK
-- request:
-    body: null
-    headers:
-      Accept:
-      - application/json;version=2
-      Cookie:
-      - _session_id=e4a4ab295ea6b1fdd80b11c09c5a828d
-    method: GET
-    uri: https://127.0.0.1:4433/api/hostgroups/27
-  response:
-    body:
-      string: '{"content_source_id":null,"content_source_name":null,"content_view_id":null,"content_view_name":null,"lifecycle_environment_id":null,"lifecycle_environment_name":null,"kickstart_repository_id":null,"kickstart_repository_name":null,"subnet_id":3,"subnet_name":"Test
-        subnet4","operatingsystem_id":4,"operatingsystem_name":"TestOS 7.6","domain_id":6,"domain_name":"foo.example.com","environment_id":1,"environment_name":"production","compute_profile_id":6,"compute_profile_name":"myprofile","ancestry":null,"parent_id":null,"parent_name":null,"ptable_id":117,"ptable_name":"Part
-        table","medium_id":12,"medium_name":"TestOS Mirror","pxe_loader":"Grub2 UEFI","subnet6_id":null,"subnet6_name":null,"architecture_id":1,"architecture_name":"x86_64","realm_id":null,"realm_name":null,"created_at":"2019-11-07
-        22:40:41 UTC","updated_at":"2019-11-07 22:40:41 UTC","id":27,"name":"New host
+      - Thu, 07 Nov 2019 22:51:17 GMT
+      ETag:
+      - W/"97494ccac14d3655e13d6db5e8682fe0"
+      Foreman_api_version:
+      - '2'
+      Foreman_version:
+      - 1.22.1
+      Server:
+      - Apache
+      Status:
+      - 200 OK
+      Strict-Transport-Security:
+      - max-age=631139040; includeSubdomains
+      Transfer-Encoding:
+      - chunked
+      Vary:
+      - Accept-Encoding
+      X-Content-Type-Options:
+      - nosniff
+      X-Download-Options:
+      - noopen
+      X-Frame-Options:
+      - sameorigin
+      X-Permitted-Cross-Domain-Policies:
+      - none
+      X-Powered-By:
+      - Phusion Passenger 4.0.53
+      X-Request-Id:
+      - a2e0bf6d-0243-4dea-9702-3fa345e17936
+      X-Runtime:
+      - '0.100659'
+      X-XSS-Protection:
+      - 1; mode=block
+    status:
+      code: 200
+      message: OK
+- request:
+    body: null
+    headers:
+      Accept:
+      - application/json;version=2
+      Cookie:
+      - _session_id=5f70962272aa9742e255300d81fd0ead
+    method: GET
+    uri: https://127.0.0.1:4433/api/hostgroups/33
+  response:
+    body:
+      string: '{"content_source_id":null,"content_source_name":null,"content_view_id":null,"content_view_name":null,"lifecycle_environment_id":null,"lifecycle_environment_name":null,"kickstart_repository_id":null,"kickstart_repository_name":null,"subnet_id":4,"subnet_name":"Test
+        subnet4","operatingsystem_id":5,"operatingsystem_name":"TestOS 7.6","domain_id":8,"domain_name":"foo.example.com","environment_id":1,"environment_name":"production","compute_profile_id":7,"compute_profile_name":"myprofile","ancestry":null,"parent_id":null,"parent_name":null,"ptable_id":118,"ptable_name":"Part
+        table","medium_id":13,"medium_name":"TestOS Mirror","pxe_loader":"Grub2 UEFI","subnet6_id":null,"subnet6_name":null,"architecture_id":1,"architecture_name":"x86_64","realm_id":null,"realm_name":null,"created_at":"2019-11-07
+        22:50:53 UTC","updated_at":"2019-11-07 22:50:53 UTC","id":33,"name":"New host
         group","title":"New host group","description":"New host group","puppet_proxy_id":1,"puppet_proxy_name":"foreman.example.com","puppet_ca_proxy_id":1,"puppet_ca_proxy_name":"foreman.example.com","puppet_proxy":{"name":"foreman.example.com","id":1,"url":"https://foreman.example.com:9090"},"puppet_ca_proxy":{"name":"foreman.example.com","id":1,"url":"https://foreman.example.com:9090"},"parameters":[{"priority":60,"created_at":"2019-11-07
-        22:40:42 UTC","updated_at":"2019-11-07 22:40:42 UTC","id":30,"name":"subnet_param1","parameter_type":"string","value":"value1"},{"priority":60,"created_at":"2019-11-07
-        22:40:42 UTC","updated_at":"2019-11-07 22:40:42 UTC","id":31,"name":"subnet_param2","parameter_type":"string","value":"value2"}],"template_combinations":[],"puppetclasses":[],"config_groups":[{"created_at":"2019-11-07
-        22:40:35 UTC","updated_at":"2019-11-07 22:40:35 UTC","id":8,"name":"cfg_group1","puppetclasses":[]},{"created_at":"2019-11-07
-        22:40:36 UTC","updated_at":"2019-11-07 22:40:36 UTC","id":9,"name":"cfg_group2","puppetclasses":[]}],"all_puppetclasses":[],"locations":[{"id":44,"name":"Bar","title":"Bar","description":null},{"id":34,"name":"Foo","title":"Foo","description":null},{"id":43,"name":"Baz","title":"Foo/Baz","description":null}],"organizations":[{"id":45,"name":"Test
-        Org1","title":"Test Org1","description":"A test organization"},{"id":46,"name":"Test
+        22:50:53 UTC","updated_at":"2019-11-07 22:50:53 UTC","id":35,"name":"subnet_param1","parameter_type":"string","value":"value1"},{"priority":60,"created_at":"2019-11-07
+        22:50:53 UTC","updated_at":"2019-11-07 22:50:53 UTC","id":36,"name":"subnet_param2","parameter_type":"string","value":"value2"}],"template_combinations":[],"puppetclasses":[],"config_groups":[{"created_at":"2019-11-07
+        22:50:46 UTC","updated_at":"2019-11-07 22:50:46 UTC","id":10,"name":"cfg_group1","puppetclasses":[]},{"created_at":"2019-11-07
+        22:50:47 UTC","updated_at":"2019-11-07 22:50:47 UTC","id":11,"name":"cfg_group2","puppetclasses":[]}],"all_puppetclasses":[],"locations":[{"id":48,"name":"Bar","title":"Bar","description":null},{"id":34,"name":"Foo","title":"Foo","description":null},{"id":47,"name":"Baz","title":"Foo/Baz","description":null}],"organizations":[{"id":49,"name":"Test
+        Org1","title":"Test Org1","description":"A test organization"},{"id":50,"name":"Test
         Org2","title":"Test Org2","description":"A test organization"}]}'
     headers:
       Cache-Control:
@@ -1250,614 +1249,40 @@
       Content-Type:
       - application/json; charset=utf-8
       Date:
-      - Thu, 07 Nov 2019 22:41:05 GMT
-      ETag:
-      - W/"564171fa777eb8c1d6b893c8b3e87ecf"
-      Foreman_api_version:
-      - '2'
-      Foreman_version:
-      - 1.22.1
-      Server:
-      - Apache
-      Status:
-      - 200 OK
-      Strict-Transport-Security:
-      - max-age=631139040; includeSubdomains
-      Transfer-Encoding:
-      - chunked
-      Vary:
-      - Accept-Encoding
-      X-Content-Type-Options:
-      - nosniff
-      X-Download-Options:
-      - noopen
-      X-Frame-Options:
-      - sameorigin
-      X-Permitted-Cross-Domain-Policies:
-      - none
-      X-Powered-By:
-      - Phusion Passenger 4.0.53
-      X-Request-Id:
-      - 981c0778-860a-47bf-adf0-c7bf9eea7a95
-      X-Runtime:
-      - '0.188753'
-      X-XSS-Protection:
-      - 1; mode=block
-    status:
-      code: 200
-      message: OK
-=======
-      Accept: [application/json;version=2]
-      Accept-Encoding: ['gzip, deflate']
-      Connection: [keep-alive]
-      User-Agent: ['apypie (https://github.com/Apipie/apypie)']
-    method: GET
-    uri: https://centos7-foreman-nightly.desktop.example.com/api/status
-  response:
-    body: {string: '{"result":"ok","status":200,"version":"1.25.0-develop","api_version":2}'}
-    headers:
-      Cache-Control: ['max-age=0, private, must-revalidate']
-      Connection: [Keep-Alive]
-      Content-Security-Policy: ['default-src ''self''; child-src ''self''; connect-src
-          ''self'' ws: wss:; img-src ''self'' data: *.gravatar.com; script-src ''unsafe-eval''
-          ''unsafe-inline'' ''self''; style-src ''unsafe-inline'' ''self''']
-      Content-Type: [application/json; charset=utf-8]
-      Date: ['Wed, 06 Nov 2019 19:10:21 GMT']
-      ETag: [W/"557e0fd7e4a7e8a98a13de495e96f89e-gzip"]
-      Foreman_api_version: ['2']
-      Foreman_current_location: [; ANY]
-      Foreman_current_organization: [; ANY]
-      Foreman_version: [1.25.0-develop]
-      Keep-Alive: ['timeout=5, max=100']
-      Server: [Apache]
-      Set-Cookie: [_session_id=4047ee16a52b6fea60d03ec3f44dc257; path=/; secure; HttpOnly;
-          SameSite=Lax]
-      Status: [200 OK]
-      Strict-Transport-Security: [max-age=631139040; includeSubdomains]
-      Vary: [Accept-Encoding]
-      X-Content-Type-Options: [nosniff]
-      X-Download-Options: [noopen]
-      X-Frame-Options: [sameorigin]
-      X-Permitted-Cross-Domain-Policies: [none]
-      X-Powered-By: [Phusion Passenger 4.0.53]
-      X-Request-Id: [17d55ed1-59f8-4777-9d04-5957ef1b93f3]
-      X-Runtime: ['0.080633']
-      X-XSS-Protection: [1; mode=block]
-      content-length: ['71']
-    status: {code: 200, message: OK}
-- request:
-    body: null
-    headers:
-      Accept: [application/json;version=2]
-      Accept-Encoding: ['gzip, deflate']
-      Connection: [keep-alive]
-      Cookie: [_session_id=4047ee16a52b6fea60d03ec3f44dc257]
-      User-Agent: ['apypie (https://github.com/Apipie/apypie)']
-    method: GET
-    uri: https://centos7-foreman-nightly.desktop.example.com/api/hostgroups?search=title%3D%22New+host+group%22&per_page=4294967296
-  response:
-    body: {string: "{\n  \"total\": 4,\n  \"subtotal\": 1,\n  \"page\": 1,\n  \"per_page\":
-        4294967296,\n  \"search\": \"title=\\\"New host group\\\"\",\n  \"sort\":
-        {\n    \"by\": null,\n    \"order\": null\n  },\n  \"results\": [{\"subnet_id\":4,\"subnet_name\":\"Test
-        subnet4\",\"operatingsystem_id\":5,\"operatingsystem_name\":\"TestOS 7.6\",\"domain_id\":9,\"domain_name\":\"foo.example.com\",\"environment_id\":1,\"environment_name\":\"production\",\"compute_profile_id\":7,\"compute_profile_name\":\"myprofile\",\"ancestry\":null,\"parent_id\":null,\"parent_name\":null,\"ptable_id\":116,\"ptable_name\":\"Part
-        table\",\"medium_id\":13,\"medium_name\":\"TestOS Mirror\",\"pxe_loader\":\"Grub2
-        UEFI\",\"subnet6_id\":null,\"subnet6_name\":null,\"compute_resource_id\":1,\"compute_resource_name\":\"libvirt-cr\",\"architecture_id\":1,\"architecture_name\":\"x86_64\",\"realm_id\":null,\"realm_name\":null,\"created_at\":\"2019-11-06
-        19:10:12 UTC\",\"updated_at\":\"2019-11-06 19:10:12 UTC\",\"id\":45,\"name\":\"New
-        host group\",\"title\":\"New host group\",\"description\":\"New host group\",\"puppet_proxy_id\":1,\"puppet_proxy_name\":\"centos7-foreman-nightly.desktop.example.com\",\"puppet_ca_proxy_id\":1,\"puppet_ca_proxy_name\":\"centos7-foreman-nightly.desktop.example.com\",\"puppet_proxy\":{\"name\":\"centos7-foreman-nightly.desktop.example.com\",\"id\":1,\"url\":\"https://centos7-foreman-nightly.desktop.example.com:8443\"},\"puppet_ca_proxy\":{\"name\":\"centos7-foreman-nightly.desktop.example.com\",\"id\":1,\"url\":\"https://centos7-foreman-nightly.desktop.example.com:8443\"}}]\n}\n"}
-    headers:
-      Cache-Control: ['max-age=0, private, must-revalidate']
-      Connection: [Keep-Alive]
-      Content-Security-Policy: ['default-src ''self''; child-src ''self''; connect-src
-          ''self'' ws: wss:; img-src ''self'' data: *.gravatar.com; script-src ''unsafe-eval''
-          ''unsafe-inline'' ''self''; style-src ''unsafe-inline'' ''self''']
-      Content-Type: [application/json; charset=utf-8]
-      Date: ['Wed, 06 Nov 2019 19:10:21 GMT']
-      ETag: [W/"f0fbc8f0c377c565599aa8c26f587a4a-gzip"]
-      Foreman_api_version: ['2']
-      Foreman_current_location: [; ANY]
-      Foreman_current_organization: [; ANY]
-      Foreman_version: [1.25.0-develop]
-      Keep-Alive: ['timeout=5, max=99']
-      Server: [Apache]
-      Status: [200 OK]
-      Strict-Transport-Security: [max-age=631139040; includeSubdomains]
-      Vary: [Accept-Encoding]
-      X-Content-Type-Options: [nosniff]
-      X-Download-Options: [noopen]
-      X-Frame-Options: [sameorigin]
-      X-Permitted-Cross-Domain-Policies: [none]
-      X-Powered-By: [Phusion Passenger 4.0.53]
-      X-Request-Id: [1448d2e1-da0f-4ce9-af6c-97fd0b30975f]
-      X-Runtime: ['0.031661']
-      X-XSS-Protection: [1; mode=block]
-      content-length: ['1418']
-    status: {code: 200, message: OK}
-- request:
-    body: null
-    headers:
-      Accept: [application/json;version=2]
-      Accept-Encoding: ['gzip, deflate']
-      Connection: [keep-alive]
-      Cookie: [_session_id=4047ee16a52b6fea60d03ec3f44dc257]
-      User-Agent: ['apypie (https://github.com/Apipie/apypie)']
-    method: GET
-    uri: https://centos7-foreman-nightly.desktop.example.com/api/locations?search=title%3D%22Foo%22&per_page=4294967296
-  response:
-    body: {string: "{\n  \"total\": 4,\n  \"subtotal\": 1,\n  \"page\": 1,\n  \"per_page\":
-        4294967296,\n  \"search\": \"title=\\\"Foo\\\"\",\n  \"sort\": {\n    \"by\":
-        null,\n    \"order\": null\n  },\n  \"results\": [{\"ancestry\":null,\"parent_id\":null,\"parent_name\":null,\"created_at\":\"2019-11-03
-        11:23:30 UTC\",\"updated_at\":\"2019-11-03 11:23:30 UTC\",\"id\":5,\"name\":\"Foo\",\"title\":\"Foo\",\"description\":null}]\n}\n"}
-    headers:
-      Cache-Control: ['max-age=0, private, must-revalidate']
-      Connection: [Keep-Alive]
-      Content-Security-Policy: ['default-src ''self''; child-src ''self''; connect-src
-          ''self'' ws: wss:; img-src ''self'' data: *.gravatar.com; script-src ''unsafe-eval''
-          ''unsafe-inline'' ''self''; style-src ''unsafe-inline'' ''self''']
-      Content-Type: [application/json; charset=utf-8]
-      Date: ['Wed, 06 Nov 2019 19:10:21 GMT']
-      ETag: [W/"e1c57ff320979ccc0b522bac81528de1-gzip"]
-      Foreman_api_version: ['2']
-      Foreman_current_location: [; ANY]
-      Foreman_current_organization: [; ANY]
-      Foreman_version: [1.25.0-develop]
-      Keep-Alive: ['timeout=5, max=98']
-      Server: [Apache]
-      Status: [200 OK]
-      Strict-Transport-Security: [max-age=631139040; includeSubdomains]
-      Vary: [Accept-Encoding]
-      X-Content-Type-Options: [nosniff]
-      X-Download-Options: [noopen]
-      X-Frame-Options: [sameorigin]
-      X-Permitted-Cross-Domain-Policies: [none]
-      X-Powered-By: [Phusion Passenger 4.0.53]
-      X-Request-Id: [af7da1e5-a5fb-4a94-ac93-0ab6ad854d7d]
-      X-Runtime: ['0.020056']
-      X-XSS-Protection: [1; mode=block]
-      content-length: ['354']
-    status: {code: 200, message: OK}
-- request:
-    body: null
-    headers:
-      Accept: [application/json;version=2]
-      Accept-Encoding: ['gzip, deflate']
-      Connection: [keep-alive]
-      Cookie: [_session_id=4047ee16a52b6fea60d03ec3f44dc257]
-      User-Agent: ['apypie (https://github.com/Apipie/apypie)']
-    method: GET
-    uri: https://centos7-foreman-nightly.desktop.example.com/api/locations?search=title%3D%22Foo%2FBaz%22&per_page=4294967296
-  response:
-    body: {string: "{\n  \"total\": 4,\n  \"subtotal\": 1,\n  \"page\": 1,\n  \"per_page\":
-        4294967296,\n  \"search\": \"title=\\\"Foo/Baz\\\"\",\n  \"sort\": {\n    \"by\":
-        null,\n    \"order\": null\n  },\n  \"results\": [{\"ancestry\":\"5\",\"parent_id\":5,\"parent_name\":\"Foo\",\"created_at\":\"2019-11-06
-        19:09:55 UTC\",\"updated_at\":\"2019-11-06 19:09:55 UTC\",\"id\":24,\"name\":\"Baz\",\"title\":\"Foo/Baz\",\"description\":null}]\n}\n"}
-    headers:
-      Cache-Control: ['max-age=0, private, must-revalidate']
-      Connection: [Keep-Alive]
-      Content-Security-Policy: ['default-src ''self''; child-src ''self''; connect-src
-          ''self'' ws: wss:; img-src ''self'' data: *.gravatar.com; script-src ''unsafe-eval''
-          ''unsafe-inline'' ''self''; style-src ''unsafe-inline'' ''self''']
-      Content-Type: [application/json; charset=utf-8]
-      Date: ['Wed, 06 Nov 2019 19:10:21 GMT']
-      ETag: [W/"efe0067e189d3833ba63d7d6d2f859fb-gzip"]
-      Foreman_api_version: ['2']
-      Foreman_current_location: [; ANY]
-      Foreman_current_organization: [; ANY]
-      Foreman_version: [1.25.0-develop]
-      Keep-Alive: ['timeout=5, max=97']
-      Server: [Apache]
-      Status: [200 OK]
-      Strict-Transport-Security: [max-age=631139040; includeSubdomains]
-      Vary: [Accept-Encoding]
-      X-Content-Type-Options: [nosniff]
-      X-Download-Options: [noopen]
-      X-Frame-Options: [sameorigin]
-      X-Permitted-Cross-Domain-Policies: [none]
-      X-Powered-By: [Phusion Passenger 4.0.53]
-      X-Request-Id: [60001123-8749-4a28-ba8a-6f57faf36edb]
-      X-Runtime: ['0.021322']
-      X-XSS-Protection: [1; mode=block]
-      content-length: ['360']
-    status: {code: 200, message: OK}
-- request:
-    body: null
-    headers:
-      Accept: [application/json;version=2]
-      Accept-Encoding: ['gzip, deflate']
-      Connection: [keep-alive]
-      Cookie: [_session_id=4047ee16a52b6fea60d03ec3f44dc257]
-      User-Agent: ['apypie (https://github.com/Apipie/apypie)']
-    method: GET
-    uri: https://centos7-foreman-nightly.desktop.example.com/api/locations?search=title%3D%22Bar%22&per_page=4294967296
-  response:
-    body: {string: "{\n  \"total\": 4,\n  \"subtotal\": 1,\n  \"page\": 1,\n  \"per_page\":
-        4294967296,\n  \"search\": \"title=\\\"Bar\\\"\",\n  \"sort\": {\n    \"by\":
-        null,\n    \"order\": null\n  },\n  \"results\": [{\"ancestry\":null,\"parent_id\":null,\"parent_name\":null,\"created_at\":\"2019-11-06
-        19:09:57 UTC\",\"updated_at\":\"2019-11-06 19:09:57 UTC\",\"id\":25,\"name\":\"Bar\",\"title\":\"Bar\",\"description\":null}]\n}\n"}
-    headers:
-      Cache-Control: ['max-age=0, private, must-revalidate']
-      Connection: [Keep-Alive]
-      Content-Security-Policy: ['default-src ''self''; child-src ''self''; connect-src
-          ''self'' ws: wss:; img-src ''self'' data: *.gravatar.com; script-src ''unsafe-eval''
-          ''unsafe-inline'' ''self''; style-src ''unsafe-inline'' ''self''']
-      Content-Type: [application/json; charset=utf-8]
-      Date: ['Wed, 06 Nov 2019 19:10:21 GMT']
-      ETag: [W/"966347f617e23b741e706a9af1ce91c4-gzip"]
-      Foreman_api_version: ['2']
-      Foreman_current_location: [; ANY]
-      Foreman_current_organization: [; ANY]
-      Foreman_version: [1.25.0-develop]
-      Keep-Alive: ['timeout=5, max=96']
-      Server: [Apache]
-      Status: [200 OK]
-      Strict-Transport-Security: [max-age=631139040; includeSubdomains]
-      Vary: [Accept-Encoding]
-      X-Content-Type-Options: [nosniff]
-      X-Download-Options: [noopen]
-      X-Frame-Options: [sameorigin]
-      X-Permitted-Cross-Domain-Policies: [none]
-      X-Powered-By: [Phusion Passenger 4.0.53]
-      X-Request-Id: [4490da05-faf6-4060-866e-48c5f74ca4c8]
-      X-Runtime: ['0.019773']
-      X-XSS-Protection: [1; mode=block]
-      content-length: ['355']
-    status: {code: 200, message: OK}
-- request:
-    body: null
-    headers:
-      Accept: [application/json;version=2]
-      Accept-Encoding: ['gzip, deflate']
-      Connection: [keep-alive]
-      Cookie: [_session_id=4047ee16a52b6fea60d03ec3f44dc257]
-      User-Agent: ['apypie (https://github.com/Apipie/apypie)']
-    method: GET
-    uri: https://centos7-foreman-nightly.desktop.example.com/api/architectures?search=name%3D%22x86_64%22&per_page=4294967296
-  response:
-    body: {string: "{\n  \"total\": 2,\n  \"subtotal\": 1,\n  \"page\": 1,\n  \"per_page\":
-        4294967296,\n  \"search\": \"name=\\\"x86_64\\\"\",\n  \"sort\": {\n    \"by\":
-        null,\n    \"order\": null\n  },\n  \"results\": [{\"created_at\":\"2019-11-03
-        11:02:32 UTC\",\"updated_at\":\"2019-11-03 11:02:32 UTC\",\"name\":\"x86_64\",\"id\":1}]\n}\n"}
-    headers:
-      Cache-Control: ['max-age=0, private, must-revalidate']
-      Connection: [Keep-Alive]
-      Content-Security-Policy: ['default-src ''self''; child-src ''self''; connect-src
-          ''self'' ws: wss:; img-src ''self'' data: *.gravatar.com; script-src ''unsafe-eval''
-          ''unsafe-inline'' ''self''; style-src ''unsafe-inline'' ''self''']
-      Content-Type: [application/json; charset=utf-8]
-      Date: ['Wed, 06 Nov 2019 19:10:21 GMT']
-      ETag: [W/"5f7983a52cd8f7886d78cf0f0fa1e82f-gzip"]
-      Foreman_api_version: ['2']
-      Foreman_current_location: [; ANY]
-      Foreman_current_organization: [; ANY]
-      Foreman_version: [1.25.0-develop]
-      Keep-Alive: ['timeout=5, max=95']
-      Server: [Apache]
-      Status: [200 OK]
-      Strict-Transport-Security: [max-age=631139040; includeSubdomains]
-      Vary: [Accept-Encoding]
-      X-Content-Type-Options: [nosniff]
-      X-Download-Options: [noopen]
-      X-Frame-Options: [sameorigin]
-      X-Permitted-Cross-Domain-Policies: [none]
-      X-Powered-By: [Phusion Passenger 4.0.53]
-      X-Request-Id: [b0d5ab22-58a8-4492-9d4b-4c233b5edb09]
-      X-Runtime: ['0.018747']
-      X-XSS-Protection: [1; mode=block]
-      content-length: ['274']
-    status: {code: 200, message: OK}
-- request:
-    body: null
-    headers:
-      Accept: [application/json;version=2]
-      Accept-Encoding: ['gzip, deflate']
-      Connection: [keep-alive]
-      Cookie: [_session_id=4047ee16a52b6fea60d03ec3f44dc257]
-      User-Agent: ['apypie (https://github.com/Apipie/apypie)']
-    method: GET
-    uri: https://centos7-foreman-nightly.desktop.example.com/api/operatingsystems?search=title%3D%22TestOS+7.6%22&per_page=4294967296
-  response:
-    body: {string: "{\n  \"total\": 2,\n  \"subtotal\": 1,\n  \"page\": 1,\n  \"per_page\":
-        4294967296,\n  \"search\": \"title=\\\"TestOS 7.6\\\"\",\n  \"sort\": {\n
-        \   \"by\": null,\n    \"order\": null\n  },\n  \"results\": [{\"description\":null,\"major\":\"7\",\"minor\":\"6\",\"family\":\"Redhat\",\"release_name\":\"reverse
-        whip\",\"password_hash\":\"SHA256\",\"created_at\":\"2019-11-06 19:10:06 UTC\",\"updated_at\":\"2019-11-06
-        19:10:06 UTC\",\"id\":5,\"name\":\"TestOS\",\"title\":\"TestOS 7.6\"}]\n}\n"}
-    headers:
-      Cache-Control: ['max-age=0, private, must-revalidate']
-      Connection: [Keep-Alive]
-      Content-Security-Policy: ['default-src ''self''; child-src ''self''; connect-src
-          ''self'' ws: wss:; img-src ''self'' data: *.gravatar.com; script-src ''unsafe-eval''
-          ''unsafe-inline'' ''self''; style-src ''unsafe-inline'' ''self''']
-      Content-Type: [application/json; charset=utf-8]
-      Date: ['Wed, 06 Nov 2019 19:10:21 GMT']
-      ETag: [W/"2b1442daeac2e5b546c384d266d0a47a-gzip"]
-      Foreman_api_version: ['2']
-      Foreman_current_location: [; ANY]
-      Foreman_current_organization: [; ANY]
-      Foreman_version: [1.25.0-develop]
-      Keep-Alive: ['timeout=5, max=94']
-      Server: [Apache]
-      Status: [200 OK]
-      Strict-Transport-Security: [max-age=631139040; includeSubdomains]
-      Vary: [Accept-Encoding]
-      X-Content-Type-Options: [nosniff]
-      X-Download-Options: [noopen]
-      X-Frame-Options: [sameorigin]
-      X-Permitted-Cross-Domain-Policies: [none]
-      X-Powered-By: [Phusion Passenger 4.0.53]
-      X-Request-Id: [e26fe756-c8d9-42aa-afa6-7beac77c2ccb]
-      X-Runtime: ['0.019771']
-      X-XSS-Protection: [1; mode=block]
-      content-length: ['416']
-    status: {code: 200, message: OK}
-- request:
-    body: null
-    headers:
-      Accept: [application/json;version=2]
-      Accept-Encoding: ['gzip, deflate']
-      Connection: [keep-alive]
-      Cookie: [_session_id=4047ee16a52b6fea60d03ec3f44dc257]
-      User-Agent: ['apypie (https://github.com/Apipie/apypie)']
-    method: GET
-    uri: https://centos7-foreman-nightly.desktop.example.com/api/media?search=name%3D%22TestOS+Mirror%22&per_page=4294967296
-  response:
-    body: {string: "{\n  \"total\": 10,\n  \"subtotal\": 1,\n  \"page\": 1,\n  \"per_page\":
-        4294967296,\n  \"search\": \"name=\\\"TestOS Mirror\\\"\",\n  \"sort\": {\n
-        \   \"by\": null,\n    \"order\": null\n  },\n  \"results\": [{\"path\":\"https://templeos.org/TempleOS.ISO\",\"os_family\":\"Redhat\",\"created_at\":\"2019-11-06
-        19:10:07 UTC\",\"updated_at\":\"2019-11-06 19:10:07 UTC\",\"id\":13,\"name\":\"TestOS
-        Mirror\"}]\n}\n"}
-    headers:
-      Cache-Control: ['max-age=0, private, must-revalidate']
-      Connection: [Keep-Alive]
-      Content-Security-Policy: ['default-src ''self''; child-src ''self''; connect-src
-          ''self'' ws: wss:; img-src ''self'' data: *.gravatar.com; script-src ''unsafe-eval''
-          ''unsafe-inline'' ''self''; style-src ''unsafe-inline'' ''self''']
-      Content-Type: [application/json; charset=utf-8]
-      Date: ['Wed, 06 Nov 2019 19:10:21 GMT']
-      ETag: [W/"2826063a91b21c7baedd01c55bc40cbc-gzip"]
-      Foreman_api_version: ['2']
-      Foreman_current_location: [; ANY]
-      Foreman_current_organization: [; ANY]
-      Foreman_version: [1.25.0-develop]
-      Keep-Alive: ['timeout=5, max=93']
-      Server: [Apache]
-      Status: [200 OK]
-      Strict-Transport-Security: [max-age=631139040; includeSubdomains]
-      Vary: [Accept-Encoding]
-      X-Content-Type-Options: [nosniff]
-      X-Download-Options: [noopen]
-      X-Frame-Options: [sameorigin]
-      X-Permitted-Cross-Domain-Policies: [none]
-      X-Powered-By: [Phusion Passenger 4.0.53]
-      X-Request-Id: [0e167b1e-6a99-402f-b5fe-7f5d23500306]
-      X-Runtime: ['0.019827']
-      X-XSS-Protection: [1; mode=block]
-      content-length: ['354']
-    status: {code: 200, message: OK}
-- request:
-    body: null
-    headers:
-      Accept: [application/json;version=2]
-      Accept-Encoding: ['gzip, deflate']
-      Connection: [keep-alive]
-      Cookie: [_session_id=4047ee16a52b6fea60d03ec3f44dc257]
-      User-Agent: ['apypie (https://github.com/Apipie/apypie)']
-    method: GET
-    uri: https://centos7-foreman-nightly.desktop.example.com/api/ptables?search=name%3D%22Part+table%22&per_page=4294967296
-  response:
-    body: {string: "{\n  \"total\": 16,\n  \"subtotal\": 1,\n  \"page\": 1,\n  \"per_page\":
-        4294967296,\n  \"search\": \"name=\\\"Part table\\\"\",\n  \"sort\": {\n    \"by\":
-        null,\n    \"order\": null\n  },\n  \"results\": [{\"description\":null,\"os_family\":\"Redhat\",\"created_at\":\"2019-11-06
-        19:10:05 UTC\",\"updated_at\":\"2019-11-06 19:10:05 UTC\",\"name\":\"Part
-        table\",\"id\":116}]\n}\n"}
-    headers:
-      Cache-Control: ['max-age=0, private, must-revalidate']
-      Connection: [Keep-Alive]
-      Content-Security-Policy: ['default-src ''self''; child-src ''self''; connect-src
-          ''self'' ws: wss:; img-src ''self'' data: *.gravatar.com; script-src ''unsafe-eval''
-          ''unsafe-inline'' ''self''; style-src ''unsafe-inline'' ''self''']
-      Content-Type: [application/json; charset=utf-8]
-      Date: ['Wed, 06 Nov 2019 19:10:21 GMT']
-      ETag: [W/"82a105f9c4bce45a91e2e0b5e0e0378f-gzip"]
-      Foreman_api_version: ['2']
-      Foreman_current_location: [; ANY]
-      Foreman_current_organization: [; ANY]
-      Foreman_version: [1.25.0-develop]
-      Keep-Alive: ['timeout=5, max=92']
-      Server: [Apache]
-      Status: [200 OK]
-      Strict-Transport-Security: [max-age=631139040; includeSubdomains]
-      Vary: [Accept-Encoding]
-      X-Content-Type-Options: [nosniff]
-      X-Download-Options: [noopen]
-      X-Frame-Options: [sameorigin]
-      X-Permitted-Cross-Domain-Policies: [none]
-      X-Powered-By: [Phusion Passenger 4.0.53]
-      X-Request-Id: [9cffdc2b-0fe8-44f1-be8f-6f2d8e46dab3]
-      X-Runtime: ['0.020749']
-      X-XSS-Protection: [1; mode=block]
-      content-length: ['325']
-    status: {code: 200, message: OK}
-- request:
-    body: null
-    headers:
-      Accept: [application/json;version=2]
-      Accept-Encoding: ['gzip, deflate']
-      Connection: [keep-alive]
-      Cookie: [_session_id=4047ee16a52b6fea60d03ec3f44dc257]
-      User-Agent: ['apypie (https://github.com/Apipie/apypie)']
-    method: GET
-    uri: https://centos7-foreman-nightly.desktop.example.com/api/organizations?search=name%3D%22Test+Org1%22&per_page=4294967296
-  response:
-    body: {string: "{\n  \"total\": 3,\n  \"subtotal\": 1,\n  \"page\": 1,\n  \"per_page\":
-        4294967296,\n  \"search\": \"name=\\\"Test Org1\\\"\",\n  \"sort\": {\n    \"by\":
-        null,\n    \"order\": null\n  },\n  \"results\": [{\"ancestry\":null,\"parent_id\":null,\"parent_name\":null,\"created_at\":\"2019-11-06
-        19:09:59 UTC\",\"updated_at\":\"2019-11-06 19:09:59 UTC\",\"id\":26,\"name\":\"Test
-        Org1\",\"title\":\"Test Org1\",\"description\":\"A test organization\"}]\n}\n"}
-    headers:
-      Cache-Control: ['max-age=0, private, must-revalidate']
-      Connection: [Keep-Alive]
-      Content-Security-Policy: ['default-src ''self''; child-src ''self''; connect-src
-          ''self'' ws: wss:; img-src ''self'' data: *.gravatar.com; script-src ''unsafe-eval''
-          ''unsafe-inline'' ''self''; style-src ''unsafe-inline'' ''self''']
-      Content-Type: [application/json; charset=utf-8]
-      Date: ['Wed, 06 Nov 2019 19:10:21 GMT']
-      ETag: [W/"d32c2e88936206aa265dfc5db3392486-gzip"]
-      Foreman_api_version: ['2']
-      Foreman_current_location: [; ANY]
-      Foreman_current_organization: [; ANY]
-      Foreman_version: [1.25.0-develop]
-      Keep-Alive: ['timeout=5, max=91']
-      Server: [Apache]
-      Status: [200 OK]
-      Strict-Transport-Security: [max-age=631139040; includeSubdomains]
-      Vary: [Accept-Encoding]
-      X-Content-Type-Options: [nosniff]
-      X-Download-Options: [noopen]
-      X-Frame-Options: [sameorigin]
-      X-Permitted-Cross-Domain-Policies: [none]
-      X-Powered-By: [Phusion Passenger 4.0.53]
-      X-Request-Id: [d83e5c99-282a-4715-bb1b-e2c60f675326]
-      X-Runtime: ['0.020120']
-      X-XSS-Protection: [1; mode=block]
-      content-length: ['389']
-    status: {code: 200, message: OK}
-- request:
-    body: null
-    headers:
-      Accept: [application/json;version=2]
-      Accept-Encoding: ['gzip, deflate']
-      Connection: [keep-alive]
-      Cookie: [_session_id=4047ee16a52b6fea60d03ec3f44dc257]
-      User-Agent: ['apypie (https://github.com/Apipie/apypie)']
-    method: GET
-    uri: https://centos7-foreman-nightly.desktop.example.com/api/organizations?search=name%3D%22Test+Org2%22&per_page=4294967296
-  response:
-    body: {string: "{\n  \"total\": 3,\n  \"subtotal\": 1,\n  \"page\": 1,\n  \"per_page\":
-        4294967296,\n  \"search\": \"name=\\\"Test Org2\\\"\",\n  \"sort\": {\n    \"by\":
-        null,\n    \"order\": null\n  },\n  \"results\": [{\"ancestry\":null,\"parent_id\":null,\"parent_name\":null,\"created_at\":\"2019-11-06
-        19:10:00 UTC\",\"updated_at\":\"2019-11-06 19:10:00 UTC\",\"id\":27,\"name\":\"Test
-        Org2\",\"title\":\"Test Org2\",\"description\":\"A test organization\"}]\n}\n"}
-    headers:
-      Cache-Control: ['max-age=0, private, must-revalidate']
-      Connection: [Keep-Alive]
-      Content-Security-Policy: ['default-src ''self''; child-src ''self''; connect-src
-          ''self'' ws: wss:; img-src ''self'' data: *.gravatar.com; script-src ''unsafe-eval''
-          ''unsafe-inline'' ''self''; style-src ''unsafe-inline'' ''self''']
-      Content-Type: [application/json; charset=utf-8]
-      Date: ['Wed, 06 Nov 2019 19:10:21 GMT']
-      ETag: [W/"f3ab5fb7522d674ffbd27586271a5ce8-gzip"]
-      Foreman_api_version: ['2']
-      Foreman_current_location: [; ANY]
-      Foreman_current_organization: [; ANY]
-      Foreman_version: [1.25.0-develop]
-      Keep-Alive: ['timeout=5, max=90']
-      Server: [Apache]
-      Status: [200 OK]
-      Strict-Transport-Security: [max-age=631139040; includeSubdomains]
-      Vary: [Accept-Encoding]
-      X-Content-Type-Options: [nosniff]
-      X-Download-Options: [noopen]
-      X-Frame-Options: [sameorigin]
-      X-Permitted-Cross-Domain-Policies: [none]
-      X-Powered-By: [Phusion Passenger 4.0.53]
-      X-Request-Id: [03e8aa3d-09da-4287-acbc-5b2376779b77]
-      X-Runtime: ['0.019690']
-      X-XSS-Protection: [1; mode=block]
-      content-length: ['389']
-    status: {code: 200, message: OK}
-- request:
-    body: null
-    headers:
-      Accept: [application/json;version=2]
-      Accept-Encoding: ['gzip, deflate']
-      Connection: [keep-alive]
-      Cookie: [_session_id=4047ee16a52b6fea60d03ec3f44dc257]
-      User-Agent: ['apypie (https://github.com/Apipie/apypie)']
-    method: GET
-    uri: https://centos7-foreman-nightly.desktop.example.com/api/hostgroups?search=title%3D%22New+host+group%2FNested+New+host+group+2%22&per_page=4294967296
-  response:
-    body: {string: "{\n  \"total\": 4,\n  \"subtotal\": 1,\n  \"page\": 1,\n  \"per_page\":
-        4294967296,\n  \"search\": \"title=\\\"New host group/Nested New host group
-        2\\\"\",\n  \"sort\": {\n    \"by\": null,\n    \"order\": null\n  },\n  \"results\":
-        [{\"subnet_id\":null,\"subnet_name\":\"Test subnet4\",\"operatingsystem_id\":5,\"operatingsystem_name\":\"TestOS
-        7.6\",\"domain_id\":null,\"domain_name\":\"foo.example.com\",\"environment_id\":null,\"environment_name\":\"production\",\"compute_profile_id\":null,\"compute_profile_name\":\"myprofile\",\"ancestry\":\"45\",\"parent_id\":45,\"parent_name\":\"New
-        host group\",\"ptable_id\":116,\"ptable_name\":\"Part table\",\"medium_id\":13,\"medium_name\":\"TestOS
-        Mirror\",\"pxe_loader\":\"PXELinux BIOS\",\"subnet6_id\":null,\"subnet6_name\":null,\"compute_resource_id\":null,\"compute_resource_name\":\"libvirt-cr\",\"architecture_id\":1,\"architecture_name\":\"x86_64\",\"realm_id\":null,\"realm_name\":null,\"created_at\":\"2019-11-06
-        19:10:20 UTC\",\"updated_at\":\"2019-11-06 19:10:20 UTC\",\"id\":48,\"name\":\"Nested
-        New host group 2\",\"title\":\"New host group/Nested New host group 2\",\"description\":null,\"puppet_proxy_id\":null,\"puppet_proxy_name\":\"centos7-foreman-nightly.desktop.example.com\",\"puppet_ca_proxy_id\":null,\"puppet_ca_proxy_name\":\"centos7-foreman-nightly.desktop.example.com\",\"puppet_proxy\":{\"name\":\"centos7-foreman-nightly.desktop.example.com\",\"id\":1,\"url\":\"https://centos7-foreman-nightly.desktop.example.com:8443\"},\"puppet_ca_proxy\":{\"name\":\"centos7-foreman-nightly.desktop.example.com\",\"id\":1,\"url\":\"https://centos7-foreman-nightly.desktop.example.com:8443\"}}]\n}\n"}
-    headers:
-      Cache-Control: ['max-age=0, private, must-revalidate']
-      Connection: [Keep-Alive]
-      Content-Security-Policy: ['default-src ''self''; child-src ''self''; connect-src
-          ''self'' ws: wss:; img-src ''self'' data: *.gravatar.com; script-src ''unsafe-eval''
-          ''unsafe-inline'' ''self''; style-src ''unsafe-inline'' ''self''']
-      Content-Type: [application/json; charset=utf-8]
-      Date: ['Wed, 06 Nov 2019 19:10:21 GMT']
-      ETag: [W/"e46e092187f137d253e67c85f705b3e0-gzip"]
-      Foreman_api_version: ['2']
-      Foreman_current_location: [; ANY]
-      Foreman_current_organization: [; ANY]
-      Foreman_version: [1.25.0-develop]
-      Keep-Alive: ['timeout=5, max=89']
-      Server: [Apache]
-      Status: [200 OK]
-      Strict-Transport-Security: [max-age=631139040; includeSubdomains]
-      Vary: [Accept-Encoding]
-      X-Content-Type-Options: [nosniff]
-      X-Download-Options: [noopen]
-      X-Frame-Options: [sameorigin]
-      X-Permitted-Cross-Domain-Policies: [none]
-      X-Powered-By: [Phusion Passenger 4.0.53]
-      X-Request-Id: [8e77294d-0e0d-4ea2-a860-42fed925c774]
-      X-Runtime: ['0.060695']
-      X-XSS-Protection: [1; mode=block]
-      content-length: ['1497']
-    status: {code: 200, message: OK}
-- request:
-    body: null
-    headers:
-      Accept: [application/json;version=2]
-      Accept-Encoding: ['gzip, deflate']
-      Connection: [keep-alive]
-      Cookie: [_session_id=4047ee16a52b6fea60d03ec3f44dc257]
-      User-Agent: ['apypie (https://github.com/Apipie/apypie)']
-    method: GET
-    uri: https://centos7-foreman-nightly.desktop.example.com/api/hostgroups/48
-  response:
-    body: {string: '{"subnet_id":null,"subnet_name":"Test subnet4","operatingsystem_id":5,"operatingsystem_name":"TestOS
-        7.6","domain_id":null,"domain_name":"foo.example.com","environment_id":null,"environment_name":"production","compute_profile_id":null,"compute_profile_name":"myprofile","ancestry":"45","parent_id":45,"parent_name":"New
-        host group","ptable_id":116,"ptable_name":"Part table","medium_id":13,"medium_name":"TestOS
-        Mirror","pxe_loader":"PXELinux BIOS","subnet6_id":null,"subnet6_name":null,"compute_resource_id":null,"compute_resource_name":"libvirt-cr","architecture_id":1,"architecture_name":"x86_64","realm_id":null,"realm_name":null,"created_at":"2019-11-06
-        19:10:20 UTC","updated_at":"2019-11-06 19:10:20 UTC","id":48,"name":"Nested
-        New host group 2","title":"New host group/Nested New host group 2","description":null,"puppet_proxy_id":null,"puppet_proxy_name":"centos7-foreman-nightly.desktop.example.com","puppet_ca_proxy_id":null,"puppet_ca_proxy_name":"centos7-foreman-nightly.desktop.example.com","puppet_proxy":{"name":"centos7-foreman-nightly.desktop.example.com","id":1,"url":"https://centos7-foreman-nightly.desktop.example.com:8443"},"puppet_ca_proxy":{"name":"centos7-foreman-nightly.desktop.example.com","id":1,"url":"https://centos7-foreman-nightly.desktop.example.com:8443"},"parameters":[],"template_combinations":[],"puppetclasses":[],"config_groups":[],"all_puppetclasses":[],"locations":[{"id":25,"name":"Bar","title":"Bar","description":null},{"id":5,"name":"Foo","title":"Foo","description":null},{"id":24,"name":"Baz","title":"Foo/Baz","description":null}],"organizations":[{"id":26,"name":"Test
-        Org1","title":"Test Org1","description":"A test organization"},{"id":27,"name":"Test
-        Org2","title":"Test Org2","description":"A test organization"}]}'}
-    headers:
-      Cache-Control: ['max-age=0, private, must-revalidate']
-      Connection: [Keep-Alive]
-      Content-Security-Policy: ['default-src ''self''; child-src ''self''; connect-src
-          ''self'' ws: wss:; img-src ''self'' data: *.gravatar.com; script-src ''unsafe-eval''
-          ''unsafe-inline'' ''self''; style-src ''unsafe-inline'' ''self''']
-      Content-Type: [application/json; charset=utf-8]
-      Date: ['Wed, 06 Nov 2019 19:10:22 GMT']
-      ETag: [W/"693abc0c513995524241d386348d32d8-gzip"]
-      Foreman_api_version: ['2']
-      Foreman_current_location: [; ANY]
-      Foreman_current_organization: [; ANY]
-      Foreman_version: [1.25.0-develop]
-      Keep-Alive: ['timeout=5, max=88']
-      Server: [Apache]
-      Status: [200 OK]
-      Strict-Transport-Security: [max-age=631139040; includeSubdomains]
-      Vary: [Accept-Encoding]
-      X-Content-Type-Options: [nosniff]
-      X-Download-Options: [noopen]
-      X-Frame-Options: [sameorigin]
-      X-Permitted-Cross-Domain-Policies: [none]
-      X-Powered-By: [Phusion Passenger 4.0.53]
-      X-Request-Id: [f75bad9f-cb00-47f6-9aae-b19faee4d2f9]
-      X-Runtime: ['0.095389']
-      X-XSS-Protection: [1; mode=block]
-      content-length: ['1769']
-    status: {code: 200, message: OK}
->>>>>>> a93f845d
+      - Thu, 07 Nov 2019 22:51:17 GMT
+      ETag:
+      - W/"5ee4631b6eea08dcbd07293dff71f402"
+      Foreman_api_version:
+      - '2'
+      Foreman_version:
+      - 1.22.1
+      Server:
+      - Apache
+      Status:
+      - 200 OK
+      Strict-Transport-Security:
+      - max-age=631139040; includeSubdomains
+      Transfer-Encoding:
+      - chunked
+      Vary:
+      - Accept-Encoding
+      X-Content-Type-Options:
+      - nosniff
+      X-Download-Options:
+      - noopen
+      X-Frame-Options:
+      - sameorigin
+      X-Permitted-Cross-Domain-Policies:
+      - none
+      X-Powered-By:
+      - Phusion Passenger 4.0.53
+      X-Request-Id:
+      - 99edfbdb-fd79-4bc9-a8ac-5469e8053e59
+      X-Runtime:
+      - '0.171185'
+      X-XSS-Protection:
+      - 1; mode=block
+    status:
+      code: 200
+      message: OK
 version: 1