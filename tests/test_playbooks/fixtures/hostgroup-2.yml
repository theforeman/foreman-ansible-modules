interactions:
- request:
    body: null
    headers:
<<<<<<< HEAD
      Accept:
      - application/json;version=2
    method: GET
    uri: https://127.0.0.1:4433/api/status
  response:
    body:
      string: '{"result":"ok","status":200,"version":"1.22.1","api_version":2}'
    headers:
      Cache-Control:
      - max-age=0, private, must-revalidate
      Content-Length:
      - '63'
      Content-Security-Policy:
      - 'default-src ''self''; child-src ''self''; connect-src ''self'' ws: wss:;
        img-src ''self'' data: *.gravatar.com; script-src ''unsafe-eval'' ''unsafe-inline''
        ''self''; style-src ''unsafe-inline'' ''self'''
      Content-Type:
      - application/json; charset=utf-8
      Date:
      - Thu, 07 Nov 2019 22:40:48 GMT
      ETag:
      - W/"7462024e111aafa1fe0b7de16a6757f0"
      Foreman_api_version:
      - '2'
      Foreman_version:
      - 1.22.1
      Server:
      - Apache
      Set-Cookie:
      - _session_id=02fe86b32145c66cfd48dfa6ed8d7334; path=/; secure; HttpOnly; SameSite=Lax
      Status:
      - 200 OK
      Strict-Transport-Security:
      - max-age=631139040; includeSubdomains
      X-Content-Type-Options:
      - nosniff
      X-Download-Options:
      - noopen
      X-Frame-Options:
      - sameorigin
      X-Permitted-Cross-Domain-Policies:
      - none
      X-Powered-By:
      - Phusion Passenger 4.0.53
      X-Request-Id:
      - 9220eaaf-fade-4934-a19a-7ac8be008687
      X-Runtime:
      - '0.083780'
      X-XSS-Protection:
      - 1; mode=block
    status:
      code: 200
      message: OK
- request:
    body: null
    headers:
      Accept:
      - application/json;version=2
      Cookie:
      - _session_id=02fe86b32145c66cfd48dfa6ed8d7334
    method: GET
    uri: https://127.0.0.1:4433/api/locations?thin=True&search=title%3D%22Foo%22&per_page=4294967296
  response:
    body:
      string: "{\n  \"total\": 5,\n  \"subtotal\": 1,\n  \"page\": 1,\n  \"per_page\"\
        : 4294967296,\n  \"search\": \"title=\\\"Foo\\\"\",\n  \"sort\": {\n    \"\
        by\": null,\n    \"order\": null\n  },\n  \"results\": [{\"ancestry\":null,\"\
        parent_id\":null,\"parent_name\":null,\"created_at\":\"2019-10-22 17:43:26\
        \ UTC\",\"updated_at\":\"2019-10-22 17:43:26 UTC\",\"id\":34,\"name\":\"Foo\"\
        ,\"title\":\"Foo\",\"description\":null}]\n}\n"
    headers:
      Cache-Control:
      - max-age=0, private, must-revalidate
      Content-Security-Policy:
      - 'default-src ''self''; child-src ''self''; connect-src ''self'' ws: wss:;
        img-src ''self'' data: *.gravatar.com; script-src ''unsafe-eval'' ''unsafe-inline''
        ''self''; style-src ''unsafe-inline'' ''self'''
      Content-Type:
      - application/json; charset=utf-8
      Date:
      - Thu, 07 Nov 2019 22:40:48 GMT
      ETag:
      - W/"4d11207b5a3c1623d8c469b926727f65"
      Foreman_api_version:
      - '2'
      Foreman_version:
      - 1.22.1
      Server:
      - Apache
      Status:
      - 200 OK
      Strict-Transport-Security:
      - max-age=631139040; includeSubdomains
      Transfer-Encoding:
      - chunked
      Vary:
      - Accept-Encoding
      X-Content-Type-Options:
      - nosniff
      X-Download-Options:
      - noopen
      X-Frame-Options:
      - sameorigin
      X-Permitted-Cross-Domain-Policies:
      - none
      X-Powered-By:
      - Phusion Passenger 4.0.53
      X-Request-Id:
      - 1ee93865-c4cf-49d3-9323-ac75223d61cc
      X-Runtime:
      - '0.056941'
      X-XSS-Protection:
      - 1; mode=block
    status:
      code: 200
      message: OK
- request:
    body: null
    headers:
      Accept:
      - application/json;version=2
      Cookie:
      - _session_id=02fe86b32145c66cfd48dfa6ed8d7334
    method: GET
    uri: https://127.0.0.1:4433/api/locations?thin=True&search=title%3D%22Foo%2FBaz%22&per_page=4294967296
  response:
    body:
      string: "{\n  \"total\": 5,\n  \"subtotal\": 1,\n  \"page\": 1,\n  \"per_page\"\
        : 4294967296,\n  \"search\": \"title=\\\"Foo/Baz\\\"\",\n  \"sort\": {\n \
        \   \"by\": null,\n    \"order\": null\n  },\n  \"results\": [{\"ancestry\"\
        :\"34\",\"parent_id\":34,\"parent_name\":\"Foo\",\"created_at\":\"2019-11-07\
        \ 19:26:28 UTC\",\"updated_at\":\"2019-11-07 19:26:28 UTC\",\"id\":43,\"name\"\
        :\"Baz\",\"title\":\"Foo/Baz\",\"description\":null}]\n}\n"
    headers:
      Cache-Control:
      - max-age=0, private, must-revalidate
      Content-Security-Policy:
      - 'default-src ''self''; child-src ''self''; connect-src ''self'' ws: wss:;
        img-src ''self'' data: *.gravatar.com; script-src ''unsafe-eval'' ''unsafe-inline''
        ''self''; style-src ''unsafe-inline'' ''self'''
      Content-Type:
      - application/json; charset=utf-8
      Date:
      - Thu, 07 Nov 2019 22:40:48 GMT
      ETag:
      - W/"636a8096ae9abd91c57f8ead0ad0082a"
      Foreman_api_version:
      - '2'
      Foreman_version:
      - 1.22.1
      Server:
      - Apache
      Status:
      - 200 OK
      Strict-Transport-Security:
      - max-age=631139040; includeSubdomains
      Transfer-Encoding:
      - chunked
      Vary:
      - Accept-Encoding
      X-Content-Type-Options:
      - nosniff
      X-Download-Options:
      - noopen
      X-Frame-Options:
      - sameorigin
      X-Permitted-Cross-Domain-Policies:
      - none
      X-Powered-By:
      - Phusion Passenger 4.0.53
      X-Request-Id:
      - 2b82caca-2026-4b50-a510-1e671923fcb3
      X-Runtime:
      - '0.059924'
      X-XSS-Protection:
      - 1; mode=block
    status:
      code: 200
      message: OK
- request:
    body: null
    headers:
      Accept:
      - application/json;version=2
      Cookie:
      - _session_id=02fe86b32145c66cfd48dfa6ed8d7334
    method: GET
    uri: https://127.0.0.1:4433/api/locations?thin=True&search=title%3D%22Bar%22&per_page=4294967296
  response:
    body:
      string: "{\n  \"total\": 5,\n  \"subtotal\": 1,\n  \"page\": 1,\n  \"per_page\"\
        : 4294967296,\n  \"search\": \"title=\\\"Bar\\\"\",\n  \"sort\": {\n    \"\
        by\": null,\n    \"order\": null\n  },\n  \"results\": [{\"ancestry\":null,\"\
        parent_id\":null,\"parent_name\":null,\"created_at\":\"2019-11-07 19:26:32\
        \ UTC\",\"updated_at\":\"2019-11-07 19:26:32 UTC\",\"id\":44,\"name\":\"Bar\"\
        ,\"title\":\"Bar\",\"description\":null}]\n}\n"
    headers:
      Cache-Control:
      - max-age=0, private, must-revalidate
      Content-Security-Policy:
      - 'default-src ''self''; child-src ''self''; connect-src ''self'' ws: wss:;
        img-src ''self'' data: *.gravatar.com; script-src ''unsafe-eval'' ''unsafe-inline''
        ''self''; style-src ''unsafe-inline'' ''self'''
      Content-Type:
      - application/json; charset=utf-8
      Date:
      - Thu, 07 Nov 2019 22:40:48 GMT
      ETag:
      - W/"51e3885634a34800007b110218547147"
      Foreman_api_version:
      - '2'
      Foreman_version:
      - 1.22.1
      Server:
      - Apache
      Status:
      - 200 OK
      Strict-Transport-Security:
      - max-age=631139040; includeSubdomains
      Transfer-Encoding:
      - chunked
      Vary:
      - Accept-Encoding
      X-Content-Type-Options:
      - nosniff
      X-Download-Options:
      - noopen
      X-Frame-Options:
      - sameorigin
      X-Permitted-Cross-Domain-Policies:
      - none
      X-Powered-By:
      - Phusion Passenger 4.0.53
      X-Request-Id:
      - 8921fc16-eb94-41c3-b9f5-c7618cfb5dc3
      X-Runtime:
      - '0.051967'
      X-XSS-Protection:
      - 1; mode=block
    status:
      code: 200
      message: OK
- request:
    body: null
    headers:
      Accept:
      - application/json;version=2
      Cookie:
      - _session_id=02fe86b32145c66cfd48dfa6ed8d7334
    method: GET
    uri: https://127.0.0.1:4433/api/compute_profiles?thin=True&search=name%3D%22myprofile%22&per_page=4294967296
  response:
    body:
      string: "{\n  \"total\": 4,\n  \"subtotal\": 1,\n  \"page\": 1,\n  \"per_page\"\
        : 4294967296,\n  \"search\": \"name=\\\"myprofile\\\"\",\n  \"sort\": {\n\
        \    \"by\": null,\n    \"order\": null\n  },\n  \"results\": [{\"created_at\"\
        :\"2019-11-07 19:27:03 UTC\",\"updated_at\":\"2019-11-07 19:27:03 UTC\",\"\
        id\":6,\"name\":\"myprofile\"}]\n}\n"
    headers:
      Cache-Control:
      - max-age=0, private, must-revalidate
      Content-Security-Policy:
      - 'default-src ''self''; child-src ''self''; connect-src ''self'' ws: wss:;
        img-src ''self'' data: *.gravatar.com; script-src ''unsafe-eval'' ''unsafe-inline''
        ''self''; style-src ''unsafe-inline'' ''self'''
      Content-Type:
      - application/json; charset=utf-8
      Date:
      - Thu, 07 Nov 2019 22:40:48 GMT
      ETag:
      - W/"ddce6cf993b04d4080583327ae76a347"
      Foreman_api_version:
      - '2'
      Foreman_version:
      - 1.22.1
      Server:
      - Apache
      Status:
      - 200 OK
      Strict-Transport-Security:
      - max-age=631139040; includeSubdomains
      Transfer-Encoding:
      - chunked
      Vary:
      - Accept-Encoding
      X-Content-Type-Options:
      - nosniff
      X-Download-Options:
      - noopen
      X-Frame-Options:
      - sameorigin
      X-Permitted-Cross-Domain-Policies:
      - none
      X-Powered-By:
      - Phusion Passenger 4.0.53
      X-Request-Id:
      - bbaa22e6-1bd8-46c1-a161-80b33ea77d84
      X-Runtime:
      - '0.054549'
      X-XSS-Protection:
      - 1; mode=block
    status:
      code: 200
      message: OK
- request:
    body: null
    headers:
      Accept:
      - application/json;version=2
      Cookie:
      - _session_id=02fe86b32145c66cfd48dfa6ed8d7334
    method: GET
    uri: https://127.0.0.1:4433/api/domains?thin=True&search=name%3D%22foo.example.com%22&per_page=4294967296
  response:
    body:
      string: "{\n  \"total\": 3,\n  \"subtotal\": 1,\n  \"page\": 1,\n  \"per_page\"\
        : 4294967296,\n  \"search\": \"name=\\\"foo.example.com\\\"\",\n  \"sort\"\
        : {\n    \"by\": null,\n    \"order\": null\n  },\n  \"results\": [{\"fullname\"\
        :null,\"created_at\":\"2019-11-07 19:26:45 UTC\",\"updated_at\":\"2019-11-07\
        \ 19:26:45 UTC\",\"id\":6,\"name\":\"foo.example.com\",\"dns_id\":1,\"dns\"\
        :{\"name\":\"foreman.example.com\",\"id\":1,\"url\":\"https://foreman.example.com:9090\"\
        }}]\n}\n"
    headers:
      Cache-Control:
      - max-age=0, private, must-revalidate
      Content-Security-Policy:
      - 'default-src ''self''; child-src ''self''; connect-src ''self'' ws: wss:;
        img-src ''self'' data: *.gravatar.com; script-src ''unsafe-eval'' ''unsafe-inline''
        ''self''; style-src ''unsafe-inline'' ''self'''
      Content-Type:
      - application/json; charset=utf-8
      Date:
      - Thu, 07 Nov 2019 22:40:48 GMT
      ETag:
      - W/"7de975416dbad2b27f7f103c0b0ada6a"
      Foreman_api_version:
      - '2'
      Foreman_version:
      - 1.22.1
      Server:
      - Apache
      Status:
      - 200 OK
      Strict-Transport-Security:
      - max-age=631139040; includeSubdomains
      Transfer-Encoding:
      - chunked
      Vary:
      - Accept-Encoding
      X-Content-Type-Options:
      - nosniff
      X-Download-Options:
      - noopen
      X-Frame-Options:
      - sameorigin
      X-Permitted-Cross-Domain-Policies:
      - none
      X-Powered-By:
      - Phusion Passenger 4.0.53
      X-Request-Id:
      - 015c9b42-8b4f-477f-bf25-ff9f07f31b43
      X-Runtime:
      - '0.062974'
      X-XSS-Protection:
      - 1; mode=block
    status:
      code: 200
      message: OK
- request:
    body: null
    headers:
      Accept:
      - application/json;version=2
      Cookie:
      - _session_id=02fe86b32145c66cfd48dfa6ed8d7334
    method: GET
    uri: https://127.0.0.1:4433/api/subnets?thin=True&search=name%3D%22Test+subnet4%22&per_page=4294967296
  response:
    body:
      string: "{\n  \"total\": 1,\n  \"subtotal\": 1,\n  \"page\": 1,\n  \"per_page\"\
        : 4294967296,\n  \"search\": \"name=\\\"Test subnet4\\\"\",\n  \"sort\": {\n\
        \    \"by\": null,\n    \"order\": null\n  },\n  \"results\": [{\"network\"\
        :\"192.168.200.0\",\"network_type\":\"IPv4\",\"cidr\":27,\"mask\":\"255.255.255.224\"\
        ,\"priority\":null,\"vlanid\":null,\"mtu\":1500,\"gateway\":null,\"dns_primary\"\
        :null,\"dns_secondary\":null,\"from\":null,\"to\":null,\"created_at\":\"2019-11-07\
        \ 19:26:50 UTC\",\"updated_at\":\"2019-11-07 19:26:50 UTC\",\"ipam\":\"DHCP\"\
        ,\"boot_mode\":\"DHCP\",\"id\":3,\"name\":\"Test subnet4\",\"description\"\
        :null,\"network_address\":\"192.168.200.0/27\",\"dhcp_id\":null,\"dhcp_name\"\
        :null,\"tftp_id\":null,\"tftp_name\":null,\"httpboot_id\":null,\"httpboot_name\"\
        :null,\"dns_id\":null,\"template_id\":null,\"template_name\":null,\"dhcp\"\
        :null,\"tftp\":null,\"httpboot\":null,\"dns\":null,\"template\":null}]\n}\n"
    headers:
      Cache-Control:
      - max-age=0, private, must-revalidate
      Content-Security-Policy:
      - 'default-src ''self''; child-src ''self''; connect-src ''self'' ws: wss:;
        img-src ''self'' data: *.gravatar.com; script-src ''unsafe-eval'' ''unsafe-inline''
        ''self''; style-src ''unsafe-inline'' ''self'''
      Content-Type:
      - application/json; charset=utf-8
      Date:
      - Thu, 07 Nov 2019 22:40:48 GMT
      ETag:
      - W/"2cc3f085b04c9834f3d78f9eb189407a"
      Foreman_api_version:
      - '2'
      Foreman_version:
      - 1.22.1
      Server:
      - Apache
      Status:
      - 200 OK
      Strict-Transport-Security:
      - max-age=631139040; includeSubdomains
      Transfer-Encoding:
      - chunked
      Vary:
      - Accept-Encoding
      X-Content-Type-Options:
      - nosniff
      X-Download-Options:
      - noopen
      X-Frame-Options:
      - sameorigin
      X-Permitted-Cross-Domain-Policies:
      - none
      X-Powered-By:
      - Phusion Passenger 4.0.53
      X-Request-Id:
      - ba3b05b2-d5ed-4d7d-af7e-07f4fe870544
      X-Runtime:
      - '0.060034'
      X-XSS-Protection:
      - 1; mode=block
    status:
      code: 200
      message: OK
- request:
    body: null
    headers:
      Accept:
      - application/json;version=2
      Cookie:
      - _session_id=02fe86b32145c66cfd48dfa6ed8d7334
    method: GET
    uri: https://127.0.0.1:4433/api/architectures?thin=True&search=name%3D%22x86_64%22&per_page=4294967296
  response:
    body:
      string: "{\n  \"total\": 2,\n  \"subtotal\": 1,\n  \"page\": 1,\n  \"per_page\"\
        : 4294967296,\n  \"search\": \"name=\\\"x86_64\\\"\",\n  \"sort\": {\n   \
        \ \"by\": null,\n    \"order\": null\n  },\n  \"results\": [{\"created_at\"\
        :\"2019-10-17 12:27:57 UTC\",\"updated_at\":\"2019-10-17 12:27:57 UTC\",\"\
        name\":\"x86_64\",\"id\":1}]\n}\n"
    headers:
      Cache-Control:
      - max-age=0, private, must-revalidate
      Content-Security-Policy:
      - 'default-src ''self''; child-src ''self''; connect-src ''self'' ws: wss:;
        img-src ''self'' data: *.gravatar.com; script-src ''unsafe-eval'' ''unsafe-inline''
        ''self''; style-src ''unsafe-inline'' ''self'''
      Content-Type:
      - application/json; charset=utf-8
      Date:
      - Thu, 07 Nov 2019 22:40:48 GMT
      ETag:
      - W/"05c213890d16d735398c4450758add11"
      Foreman_api_version:
      - '2'
      Foreman_version:
      - 1.22.1
      Server:
      - Apache
      Status:
      - 200 OK
      Strict-Transport-Security:
      - max-age=631139040; includeSubdomains
      Transfer-Encoding:
      - chunked
      Vary:
      - Accept-Encoding
      X-Content-Type-Options:
      - nosniff
      X-Download-Options:
      - noopen
      X-Frame-Options:
      - sameorigin
      X-Permitted-Cross-Domain-Policies:
      - none
      X-Powered-By:
      - Phusion Passenger 4.0.53
      X-Request-Id:
      - 3851b975-2c23-40e6-ae32-b7c0b6cd5a91
      X-Runtime:
      - '0.051533'
      X-XSS-Protection:
      - 1; mode=block
    status:
      code: 200
      message: OK
- request:
    body: null
    headers:
      Accept:
      - application/json;version=2
      Cookie:
      - _session_id=02fe86b32145c66cfd48dfa6ed8d7334
    method: GET
    uri: https://127.0.0.1:4433/api/operatingsystems?thin=True&search=title%3D%22TestOS+7.6%22&per_page=4294967296
  response:
    body:
      string: "{\n  \"total\": 2,\n  \"subtotal\": 1,\n  \"page\": 1,\n  \"per_page\"\
        : 4294967296,\n  \"search\": \"title=\\\"TestOS 7.6\\\"\",\n  \"sort\": {\n\
        \    \"by\": null,\n    \"order\": null\n  },\n  \"results\": [{\"description\"\
        :null,\"major\":\"7\",\"minor\":\"6\",\"family\":\"Redhat\",\"release_name\"\
        :\"reverse whip\",\"password_hash\":\"SHA256\",\"created_at\":\"2019-11-07\
        \ 19:26:55 UTC\",\"updated_at\":\"2019-11-07 19:26:55 UTC\",\"id\":4,\"name\"\
        :\"TestOS\",\"title\":\"TestOS 7.6\"}]\n}\n"
    headers:
      Cache-Control:
      - max-age=0, private, must-revalidate
      Content-Security-Policy:
      - 'default-src ''self''; child-src ''self''; connect-src ''self'' ws: wss:;
        img-src ''self'' data: *.gravatar.com; script-src ''unsafe-eval'' ''unsafe-inline''
        ''self''; style-src ''unsafe-inline'' ''self'''
      Content-Type:
      - application/json; charset=utf-8
      Date:
      - Thu, 07 Nov 2019 22:40:48 GMT
      ETag:
      - W/"4065d191ab8a49060dffae1668a4cdd3"
      Foreman_api_version:
      - '2'
      Foreman_version:
      - 1.22.1
      Server:
      - Apache
      Status:
      - 200 OK
      Strict-Transport-Security:
      - max-age=631139040; includeSubdomains
      Transfer-Encoding:
      - chunked
      Vary:
      - Accept-Encoding
      X-Content-Type-Options:
      - nosniff
      X-Download-Options:
      - noopen
      X-Frame-Options:
      - sameorigin
      X-Permitted-Cross-Domain-Policies:
      - none
      X-Powered-By:
      - Phusion Passenger 4.0.53
      X-Request-Id:
      - ec4b886e-8231-41e6-8735-afb19dd9aedf
      X-Runtime:
      - '0.056662'
      X-XSS-Protection:
      - 1; mode=block
    status:
      code: 200
      message: OK
- request:
    body: null
    headers:
      Accept:
      - application/json;version=2
      Cookie:
      - _session_id=02fe86b32145c66cfd48dfa6ed8d7334
    method: GET
    uri: https://127.0.0.1:4433/api/media?thin=True&search=name%3D%22TestOS+Mirror%22&per_page=4294967296
  response:
    body:
      string: "{\n  \"total\": 10,\n  \"subtotal\": 1,\n  \"page\": 1,\n  \"per_page\"\
        : 4294967296,\n  \"search\": \"name=\\\"TestOS Mirror\\\"\",\n  \"sort\":\
        \ {\n    \"by\": null,\n    \"order\": null\n  },\n  \"results\": [{\"path\"\
        :\"https://templeos.org/TempleOS.ISO\",\"os_family\":\"Redhat\",\"created_at\"\
        :\"2019-11-07 19:26:58 UTC\",\"updated_at\":\"2019-11-07 19:26:58 UTC\",\"\
        id\":12,\"name\":\"TestOS Mirror\"}]\n}\n"
    headers:
      Cache-Control:
      - max-age=0, private, must-revalidate
      Content-Security-Policy:
      - 'default-src ''self''; child-src ''self''; connect-src ''self'' ws: wss:;
        img-src ''self'' data: *.gravatar.com; script-src ''unsafe-eval'' ''unsafe-inline''
        ''self''; style-src ''unsafe-inline'' ''self'''
      Content-Type:
      - application/json; charset=utf-8
      Date:
      - Thu, 07 Nov 2019 22:40:49 GMT
      ETag:
      - W/"528a34ad0f20f751ff91dcdc60f520ba"
      Foreman_api_version:
      - '2'
      Foreman_version:
      - 1.22.1
      Server:
      - Apache
      Status:
      - 200 OK
      Strict-Transport-Security:
      - max-age=631139040; includeSubdomains
      Transfer-Encoding:
      - chunked
      Vary:
      - Accept-Encoding
      X-Content-Type-Options:
      - nosniff
      X-Download-Options:
      - noopen
      X-Frame-Options:
      - sameorigin
      X-Permitted-Cross-Domain-Policies:
      - none
      X-Powered-By:
      - Phusion Passenger 4.0.53
      X-Request-Id:
      - e2931395-d2c8-44e6-ac74-4d3234d5834f
      X-Runtime:
      - '0.053836'
      X-XSS-Protection:
      - 1; mode=block
    status:
      code: 200
      message: OK
- request:
    body: null
    headers:
      Accept:
      - application/json;version=2
      Cookie:
      - _session_id=02fe86b32145c66cfd48dfa6ed8d7334
    method: GET
    uri: https://127.0.0.1:4433/api/ptables?thin=True&search=name%3D%22Part+table%22&per_page=4294967296
  response:
    body:
      string: "{\n  \"total\": 16,\n  \"subtotal\": 1,\n  \"page\": 1,\n  \"per_page\"\
        : 4294967296,\n  \"search\": \"name=\\\"Part table\\\"\",\n  \"sort\": {\n\
        \    \"by\": null,\n    \"order\": null\n  },\n  \"results\": [{\"os_family\"\
        :\"Redhat\",\"created_at\":\"2019-11-07 19:26:53 UTC\",\"updated_at\":\"2019-11-07\
        \ 19:26:53 UTC\",\"name\":\"Part table\",\"id\":117}]\n}\n"
    headers:
      Cache-Control:
      - max-age=0, private, must-revalidate
      Content-Security-Policy:
      - 'default-src ''self''; child-src ''self''; connect-src ''self'' ws: wss:;
        img-src ''self'' data: *.gravatar.com; script-src ''unsafe-eval'' ''unsafe-inline''
        ''self''; style-src ''unsafe-inline'' ''self'''
      Content-Type:
      - application/json; charset=utf-8
      Date:
      - Thu, 07 Nov 2019 22:40:49 GMT
      ETag:
      - W/"06ee2d5a6fd9deca75efffe8709340fd"
      Foreman_api_version:
      - '2'
      Foreman_version:
      - 1.22.1
      Server:
      - Apache
      Status:
      - 200 OK
      Strict-Transport-Security:
      - max-age=631139040; includeSubdomains
      Transfer-Encoding:
      - chunked
      Vary:
      - Accept-Encoding
      X-Content-Type-Options:
      - nosniff
      X-Download-Options:
      - noopen
      X-Frame-Options:
      - sameorigin
      X-Permitted-Cross-Domain-Policies:
      - none
      X-Powered-By:
      - Phusion Passenger 4.0.53
      X-Request-Id:
      - fe09d98b-33ff-4968-82f0-af76b5edd03c
      X-Runtime:
      - '0.056250'
      X-XSS-Protection:
      - 1; mode=block
    status:
      code: 200
      message: OK
- request:
    body: null
    headers:
      Accept:
      - application/json;version=2
      Cookie:
      - _session_id=02fe86b32145c66cfd48dfa6ed8d7334
    method: GET
    uri: https://127.0.0.1:4433/api/environments?thin=True&search=name%3D%22production%22&per_page=4294967296
  response:
    body:
      string: "{\n  \"total\": 2,\n  \"subtotal\": 1,\n  \"page\": 1,\n  \"per_page\"\
        : 4294967296,\n  \"search\": \"name=\\\"production\\\"\",\n  \"sort\": {\n\
        \    \"by\": null,\n    \"order\": null\n  },\n  \"results\": [{\"created_at\"\
        :\"2019-10-17 12:44:01 UTC\",\"updated_at\":\"2019-10-17 12:44:01 UTC\",\"\
        name\":\"production\",\"id\":1}]\n}\n"
    headers:
      Cache-Control:
      - max-age=0, private, must-revalidate
      Content-Security-Policy:
      - 'default-src ''self''; child-src ''self''; connect-src ''self'' ws: wss:;
        img-src ''self'' data: *.gravatar.com; script-src ''unsafe-eval'' ''unsafe-inline''
        ''self''; style-src ''unsafe-inline'' ''self'''
      Content-Type:
      - application/json; charset=utf-8
      Date:
      - Thu, 07 Nov 2019 22:40:49 GMT
      ETag:
      - W/"0a13f9eb5741a8133ab14c0c996f6a06"
      Foreman_api_version:
      - '2'
      Foreman_version:
      - 1.22.1
      Server:
      - Apache
      Status:
      - 200 OK
      Strict-Transport-Security:
      - max-age=631139040; includeSubdomains
      Transfer-Encoding:
      - chunked
      Vary:
      - Accept-Encoding
      X-Content-Type-Options:
      - nosniff
      X-Download-Options:
      - noopen
      X-Frame-Options:
      - sameorigin
      X-Permitted-Cross-Domain-Policies:
      - none
      X-Powered-By:
      - Phusion Passenger 4.0.53
      X-Request-Id:
      - f28325ab-5970-4c81-946a-d31c163657c1
      X-Runtime:
      - '0.053813'
      X-XSS-Protection:
      - 1; mode=block
    status:
      code: 200
      message: OK
- request:
    body: null
    headers:
      Accept:
      - application/json;version=2
      Cookie:
      - _session_id=02fe86b32145c66cfd48dfa6ed8d7334
    method: GET
    uri: https://127.0.0.1:4433/api/config_groups?thin=True&search=name%3D%22cfg_group1%22&per_page=4294967296
  response:
    body:
      string: "{\n  \"total\": 3,\n  \"subtotal\": 1,\n  \"page\": 1,\n  \"per_page\"\
        : 4294967296,\n  \"search\": \"name=\\\"cfg_group1\\\"\",\n  \"sort\": {\n\
        \    \"by\": null,\n    \"order\": null\n  },\n  \"results\": [{\"created_at\"\
        :\"2019-11-07 22:40:35 UTC\",\"updated_at\":\"2019-11-07 22:40:35 UTC\",\"\
        id\":8,\"name\":\"cfg_group1\",\"puppetclasses\":[]}]\n}\n"
    headers:
      Cache-Control:
      - max-age=0, private, must-revalidate
      Content-Security-Policy:
      - 'default-src ''self''; child-src ''self''; connect-src ''self'' ws: wss:;
        img-src ''self'' data: *.gravatar.com; script-src ''unsafe-eval'' ''unsafe-inline''
        ''self''; style-src ''unsafe-inline'' ''self'''
      Content-Type:
      - application/json; charset=utf-8
      Date:
      - Thu, 07 Nov 2019 22:40:49 GMT
      ETag:
      - W/"956da8f7215c97a1d0d832f049e86a90"
      Foreman_api_version:
      - '2'
      Foreman_version:
      - 1.22.1
      Server:
      - Apache
      Status:
      - 200 OK
      Strict-Transport-Security:
      - max-age=631139040; includeSubdomains
      Transfer-Encoding:
      - chunked
      Vary:
      - Accept-Encoding
      X-Content-Type-Options:
      - nosniff
      X-Download-Options:
      - noopen
      X-Frame-Options:
      - sameorigin
      X-Permitted-Cross-Domain-Policies:
      - none
      X-Powered-By:
      - Phusion Passenger 4.0.53
      X-Request-Id:
      - 6f3bfa45-d7d5-4612-b23c-297176a76fec
      X-Runtime:
      - '0.061742'
      X-XSS-Protection:
      - 1; mode=block
    status:
      code: 200
      message: OK
- request:
    body: null
    headers:
      Accept:
      - application/json;version=2
      Cookie:
      - _session_id=02fe86b32145c66cfd48dfa6ed8d7334
    method: GET
    uri: https://127.0.0.1:4433/api/config_groups?thin=True&search=name%3D%22cfg_group2%22&per_page=4294967296
  response:
    body:
      string: "{\n  \"total\": 3,\n  \"subtotal\": 1,\n  \"page\": 1,\n  \"per_page\"\
        : 4294967296,\n  \"search\": \"name=\\\"cfg_group2\\\"\",\n  \"sort\": {\n\
        \    \"by\": null,\n    \"order\": null\n  },\n  \"results\": [{\"created_at\"\
        :\"2019-11-07 22:40:36 UTC\",\"updated_at\":\"2019-11-07 22:40:36 UTC\",\"\
        id\":9,\"name\":\"cfg_group2\",\"puppetclasses\":[]}]\n}\n"
    headers:
      Cache-Control:
      - max-age=0, private, must-revalidate
      Content-Security-Policy:
      - 'default-src ''self''; child-src ''self''; connect-src ''self'' ws: wss:;
        img-src ''self'' data: *.gravatar.com; script-src ''unsafe-eval'' ''unsafe-inline''
        ''self''; style-src ''unsafe-inline'' ''self'''
      Content-Type:
      - application/json; charset=utf-8
      Date:
      - Thu, 07 Nov 2019 22:40:49 GMT
      ETag:
      - W/"a28f6a847355ce3fce0ddb0d9650034f"
      Foreman_api_version:
      - '2'
      Foreman_version:
      - 1.22.1
      Server:
      - Apache
      Status:
      - 200 OK
      Strict-Transport-Security:
      - max-age=631139040; includeSubdomains
      Transfer-Encoding:
      - chunked
      Vary:
      - Accept-Encoding
      X-Content-Type-Options:
      - nosniff
      X-Download-Options:
      - noopen
      X-Frame-Options:
      - sameorigin
      X-Permitted-Cross-Domain-Policies:
      - none
      X-Powered-By:
      - Phusion Passenger 4.0.53
      X-Request-Id:
      - cd25cee3-20e1-4b67-9b90-d822ff3bcced
      X-Runtime:
      - '0.062607'
      X-XSS-Protection:
      - 1; mode=block
    status:
      code: 200
      message: OK
- request:
    body: null
    headers:
      Accept:
      - application/json;version=2
      Cookie:
      - _session_id=02fe86b32145c66cfd48dfa6ed8d7334
    method: GET
    uri: https://127.0.0.1:4433/api/smart_proxies?thin=True&search=name%3D%22foreman.example.com%22&per_page=4294967296
  response:
    body:
      string: "{\n  \"total\": 1,\n  \"subtotal\": 1,\n  \"page\": 1,\n  \"per_page\"\
        : 4294967296,\n  \"search\": \"name=\\\"foreman.example.com\\\"\",\n  \"sort\"\
        : {\n    \"by\": null,\n    \"order\": null\n  },\n  \"results\": [{\"created_at\"\
        :\"2019-10-17 12:43:39 UTC\",\"updated_at\":\"2019-11-07 14:40:05 UTC\",\"\
        name\":\"foreman.example.com\",\"id\":1,\"url\":\"https://foreman.example.com:9090\"\
        ,\"download_policy\":\"on_demand\",\"features\":[{\"capabilities\":[],\"name\"\
        :\"Pulp\",\"id\":2},{\"capabilities\":[],\"name\":\"Templates\",\"id\":1},{\"\
        capabilities\":[],\"name\":\"TFTP\",\"id\":5},{\"capabilities\":[],\"name\"\
        :\"Puppet CA\",\"id\":9},{\"capabilities\":[],\"name\":\"Puppet\",\"id\":8},{\"\
        capabilities\":[],\"name\":\"Logs\",\"id\":13},{\"capabilities\":[],\"name\"\
        :\"HTTPBoot\",\"id\":14},{\"capabilities\":[],\"name\":\"DNS\",\"id\":6}]}]\n\
        }\n"
    headers:
      Cache-Control:
      - max-age=0, private, must-revalidate
      Content-Security-Policy:
      - 'default-src ''self''; child-src ''self''; connect-src ''self'' ws: wss:;
        img-src ''self'' data: *.gravatar.com; script-src ''unsafe-eval'' ''unsafe-inline''
        ''self''; style-src ''unsafe-inline'' ''self'''
      Content-Type:
      - application/json; charset=utf-8
      Date:
      - Thu, 07 Nov 2019 22:40:49 GMT
      ETag:
      - W/"de9a57105d9d15c8750b788d42a6f01e"
      Foreman_api_version:
      - '2'
      Foreman_version:
      - 1.22.1
      Server:
      - Apache
      Status:
      - 200 OK
      Strict-Transport-Security:
      - max-age=631139040; includeSubdomains
      Transfer-Encoding:
      - chunked
      Vary:
      - Accept-Encoding
      X-Content-Type-Options:
      - nosniff
      X-Download-Options:
      - noopen
      X-Frame-Options:
      - sameorigin
      X-Permitted-Cross-Domain-Policies:
      - none
      X-Powered-By:
      - Phusion Passenger 4.0.53
      X-Request-Id:
      - 1435ecd6-f759-488d-8f76-a1aa65c1a83e
      X-Runtime:
      - '0.066800'
      X-XSS-Protection:
      - 1; mode=block
    status:
      code: 200
      message: OK
- request:
    body: null
    headers:
      Accept:
      - application/json;version=2
      Cookie:
      - _session_id=02fe86b32145c66cfd48dfa6ed8d7334
    method: GET
    uri: https://127.0.0.1:4433/api/smart_proxies?thin=True&search=name%3D%22foreman.example.com%22&per_page=4294967296
  response:
    body:
      string: "{\n  \"total\": 1,\n  \"subtotal\": 1,\n  \"page\": 1,\n  \"per_page\"\
        : 4294967296,\n  \"search\": \"name=\\\"foreman.example.com\\\"\",\n  \"sort\"\
        : {\n    \"by\": null,\n    \"order\": null\n  },\n  \"results\": [{\"created_at\"\
        :\"2019-10-17 12:43:39 UTC\",\"updated_at\":\"2019-11-07 14:40:05 UTC\",\"\
        name\":\"foreman.example.com\",\"id\":1,\"url\":\"https://foreman.example.com:9090\"\
        ,\"download_policy\":\"on_demand\",\"features\":[{\"capabilities\":[],\"name\"\
        :\"Pulp\",\"id\":2},{\"capabilities\":[],\"name\":\"Templates\",\"id\":1},{\"\
        capabilities\":[],\"name\":\"TFTP\",\"id\":5},{\"capabilities\":[],\"name\"\
        :\"Puppet CA\",\"id\":9},{\"capabilities\":[],\"name\":\"Puppet\",\"id\":8},{\"\
        capabilities\":[],\"name\":\"Logs\",\"id\":13},{\"capabilities\":[],\"name\"\
        :\"HTTPBoot\",\"id\":14},{\"capabilities\":[],\"name\":\"DNS\",\"id\":6}]}]\n\
        }\n"
    headers:
      Cache-Control:
      - max-age=0, private, must-revalidate
      Content-Security-Policy:
      - 'default-src ''self''; child-src ''self''; connect-src ''self'' ws: wss:;
        img-src ''self'' data: *.gravatar.com; script-src ''unsafe-eval'' ''unsafe-inline''
        ''self''; style-src ''unsafe-inline'' ''self'''
      Content-Type:
      - application/json; charset=utf-8
      Date:
      - Thu, 07 Nov 2019 22:40:49 GMT
      ETag:
      - W/"de9a57105d9d15c8750b788d42a6f01e"
      Foreman_api_version:
      - '2'
      Foreman_version:
      - 1.22.1
      Server:
      - Apache
      Status:
      - 200 OK
      Strict-Transport-Security:
      - max-age=631139040; includeSubdomains
      Transfer-Encoding:
      - chunked
      Vary:
      - Accept-Encoding
      X-Content-Type-Options:
      - nosniff
      X-Download-Options:
      - noopen
      X-Frame-Options:
      - sameorigin
      X-Permitted-Cross-Domain-Policies:
      - none
      X-Powered-By:
      - Phusion Passenger 4.0.53
      X-Request-Id:
      - 03753874-6e35-40bf-8cca-ea66f563612b
      X-Runtime:
      - '0.076237'
      X-XSS-Protection:
      - 1; mode=block
    status:
      code: 200
      message: OK
- request:
    body: null
    headers:
      Accept:
      - application/json;version=2
      Cookie:
      - _session_id=02fe86b32145c66cfd48dfa6ed8d7334
    method: GET
    uri: https://127.0.0.1:4433/api/organizations?thin=True&search=name%3D%22Test+Org1%22&per_page=4294967296
  response:
    body:
      string: "{\n  \"total\": 3,\n  \"subtotal\": 1,\n  \"page\": 1,\n  \"per_page\"\
        : 4294967296,\n  \"search\": \"name=\\\"Test Org1\\\"\",\n  \"sort\": {\n\
        \    \"by\": null,\n    \"order\": null\n  },\n  \"results\": [{\"ancestry\"\
        :null,\"parent_id\":null,\"parent_name\":null,\"created_at\":\"2019-11-07\
        \ 19:26:36 UTC\",\"updated_at\":\"2019-11-07 19:26:36 UTC\",\"id\":45,\"name\"\
        :\"Test Org1\",\"title\":\"Test Org1\",\"description\":\"A test organization\"\
        }]\n}\n"
    headers:
      Cache-Control:
      - max-age=0, private, must-revalidate
      Content-Security-Policy:
      - 'default-src ''self''; child-src ''self''; connect-src ''self'' ws: wss:;
        img-src ''self'' data: *.gravatar.com; script-src ''unsafe-eval'' ''unsafe-inline''
        ''self''; style-src ''unsafe-inline'' ''self'''
      Content-Type:
      - application/json; charset=utf-8
      Date:
      - Thu, 07 Nov 2019 22:40:49 GMT
      ETag:
      - W/"0695b75dc6dbc5f70e7e227931b5c570"
      Foreman_api_version:
      - '2'
      Foreman_version:
      - 1.22.1
      Server:
      - Apache
      Status:
      - 200 OK
      Strict-Transport-Security:
      - max-age=631139040; includeSubdomains
      Transfer-Encoding:
      - chunked
      Vary:
      - Accept-Encoding
      X-Content-Type-Options:
      - nosniff
      X-Download-Options:
      - noopen
      X-Frame-Options:
      - sameorigin
      X-Permitted-Cross-Domain-Policies:
      - none
      X-Powered-By:
      - Phusion Passenger 4.0.53
      X-Request-Id:
      - 9e700e45-dc5f-4ba6-8387-bb8ca0170183
      X-Runtime:
      - '0.054491'
      X-XSS-Protection:
      - 1; mode=block
    status:
      code: 200
      message: OK
- request:
    body: null
    headers:
      Accept:
      - application/json;version=2
      Cookie:
      - _session_id=02fe86b32145c66cfd48dfa6ed8d7334
    method: GET
    uri: https://127.0.0.1:4433/api/organizations?thin=True&search=name%3D%22Test+Org2%22&per_page=4294967296
  response:
    body:
      string: "{\n  \"total\": 3,\n  \"subtotal\": 1,\n  \"page\": 1,\n  \"per_page\"\
        : 4294967296,\n  \"search\": \"name=\\\"Test Org2\\\"\",\n  \"sort\": {\n\
        \    \"by\": null,\n    \"order\": null\n  },\n  \"results\": [{\"ancestry\"\
        :null,\"parent_id\":null,\"parent_name\":null,\"created_at\":\"2019-11-07\
        \ 19:26:40 UTC\",\"updated_at\":\"2019-11-07 19:26:40 UTC\",\"id\":46,\"name\"\
        :\"Test Org2\",\"title\":\"Test Org2\",\"description\":\"A test organization\"\
        }]\n}\n"
    headers:
      Cache-Control:
      - max-age=0, private, must-revalidate
      Content-Security-Policy:
      - 'default-src ''self''; child-src ''self''; connect-src ''self'' ws: wss:;
        img-src ''self'' data: *.gravatar.com; script-src ''unsafe-eval'' ''unsafe-inline''
        ''self''; style-src ''unsafe-inline'' ''self'''
      Content-Type:
      - application/json; charset=utf-8
      Date:
      - Thu, 07 Nov 2019 22:40:49 GMT
      ETag:
      - W/"c79c3442dcfed7614d2de7171aabebca"
      Foreman_api_version:
      - '2'
      Foreman_version:
      - 1.22.1
      Server:
      - Apache
      Status:
      - 200 OK
      Strict-Transport-Security:
      - max-age=631139040; includeSubdomains
      Transfer-Encoding:
      - chunked
      Vary:
      - Accept-Encoding
      X-Content-Type-Options:
      - nosniff
      X-Download-Options:
      - noopen
      X-Frame-Options:
      - sameorigin
      X-Permitted-Cross-Domain-Policies:
      - none
      X-Powered-By:
      - Phusion Passenger 4.0.53
      X-Request-Id:
      - bf0e4e19-5f64-4753-a6ea-ec5bec111d02
      X-Runtime:
      - '0.054987'
      X-XSS-Protection:
      - 1; mode=block
    status:
      code: 200
      message: OK
- request:
    body: null
    headers:
      Accept:
      - application/json;version=2
      Cookie:
      - _session_id=02fe86b32145c66cfd48dfa6ed8d7334
    method: GET
    uri: https://127.0.0.1:4433/api/hostgroups?thin=False&search=title%3D%22New+host+group+with+puppet+classes%22&per_page=4294967296
  response:
    body:
      string: "{\n  \"total\": 3,\n  \"subtotal\": 1,\n  \"page\": 1,\n  \"per_page\"\
        : 4294967296,\n  \"search\": \"title=\\\"New host group with puppet classes\\\
        \"\",\n  \"sort\": {\n    \"by\": null,\n    \"order\": null\n  },\n  \"results\"\
        : [{\"subnet_id\":3,\"subnet_name\":\"Test subnet4\",\"operatingsystem_id\"\
        :4,\"operatingsystem_name\":\"TestOS 7.6\",\"domain_id\":6,\"domain_name\"\
        :\"foo.example.com\",\"environment_id\":1,\"environment_name\":\"production\"\
        ,\"compute_profile_id\":6,\"compute_profile_name\":\"myprofile\",\"ancestry\"\
        :null,\"parent_id\":null,\"parent_name\":null,\"ptable_id\":117,\"ptable_name\"\
        :\"Part table\",\"medium_id\":12,\"medium_name\":\"TestOS Mirror\",\"pxe_loader\"\
        :\"Grub2 UEFI\",\"subnet6_id\":null,\"subnet6_name\":null,\"architecture_id\"\
        :1,\"architecture_name\":\"x86_64\",\"realm_id\":null,\"realm_name\":null,\"\
        created_at\":\"2019-11-07 22:40:45 UTC\",\"updated_at\":\"2019-11-07 22:40:45\
        \ UTC\",\"id\":28,\"name\":\"New host group with puppet classes\",\"title\"\
        :\"New host group with puppet classes\",\"description\":\"New host group\"\
        ,\"puppet_proxy_id\":1,\"puppet_proxy_name\":\"foreman.example.com\",\"puppet_ca_proxy_id\"\
        :1,\"puppet_ca_proxy_name\":\"foreman.example.com\",\"puppet_proxy\":{\"name\"\
        :\"foreman.example.com\",\"id\":1,\"url\":\"https://foreman.example.com:9090\"\
        },\"puppet_ca_proxy\":{\"name\":\"foreman.example.com\",\"id\":1,\"url\":\"\
        https://foreman.example.com:9090\"}}]\n}\n"
    headers:
      Cache-Control:
      - max-age=0, private, must-revalidate
      Content-Security-Policy:
      - 'default-src ''self''; child-src ''self''; connect-src ''self'' ws: wss:;
        img-src ''self'' data: *.gravatar.com; script-src ''unsafe-eval'' ''unsafe-inline''
        ''self''; style-src ''unsafe-inline'' ''self'''
      Content-Type:
      - application/json; charset=utf-8
      Date:
      - Thu, 07 Nov 2019 22:40:49 GMT
      ETag:
      - W/"498237fb4b99c3938a49bc453e637a23"
      Foreman_api_version:
      - '2'
      Foreman_version:
      - 1.22.1
      Server:
      - Apache
      Status:
      - 200 OK
      Strict-Transport-Security:
      - max-age=631139040; includeSubdomains
      Transfer-Encoding:
      - chunked
      Vary:
      - Accept-Encoding
      X-Content-Type-Options:
      - nosniff
      X-Download-Options:
      - noopen
      X-Frame-Options:
      - sameorigin
      X-Permitted-Cross-Domain-Policies:
      - none
      X-Powered-By:
      - Phusion Passenger 4.0.53
      X-Request-Id:
      - ef4be041-f752-4ba9-a64b-129b903a6b8a
      X-Runtime:
      - '0.098878'
      X-XSS-Protection:
      - 1; mode=block
    status:
      code: 200
      message: OK
- request:
    body: null
    headers:
      Accept:
      - application/json;version=2
      Cookie:
      - _session_id=02fe86b32145c66cfd48dfa6ed8d7334
    method: GET
    uri: https://127.0.0.1:4433/api/hostgroups/28
  response:
    body:
      string: '{"content_source_id":null,"content_source_name":null,"content_view_id":null,"content_view_name":null,"lifecycle_environment_id":null,"lifecycle_environment_name":null,"kickstart_repository_id":null,"kickstart_repository_name":null,"subnet_id":3,"subnet_name":"Test
        subnet4","operatingsystem_id":4,"operatingsystem_name":"TestOS 7.6","domain_id":6,"domain_name":"foo.example.com","environment_id":1,"environment_name":"production","compute_profile_id":6,"compute_profile_name":"myprofile","ancestry":null,"parent_id":null,"parent_name":null,"ptable_id":117,"ptable_name":"Part
        table","medium_id":12,"medium_name":"TestOS Mirror","pxe_loader":"Grub2 UEFI","subnet6_id":null,"subnet6_name":null,"architecture_id":1,"architecture_name":"x86_64","realm_id":null,"realm_name":null,"created_at":"2019-11-07
        22:40:45 UTC","updated_at":"2019-11-07 22:40:45 UTC","id":28,"name":"New host
        group with puppet classes","title":"New host group with puppet classes","description":"New
        host group","puppet_proxy_id":1,"puppet_proxy_name":"foreman.example.com","puppet_ca_proxy_id":1,"puppet_ca_proxy_name":"foreman.example.com","puppet_proxy":{"name":"foreman.example.com","id":1,"url":"https://foreman.example.com:9090"},"puppet_ca_proxy":{"name":"foreman.example.com","id":1,"url":"https://foreman.example.com:9090"},"parameters":[{"priority":60,"created_at":"2019-11-07
        22:40:46 UTC","updated_at":"2019-11-07 22:40:46 UTC","id":32,"name":"subnet_param1","parameter_type":"string","value":"value1"},{"priority":60,"created_at":"2019-11-07
        22:40:46 UTC","updated_at":"2019-11-07 22:40:46 UTC","id":33,"name":"subnet_param2","parameter_type":"string","value":"value2"}],"template_combinations":[],"puppetclasses":[{"id":24,"name":"prometheus::redis_exporter","module_name":"prometheus"}],"config_groups":[{"created_at":"2019-11-07
        22:40:35 UTC","updated_at":"2019-11-07 22:40:35 UTC","id":8,"name":"cfg_group1","puppetclasses":[]},{"created_at":"2019-11-07
        22:40:36 UTC","updated_at":"2019-11-07 22:40:36 UTC","id":9,"name":"cfg_group2","puppetclasses":[]}],"all_puppetclasses":[{"id":24,"name":"prometheus::redis_exporter","module_name":"prometheus"}],"locations":[{"id":44,"name":"Bar","title":"Bar","description":null},{"id":34,"name":"Foo","title":"Foo","description":null},{"id":43,"name":"Baz","title":"Foo/Baz","description":null}],"organizations":[{"id":45,"name":"Test
        Org1","title":"Test Org1","description":"A test organization"},{"id":46,"name":"Test
        Org2","title":"Test Org2","description":"A test organization"}]}'
    headers:
      Cache-Control:
      - max-age=0, private, must-revalidate
      Content-Security-Policy:
      - 'default-src ''self''; child-src ''self''; connect-src ''self'' ws: wss:;
        img-src ''self'' data: *.gravatar.com; script-src ''unsafe-eval'' ''unsafe-inline''
        ''self''; style-src ''unsafe-inline'' ''self'''
      Content-Type:
      - application/json; charset=utf-8
      Date:
      - Thu, 07 Nov 2019 22:40:49 GMT
      ETag:
      - W/"c2ab5205e7231ef207820085031b2ac7"
      Foreman_api_version:
      - '2'
      Foreman_version:
      - 1.22.1
      Server:
      - Apache
      Status:
      - 200 OK
      Strict-Transport-Security:
      - max-age=631139040; includeSubdomains
      Transfer-Encoding:
      - chunked
      Vary:
      - Accept-Encoding
      X-Content-Type-Options:
      - nosniff
      X-Download-Options:
      - noopen
      X-Frame-Options:
      - sameorigin
      X-Permitted-Cross-Domain-Policies:
      - none
      X-Powered-By:
      - Phusion Passenger 4.0.53
      X-Request-Id:
      - 5c8cac1b-10c9-4700-bc3e-fe40dd3bb13e
      X-Runtime:
      - '0.195742'
      X-XSS-Protection:
      - 1; mode=block
    status:
      code: 200
      message: OK
- request:
    body: null
    headers:
      Accept:
      - application/json;version=2
      Cookie:
      - _session_id=02fe86b32145c66cfd48dfa6ed8d7334
    method: GET
    uri: https://127.0.0.1:4433/api/environments/1/puppetclasses?search=name%3D%22prometheus%3A%3Aredis_exporter%22&per_page=4294967296
  response:
    body:
      string: "{\n  \"total\": 30,\n  \"subtotal\": 1,\n  \"page\": 1,\n  \"per_page\"\
        : 4294967296,\n  \"search\": \"name=\\\"prometheus::redis_exporter\\\"\",\n\
        \  \"sort\": {\n    \"by\": null,\n    \"order\": null\n  },\n  \"results\"\
        : {\"prometheus\":[{\"id\":24,\"name\":\"prometheus::redis_exporter\",\"created_at\"\
        :\"2019-10-22T16:22:07.771Z\",\"updated_at\":\"2019-10-22T16:22:07.771Z\"\
        }]}\n}\n"
    headers:
      Cache-Control:
      - max-age=0, private, must-revalidate
      Content-Security-Policy:
      - 'default-src ''self''; child-src ''self''; connect-src ''self'' ws: wss:;
        img-src ''self'' data: *.gravatar.com; script-src ''unsafe-eval'' ''unsafe-inline''
        ''self''; style-src ''unsafe-inline'' ''self'''
      Content-Type:
      - application/json; charset=utf-8
      Date:
      - Thu, 07 Nov 2019 22:40:50 GMT
      ETag:
      - W/"dc60ef08f53dc4350b0c4d14b3afc93a"
      Foreman_api_version:
      - '2'
      Foreman_version:
      - 1.22.1
      Server:
      - Apache
      Status:
      - 200 OK
      Strict-Transport-Security:
      - max-age=631139040; includeSubdomains
      Transfer-Encoding:
      - chunked
      Vary:
      - Accept-Encoding
      X-Content-Type-Options:
      - nosniff
      X-Download-Options:
      - noopen
      X-Frame-Options:
      - sameorigin
      X-Permitted-Cross-Domain-Policies:
      - none
      X-Powered-By:
      - Phusion Passenger 4.0.53
      X-Request-Id:
      - 3222cde1-d50b-4379-8985-d5dc0e8027aa
      X-Runtime:
      - '0.065040'
      X-XSS-Protection:
      - 1; mode=block
    status:
      code: 200
      message: OK
- request:
    body: null
    headers:
      Accept:
      - application/json;version=2
      Cookie:
      - _session_id=02fe86b32145c66cfd48dfa6ed8d7334
    method: GET
    uri: https://127.0.0.1:4433/api/hostgroups/28/parameters?per_page=4294967296
  response:
    body:
      string: "{\n  \"total\": 2,\n  \"subtotal\": 2,\n  \"page\": 1,\n  \"per_page\"\
        : 4294967296,\n  \"search\": null,\n  \"sort\": {\n    \"by\": null,\n   \
        \ \"order\": null\n  },\n  \"results\": [{\"priority\":60,\"created_at\":\"\
        2019-11-07 22:40:46 UTC\",\"updated_at\":\"2019-11-07 22:40:46 UTC\",\"id\"\
        :32,\"name\":\"subnet_param1\",\"parameter_type\":\"string\",\"value\":\"\
        value1\"},{\"priority\":60,\"created_at\":\"2019-11-07 22:40:46 UTC\",\"updated_at\"\
        :\"2019-11-07 22:40:46 UTC\",\"id\":33,\"name\":\"subnet_param2\",\"parameter_type\"\
        :\"string\",\"value\":\"value2\"}]\n}\n"
    headers:
      Cache-Control:
      - max-age=0, private, must-revalidate
      Content-Security-Policy:
      - 'default-src ''self''; child-src ''self''; connect-src ''self'' ws: wss:;
        img-src ''self'' data: *.gravatar.com; script-src ''unsafe-eval'' ''unsafe-inline''
        ''self''; style-src ''unsafe-inline'' ''self'''
      Content-Type:
      - application/json; charset=utf-8
      Date:
      - Thu, 07 Nov 2019 22:40:50 GMT
      ETag:
      - W/"047765944fa445efbc2c003aa0039304"
      Foreman_api_version:
      - '2'
      Foreman_version:
      - 1.22.1
      Server:
      - Apache
      Status:
      - 200 OK
      Strict-Transport-Security:
      - max-age=631139040; includeSubdomains
      Transfer-Encoding:
      - chunked
      Vary:
      - Accept-Encoding
      X-Content-Type-Options:
      - nosniff
      X-Download-Options:
      - noopen
      X-Frame-Options:
      - sameorigin
      X-Permitted-Cross-Domain-Policies:
      - none
      X-Powered-By:
      - Phusion Passenger 4.0.53
      X-Request-Id:
      - 087b3a4c-bc82-4a3a-9a16-24dbaad09dff
      X-Runtime:
      - '0.069583'
      X-XSS-Protection:
      - 1; mode=block
    status:
      code: 200
      message: OK
=======
      Accept: [application/json;version=2]
      Accept-Encoding: ['gzip, deflate']
      Connection: [keep-alive]
      User-Agent: ['apypie (https://github.com/Apipie/apypie)']
    method: GET
    uri: https://centos7-foreman-nightly.desktop.example.com/api/status
  response:
    body: {string: '{"result":"ok","status":200,"version":"1.25.0-develop","api_version":2}'}
    headers:
      Cache-Control: ['max-age=0, private, must-revalidate']
      Connection: [Keep-Alive]
      Content-Security-Policy: ['default-src ''self''; child-src ''self''; connect-src
          ''self'' ws: wss:; img-src ''self'' data: *.gravatar.com; script-src ''unsafe-eval''
          ''unsafe-inline'' ''self''; style-src ''unsafe-inline'' ''self''']
      Content-Type: [application/json; charset=utf-8]
      Date: ['Wed, 06 Nov 2019 19:10:15 GMT']
      ETag: [W/"557e0fd7e4a7e8a98a13de495e96f89e-gzip"]
      Foreman_api_version: ['2']
      Foreman_current_location: [; ANY]
      Foreman_current_organization: [; ANY]
      Foreman_version: [1.25.0-develop]
      Keep-Alive: ['timeout=5, max=100']
      Server: [Apache]
      Set-Cookie: [_session_id=c44a9707a5c9e5cf45c24bf35ac6fba3; path=/; secure; HttpOnly;
          SameSite=Lax]
      Status: [200 OK]
      Strict-Transport-Security: [max-age=631139040; includeSubdomains]
      Vary: [Accept-Encoding]
      X-Content-Type-Options: [nosniff]
      X-Download-Options: [noopen]
      X-Frame-Options: [sameorigin]
      X-Permitted-Cross-Domain-Policies: [none]
      X-Powered-By: [Phusion Passenger 4.0.53]
      X-Request-Id: [28832b96-6b25-47c4-973d-881d3bb06bd1]
      X-Runtime: ['0.125839']
      X-XSS-Protection: [1; mode=block]
      content-length: ['71']
    status: {code: 200, message: OK}
- request:
    body: null
    headers:
      Accept: [application/json;version=2]
      Accept-Encoding: ['gzip, deflate']
      Connection: [keep-alive]
      Cookie: [_session_id=c44a9707a5c9e5cf45c24bf35ac6fba3]
      User-Agent: ['apypie (https://github.com/Apipie/apypie)']
    method: GET
    uri: https://centos7-foreman-nightly.desktop.example.com/api/hostgroups?search=title%3D%22New+host+group%22&per_page=4294967296
  response:
    body: {string: "{\n  \"total\": 1,\n  \"subtotal\": 1,\n  \"page\": 1,\n  \"per_page\":
        4294967296,\n  \"search\": \"title=\\\"New host group\\\"\",\n  \"sort\":
        {\n    \"by\": null,\n    \"order\": null\n  },\n  \"results\": [{\"subnet_id\":4,\"subnet_name\":\"Test
        subnet4\",\"operatingsystem_id\":5,\"operatingsystem_name\":\"TestOS 7.6\",\"domain_id\":9,\"domain_name\":\"foo.example.com\",\"environment_id\":1,\"environment_name\":\"production\",\"compute_profile_id\":7,\"compute_profile_name\":\"myprofile\",\"ancestry\":null,\"parent_id\":null,\"parent_name\":null,\"ptable_id\":116,\"ptable_name\":\"Part
        table\",\"medium_id\":13,\"medium_name\":\"TestOS Mirror\",\"pxe_loader\":\"Grub2
        UEFI\",\"subnet6_id\":null,\"subnet6_name\":null,\"compute_resource_id\":1,\"compute_resource_name\":\"libvirt-cr\",\"architecture_id\":1,\"architecture_name\":\"x86_64\",\"realm_id\":null,\"realm_name\":null,\"created_at\":\"2019-11-06
        19:10:12 UTC\",\"updated_at\":\"2019-11-06 19:10:12 UTC\",\"id\":45,\"name\":\"New
        host group\",\"title\":\"New host group\",\"description\":\"New host group\",\"puppet_proxy_id\":1,\"puppet_proxy_name\":\"centos7-foreman-nightly.desktop.example.com\",\"puppet_ca_proxy_id\":1,\"puppet_ca_proxy_name\":\"centos7-foreman-nightly.desktop.example.com\",\"puppet_proxy\":{\"name\":\"centos7-foreman-nightly.desktop.example.com\",\"id\":1,\"url\":\"https://centos7-foreman-nightly.desktop.example.com:8443\"},\"puppet_ca_proxy\":{\"name\":\"centos7-foreman-nightly.desktop.example.com\",\"id\":1,\"url\":\"https://centos7-foreman-nightly.desktop.example.com:8443\"}}]\n}\n"}
    headers:
      Cache-Control: ['max-age=0, private, must-revalidate']
      Connection: [Keep-Alive]
      Content-Security-Policy: ['default-src ''self''; child-src ''self''; connect-src
          ''self'' ws: wss:; img-src ''self'' data: *.gravatar.com; script-src ''unsafe-eval''
          ''unsafe-inline'' ''self''; style-src ''unsafe-inline'' ''self''']
      Content-Type: [application/json; charset=utf-8]
      Date: ['Wed, 06 Nov 2019 19:10:15 GMT']
      ETag: [W/"19021893ee5b2b5f6dabbf7216183054-gzip"]
      Foreman_api_version: ['2']
      Foreman_current_location: [; ANY]
      Foreman_current_organization: [; ANY]
      Foreman_version: [1.25.0-develop]
      Keep-Alive: ['timeout=5, max=99']
      Server: [Apache]
      Status: [200 OK]
      Strict-Transport-Security: [max-age=631139040; includeSubdomains]
      Vary: [Accept-Encoding]
      X-Content-Type-Options: [nosniff]
      X-Download-Options: [noopen]
      X-Frame-Options: [sameorigin]
      X-Permitted-Cross-Domain-Policies: [none]
      X-Powered-By: [Phusion Passenger 4.0.53]
      X-Request-Id: [13afbc81-965c-41c7-a376-2301aac6b08f]
      X-Runtime: ['0.039949']
      X-XSS-Protection: [1; mode=block]
      content-length: ['1418']
    status: {code: 200, message: OK}
- request:
    body: null
    headers:
      Accept: [application/json;version=2]
      Accept-Encoding: ['gzip, deflate']
      Connection: [keep-alive]
      Cookie: [_session_id=c44a9707a5c9e5cf45c24bf35ac6fba3]
      User-Agent: ['apypie (https://github.com/Apipie/apypie)']
    method: GET
    uri: https://centos7-foreman-nightly.desktop.example.com/api/locations?search=title%3D%22Foo%22&per_page=4294967296
  response:
    body: {string: "{\n  \"total\": 4,\n  \"subtotal\": 1,\n  \"page\": 1,\n  \"per_page\":
        4294967296,\n  \"search\": \"title=\\\"Foo\\\"\",\n  \"sort\": {\n    \"by\":
        null,\n    \"order\": null\n  },\n  \"results\": [{\"ancestry\":null,\"parent_id\":null,\"parent_name\":null,\"created_at\":\"2019-11-03
        11:23:30 UTC\",\"updated_at\":\"2019-11-03 11:23:30 UTC\",\"id\":5,\"name\":\"Foo\",\"title\":\"Foo\",\"description\":null}]\n}\n"}
    headers:
      Cache-Control: ['max-age=0, private, must-revalidate']
      Connection: [Keep-Alive]
      Content-Security-Policy: ['default-src ''self''; child-src ''self''; connect-src
          ''self'' ws: wss:; img-src ''self'' data: *.gravatar.com; script-src ''unsafe-eval''
          ''unsafe-inline'' ''self''; style-src ''unsafe-inline'' ''self''']
      Content-Type: [application/json; charset=utf-8]
      Date: ['Wed, 06 Nov 2019 19:10:15 GMT']
      ETag: [W/"e1c57ff320979ccc0b522bac81528de1-gzip"]
      Foreman_api_version: ['2']
      Foreman_current_location: [; ANY]
      Foreman_current_organization: [; ANY]
      Foreman_version: [1.25.0-develop]
      Keep-Alive: ['timeout=5, max=98']
      Server: [Apache]
      Status: [200 OK]
      Strict-Transport-Security: [max-age=631139040; includeSubdomains]
      Vary: [Accept-Encoding]
      X-Content-Type-Options: [nosniff]
      X-Download-Options: [noopen]
      X-Frame-Options: [sameorigin]
      X-Permitted-Cross-Domain-Policies: [none]
      X-Powered-By: [Phusion Passenger 4.0.53]
      X-Request-Id: [fa0e859d-24da-4bd0-8e05-844bdf37f095]
      X-Runtime: ['0.019859']
      X-XSS-Protection: [1; mode=block]
      content-length: ['354']
    status: {code: 200, message: OK}
- request:
    body: null
    headers:
      Accept: [application/json;version=2]
      Accept-Encoding: ['gzip, deflate']
      Connection: [keep-alive]
      Cookie: [_session_id=c44a9707a5c9e5cf45c24bf35ac6fba3]
      User-Agent: ['apypie (https://github.com/Apipie/apypie)']
    method: GET
    uri: https://centos7-foreman-nightly.desktop.example.com/api/locations?search=title%3D%22Foo%2FBaz%22&per_page=4294967296
  response:
    body: {string: "{\n  \"total\": 4,\n  \"subtotal\": 1,\n  \"page\": 1,\n  \"per_page\":
        4294967296,\n  \"search\": \"title=\\\"Foo/Baz\\\"\",\n  \"sort\": {\n    \"by\":
        null,\n    \"order\": null\n  },\n  \"results\": [{\"ancestry\":\"5\",\"parent_id\":5,\"parent_name\":\"Foo\",\"created_at\":\"2019-11-06
        19:09:55 UTC\",\"updated_at\":\"2019-11-06 19:09:55 UTC\",\"id\":24,\"name\":\"Baz\",\"title\":\"Foo/Baz\",\"description\":null}]\n}\n"}
    headers:
      Cache-Control: ['max-age=0, private, must-revalidate']
      Connection: [Keep-Alive]
      Content-Security-Policy: ['default-src ''self''; child-src ''self''; connect-src
          ''self'' ws: wss:; img-src ''self'' data: *.gravatar.com; script-src ''unsafe-eval''
          ''unsafe-inline'' ''self''; style-src ''unsafe-inline'' ''self''']
      Content-Type: [application/json; charset=utf-8]
      Date: ['Wed, 06 Nov 2019 19:10:15 GMT']
      ETag: [W/"efe0067e189d3833ba63d7d6d2f859fb-gzip"]
      Foreman_api_version: ['2']
      Foreman_current_location: [; ANY]
      Foreman_current_organization: [; ANY]
      Foreman_version: [1.25.0-develop]
      Keep-Alive: ['timeout=5, max=97']
      Server: [Apache]
      Status: [200 OK]
      Strict-Transport-Security: [max-age=631139040; includeSubdomains]
      Vary: [Accept-Encoding]
      X-Content-Type-Options: [nosniff]
      X-Download-Options: [noopen]
      X-Frame-Options: [sameorigin]
      X-Permitted-Cross-Domain-Policies: [none]
      X-Powered-By: [Phusion Passenger 4.0.53]
      X-Request-Id: [7857d4c6-fe88-40f1-bc22-6472359d869e]
      X-Runtime: ['0.020901']
      X-XSS-Protection: [1; mode=block]
      content-length: ['360']
    status: {code: 200, message: OK}
- request:
    body: null
    headers:
      Accept: [application/json;version=2]
      Accept-Encoding: ['gzip, deflate']
      Connection: [keep-alive]
      Cookie: [_session_id=c44a9707a5c9e5cf45c24bf35ac6fba3]
      User-Agent: ['apypie (https://github.com/Apipie/apypie)']
    method: GET
    uri: https://centos7-foreman-nightly.desktop.example.com/api/locations?search=title%3D%22Bar%22&per_page=4294967296
  response:
    body: {string: "{\n  \"total\": 4,\n  \"subtotal\": 1,\n  \"page\": 1,\n  \"per_page\":
        4294967296,\n  \"search\": \"title=\\\"Bar\\\"\",\n  \"sort\": {\n    \"by\":
        null,\n    \"order\": null\n  },\n  \"results\": [{\"ancestry\":null,\"parent_id\":null,\"parent_name\":null,\"created_at\":\"2019-11-06
        19:09:57 UTC\",\"updated_at\":\"2019-11-06 19:09:57 UTC\",\"id\":25,\"name\":\"Bar\",\"title\":\"Bar\",\"description\":null}]\n}\n"}
    headers:
      Cache-Control: ['max-age=0, private, must-revalidate']
      Connection: [Keep-Alive]
      Content-Security-Policy: ['default-src ''self''; child-src ''self''; connect-src
          ''self'' ws: wss:; img-src ''self'' data: *.gravatar.com; script-src ''unsafe-eval''
          ''unsafe-inline'' ''self''; style-src ''unsafe-inline'' ''self''']
      Content-Type: [application/json; charset=utf-8]
      Date: ['Wed, 06 Nov 2019 19:10:15 GMT']
      ETag: [W/"966347f617e23b741e706a9af1ce91c4-gzip"]
      Foreman_api_version: ['2']
      Foreman_current_location: [; ANY]
      Foreman_current_organization: [; ANY]
      Foreman_version: [1.25.0-develop]
      Keep-Alive: ['timeout=5, max=96']
      Server: [Apache]
      Status: [200 OK]
      Strict-Transport-Security: [max-age=631139040; includeSubdomains]
      Vary: [Accept-Encoding]
      X-Content-Type-Options: [nosniff]
      X-Download-Options: [noopen]
      X-Frame-Options: [sameorigin]
      X-Permitted-Cross-Domain-Policies: [none]
      X-Powered-By: [Phusion Passenger 4.0.53]
      X-Request-Id: [e76656f1-418b-4759-ace1-d2a3270dd6d6]
      X-Runtime: ['0.017696']
      X-XSS-Protection: [1; mode=block]
      content-length: ['355']
    status: {code: 200, message: OK}
- request:
    body: null
    headers:
      Accept: [application/json;version=2]
      Accept-Encoding: ['gzip, deflate']
      Connection: [keep-alive]
      Cookie: [_session_id=c44a9707a5c9e5cf45c24bf35ac6fba3]
      User-Agent: ['apypie (https://github.com/Apipie/apypie)']
    method: GET
    uri: https://centos7-foreman-nightly.desktop.example.com/api/domains?search=name%3D%22foo.example.com%22&per_page=4294967296
  response:
    body: {string: "{\n  \"total\": 4,\n  \"subtotal\": 1,\n  \"page\": 1,\n  \"per_page\":
        4294967296,\n  \"search\": \"name=\\\"foo.example.com\\\"\",\n  \"sort\":
        {\n    \"by\": null,\n    \"order\": null\n  },\n  \"results\": [{\"fullname\":null,\"created_at\":\"2019-11-06
        19:10:02 UTC\",\"updated_at\":\"2019-11-06 19:10:02 UTC\",\"id\":9,\"name\":\"foo.example.com\",\"dns_id\":1,\"dns\":{\"name\":\"centos7-foreman-nightly.desktop.example.com\",\"id\":1,\"url\":\"https://centos7-foreman-nightly.desktop.example.com:8443\"}}]\n}\n"}
    headers:
      Cache-Control: ['max-age=0, private, must-revalidate']
      Connection: [Keep-Alive]
      Content-Security-Policy: ['default-src ''self''; child-src ''self''; connect-src
          ''self'' ws: wss:; img-src ''self'' data: *.gravatar.com; script-src ''unsafe-eval''
          ''unsafe-inline'' ''self''; style-src ''unsafe-inline'' ''self''']
      Content-Type: [application/json; charset=utf-8]
      Date: ['Wed, 06 Nov 2019 19:10:15 GMT']
      ETag: [W/"370ab1b3b5d723fd801e41862ff1a872-gzip"]
      Foreman_api_version: ['2']
      Foreman_current_location: [; ANY]
      Foreman_current_organization: [; ANY]
      Foreman_version: [1.25.0-develop]
      Keep-Alive: ['timeout=5, max=95']
      Server: [Apache]
      Status: [200 OK]
      Strict-Transport-Security: [max-age=631139040; includeSubdomains]
      Vary: [Accept-Encoding]
      X-Content-Type-Options: [nosniff]
      X-Download-Options: [noopen]
      X-Frame-Options: [sameorigin]
      X-Permitted-Cross-Domain-Policies: [none]
      X-Powered-By: [Phusion Passenger 4.0.53]
      X-Request-Id: [f2cd06ce-655c-4cbc-a49d-16d9192f1483]
      X-Runtime: ['0.014295']
      X-XSS-Protection: [1; mode=block]
      content-length: ['452']
    status: {code: 200, message: OK}
- request:
    body: null
    headers:
      Accept: [application/json;version=2]
      Accept-Encoding: ['gzip, deflate']
      Connection: [keep-alive]
      Cookie: [_session_id=c44a9707a5c9e5cf45c24bf35ac6fba3]
      User-Agent: ['apypie (https://github.com/Apipie/apypie)']
    method: GET
    uri: https://centos7-foreman-nightly.desktop.example.com/api/subnets?search=name%3D%22Test+subnet4%22&per_page=4294967296
  response:
    body: {string: "{\n  \"total\": 1,\n  \"subtotal\": 1,\n  \"page\": 1,\n  \"per_page\":
        4294967296,\n  \"search\": \"name=\\\"Test subnet4\\\"\",\n  \"sort\": {\n
        \   \"by\": null,\n    \"order\": null\n  },\n  \"results\": [{\"network\":\"192.168.200.0\",\"network_type\":\"IPv4\",\"cidr\":27,\"mask\":\"255.255.255.224\",\"priority\":null,\"vlanid\":null,\"mtu\":1500,\"gateway\":null,\"dns_primary\":null,\"dns_secondary\":null,\"from\":null,\"to\":null,\"created_at\":\"2019-11-06
        19:10:04 UTC\",\"updated_at\":\"2019-11-06 19:10:04 UTC\",\"ipam\":\"DHCP\",\"boot_mode\":\"DHCP\",\"id\":4,\"name\":\"Test
        subnet4\",\"description\":null,\"network_address\":\"192.168.200.0/27\",\"dhcp_id\":null,\"dhcp_name\":null,\"tftp_id\":null,\"tftp_name\":null,\"httpboot_id\":null,\"httpboot_name\":null,\"dns_id\":null,\"template_id\":null,\"template_name\":null,\"dhcp\":null,\"tftp\":null,\"httpboot\":null,\"dns\":null,\"template\":null}]\n}\n"}
    headers:
      Cache-Control: ['max-age=0, private, must-revalidate']
      Connection: [Keep-Alive]
      Content-Security-Policy: ['default-src ''self''; child-src ''self''; connect-src
          ''self'' ws: wss:; img-src ''self'' data: *.gravatar.com; script-src ''unsafe-eval''
          ''unsafe-inline'' ''self''; style-src ''unsafe-inline'' ''self''']
      Content-Type: [application/json; charset=utf-8]
      Date: ['Wed, 06 Nov 2019 19:10:15 GMT']
      ETag: [W/"1c63e288a9502a13821e0fdf81dfbcc5-gzip"]
      Foreman_api_version: ['2']
      Foreman_current_location: [; ANY]
      Foreman_current_organization: [; ANY]
      Foreman_version: [1.25.0-develop]
      Keep-Alive: ['timeout=5, max=94']
      Server: [Apache]
      Status: [200 OK]
      Strict-Transport-Security: [max-age=631139040; includeSubdomains]
      Vary: [Accept-Encoding]
      X-Content-Type-Options: [nosniff]
      X-Download-Options: [noopen]
      X-Frame-Options: [sameorigin]
      X-Permitted-Cross-Domain-Policies: [none]
      X-Powered-By: [Phusion Passenger 4.0.53]
      X-Request-Id: [a71ec91a-f841-493d-ae44-3ab73625cd4a]
      X-Runtime: ['0.013812']
      X-XSS-Protection: [1; mode=block]
      content-length: ['801']
    status: {code: 200, message: OK}
- request:
    body: null
    headers:
      Accept: [application/json;version=2]
      Accept-Encoding: ['gzip, deflate']
      Connection: [keep-alive]
      Cookie: [_session_id=c44a9707a5c9e5cf45c24bf35ac6fba3]
      User-Agent: ['apypie (https://github.com/Apipie/apypie)']
    method: GET
    uri: https://centos7-foreman-nightly.desktop.example.com/api/architectures?search=name%3D%22x86_64%22&per_page=4294967296
  response:
    body: {string: "{\n  \"total\": 2,\n  \"subtotal\": 1,\n  \"page\": 1,\n  \"per_page\":
        4294967296,\n  \"search\": \"name=\\\"x86_64\\\"\",\n  \"sort\": {\n    \"by\":
        null,\n    \"order\": null\n  },\n  \"results\": [{\"created_at\":\"2019-11-03
        11:02:32 UTC\",\"updated_at\":\"2019-11-03 11:02:32 UTC\",\"name\":\"x86_64\",\"id\":1}]\n}\n"}
    headers:
      Cache-Control: ['max-age=0, private, must-revalidate']
      Connection: [Keep-Alive]
      Content-Security-Policy: ['default-src ''self''; child-src ''self''; connect-src
          ''self'' ws: wss:; img-src ''self'' data: *.gravatar.com; script-src ''unsafe-eval''
          ''unsafe-inline'' ''self''; style-src ''unsafe-inline'' ''self''']
      Content-Type: [application/json; charset=utf-8]
      Date: ['Wed, 06 Nov 2019 19:10:15 GMT']
      ETag: [W/"5f7983a52cd8f7886d78cf0f0fa1e82f-gzip"]
      Foreman_api_version: ['2']
      Foreman_current_location: [; ANY]
      Foreman_current_organization: [; ANY]
      Foreman_version: [1.25.0-develop]
      Keep-Alive: ['timeout=5, max=93']
      Server: [Apache]
      Status: [200 OK]
      Strict-Transport-Security: [max-age=631139040; includeSubdomains]
      Vary: [Accept-Encoding]
      X-Content-Type-Options: [nosniff]
      X-Download-Options: [noopen]
      X-Frame-Options: [sameorigin]
      X-Permitted-Cross-Domain-Policies: [none]
      X-Powered-By: [Phusion Passenger 4.0.53]
      X-Request-Id: [bfabc511-04ca-4987-b4df-7eff7bac40ad]
      X-Runtime: ['0.016134']
      X-XSS-Protection: [1; mode=block]
      content-length: ['274']
    status: {code: 200, message: OK}
- request:
    body: null
    headers:
      Accept: [application/json;version=2]
      Accept-Encoding: ['gzip, deflate']
      Connection: [keep-alive]
      Cookie: [_session_id=c44a9707a5c9e5cf45c24bf35ac6fba3]
      User-Agent: ['apypie (https://github.com/Apipie/apypie)']
    method: GET
    uri: https://centos7-foreman-nightly.desktop.example.com/api/operatingsystems?search=title%3D%22TestOS+7.6%22&per_page=4294967296
  response:
    body: {string: "{\n  \"total\": 2,\n  \"subtotal\": 1,\n  \"page\": 1,\n  \"per_page\":
        4294967296,\n  \"search\": \"title=\\\"TestOS 7.6\\\"\",\n  \"sort\": {\n
        \   \"by\": null,\n    \"order\": null\n  },\n  \"results\": [{\"description\":null,\"major\":\"7\",\"minor\":\"6\",\"family\":\"Redhat\",\"release_name\":\"reverse
        whip\",\"password_hash\":\"SHA256\",\"created_at\":\"2019-11-06 19:10:06 UTC\",\"updated_at\":\"2019-11-06
        19:10:06 UTC\",\"id\":5,\"name\":\"TestOS\",\"title\":\"TestOS 7.6\"}]\n}\n"}
    headers:
      Cache-Control: ['max-age=0, private, must-revalidate']
      Connection: [Keep-Alive]
      Content-Security-Policy: ['default-src ''self''; child-src ''self''; connect-src
          ''self'' ws: wss:; img-src ''self'' data: *.gravatar.com; script-src ''unsafe-eval''
          ''unsafe-inline'' ''self''; style-src ''unsafe-inline'' ''self''']
      Content-Type: [application/json; charset=utf-8]
      Date: ['Wed, 06 Nov 2019 19:10:15 GMT']
      ETag: [W/"2b1442daeac2e5b546c384d266d0a47a-gzip"]
      Foreman_api_version: ['2']
      Foreman_current_location: [; ANY]
      Foreman_current_organization: [; ANY]
      Foreman_version: [1.25.0-develop]
      Keep-Alive: ['timeout=5, max=92']
      Server: [Apache]
      Status: [200 OK]
      Strict-Transport-Security: [max-age=631139040; includeSubdomains]
      Vary: [Accept-Encoding]
      X-Content-Type-Options: [nosniff]
      X-Download-Options: [noopen]
      X-Frame-Options: [sameorigin]
      X-Permitted-Cross-Domain-Policies: [none]
      X-Powered-By: [Phusion Passenger 4.0.53]
      X-Request-Id: [ddc4bb62-4a64-4917-98cc-3a6d64d9d4b7]
      X-Runtime: ['0.019483']
      X-XSS-Protection: [1; mode=block]
      content-length: ['416']
    status: {code: 200, message: OK}
- request:
    body: null
    headers:
      Accept: [application/json;version=2]
      Accept-Encoding: ['gzip, deflate']
      Connection: [keep-alive]
      Cookie: [_session_id=c44a9707a5c9e5cf45c24bf35ac6fba3]
      User-Agent: ['apypie (https://github.com/Apipie/apypie)']
    method: GET
    uri: https://centos7-foreman-nightly.desktop.example.com/api/media?search=name%3D%22TestOS+Mirror%22&per_page=4294967296
  response:
    body: {string: "{\n  \"total\": 10,\n  \"subtotal\": 1,\n  \"page\": 1,\n  \"per_page\":
        4294967296,\n  \"search\": \"name=\\\"TestOS Mirror\\\"\",\n  \"sort\": {\n
        \   \"by\": null,\n    \"order\": null\n  },\n  \"results\": [{\"path\":\"https://templeos.org/TempleOS.ISO\",\"os_family\":\"Redhat\",\"created_at\":\"2019-11-06
        19:10:07 UTC\",\"updated_at\":\"2019-11-06 19:10:07 UTC\",\"id\":13,\"name\":\"TestOS
        Mirror\"}]\n}\n"}
    headers:
      Cache-Control: ['max-age=0, private, must-revalidate']
      Connection: [Keep-Alive]
      Content-Security-Policy: ['default-src ''self''; child-src ''self''; connect-src
          ''self'' ws: wss:; img-src ''self'' data: *.gravatar.com; script-src ''unsafe-eval''
          ''unsafe-inline'' ''self''; style-src ''unsafe-inline'' ''self''']
      Content-Type: [application/json; charset=utf-8]
      Date: ['Wed, 06 Nov 2019 19:10:15 GMT']
      ETag: [W/"2826063a91b21c7baedd01c55bc40cbc-gzip"]
      Foreman_api_version: ['2']
      Foreman_current_location: [; ANY]
      Foreman_current_organization: [; ANY]
      Foreman_version: [1.25.0-develop]
      Keep-Alive: ['timeout=5, max=91']
      Server: [Apache]
      Status: [200 OK]
      Strict-Transport-Security: [max-age=631139040; includeSubdomains]
      Vary: [Accept-Encoding]
      X-Content-Type-Options: [nosniff]
      X-Download-Options: [noopen]
      X-Frame-Options: [sameorigin]
      X-Permitted-Cross-Domain-Policies: [none]
      X-Powered-By: [Phusion Passenger 4.0.53]
      X-Request-Id: [4456f48e-4e0c-4961-9694-743bfa31bbab]
      X-Runtime: ['0.019681']
      X-XSS-Protection: [1; mode=block]
      content-length: ['354']
    status: {code: 200, message: OK}
- request:
    body: null
    headers:
      Accept: [application/json;version=2]
      Accept-Encoding: ['gzip, deflate']
      Connection: [keep-alive]
      Cookie: [_session_id=c44a9707a5c9e5cf45c24bf35ac6fba3]
      User-Agent: ['apypie (https://github.com/Apipie/apypie)']
    method: GET
    uri: https://centos7-foreman-nightly.desktop.example.com/api/ptables?search=name%3D%22Part+table%22&per_page=4294967296
  response:
    body: {string: "{\n  \"total\": 16,\n  \"subtotal\": 1,\n  \"page\": 1,\n  \"per_page\":
        4294967296,\n  \"search\": \"name=\\\"Part table\\\"\",\n  \"sort\": {\n    \"by\":
        null,\n    \"order\": null\n  },\n  \"results\": [{\"description\":null,\"os_family\":\"Redhat\",\"created_at\":\"2019-11-06
        19:10:05 UTC\",\"updated_at\":\"2019-11-06 19:10:05 UTC\",\"name\":\"Part
        table\",\"id\":116}]\n}\n"}
    headers:
      Cache-Control: ['max-age=0, private, must-revalidate']
      Connection: [Keep-Alive]
      Content-Security-Policy: ['default-src ''self''; child-src ''self''; connect-src
          ''self'' ws: wss:; img-src ''self'' data: *.gravatar.com; script-src ''unsafe-eval''
          ''unsafe-inline'' ''self''; style-src ''unsafe-inline'' ''self''']
      Content-Type: [application/json; charset=utf-8]
      Date: ['Wed, 06 Nov 2019 19:10:15 GMT']
      ETag: [W/"82a105f9c4bce45a91e2e0b5e0e0378f-gzip"]
      Foreman_api_version: ['2']
      Foreman_current_location: [; ANY]
      Foreman_current_organization: [; ANY]
      Foreman_version: [1.25.0-develop]
      Keep-Alive: ['timeout=5, max=90']
      Server: [Apache]
      Status: [200 OK]
      Strict-Transport-Security: [max-age=631139040; includeSubdomains]
      Vary: [Accept-Encoding]
      X-Content-Type-Options: [nosniff]
      X-Download-Options: [noopen]
      X-Frame-Options: [sameorigin]
      X-Permitted-Cross-Domain-Policies: [none]
      X-Powered-By: [Phusion Passenger 4.0.53]
      X-Request-Id: [fbecb67f-23e6-45a6-b921-58d6b93ef00c]
      X-Runtime: ['0.020219']
      X-XSS-Protection: [1; mode=block]
      content-length: ['325']
    status: {code: 200, message: OK}
- request:
    body: null
    headers:
      Accept: [application/json;version=2]
      Accept-Encoding: ['gzip, deflate']
      Connection: [keep-alive]
      Cookie: [_session_id=c44a9707a5c9e5cf45c24bf35ac6fba3]
      User-Agent: ['apypie (https://github.com/Apipie/apypie)']
    method: GET
    uri: https://centos7-foreman-nightly.desktop.example.com/api/smart_proxies?search=name%3D%22centos7-foreman-nightly.desktop.example.com%22&per_page=4294967296
  response:
    body: {string: "{\n  \"total\": 1,\n  \"subtotal\": 1,\n  \"page\": 1,\n  \"per_page\":
        4294967296,\n  \"search\": \"name=\\\"centos7-foreman-nightly.desktop.example.com\\\"\",\n
        \ \"sort\": {\n    \"by\": null,\n    \"order\": null\n  },\n  \"results\":
        [{\"created_at\":\"2019-11-03 11:03:54 UTC\",\"updated_at\":\"2019-11-03 11:03:54
        UTC\",\"name\":\"centos7-foreman-nightly.desktop.example.com\",\"id\":1,\"url\":\"https://centos7-foreman-nightly.desktop.example.com:8443\",\"features\":[{\"capabilities\":[],\"name\":\"TFTP\",\"id\":2},{\"capabilities\":[],\"name\":\"Puppet
        CA\",\"id\":6},{\"capabilities\":[],\"name\":\"Puppet\",\"id\":5},{\"capabilities\":[],\"name\":\"Logs\",\"id\":10},{\"capabilities\":[],\"name\":\"HTTPBoot\",\"id\":11},{\"capabilities\":[],\"name\":\"DNS\",\"id\":3}]}]\n}\n"}
    headers:
      Cache-Control: ['max-age=0, private, must-revalidate']
      Connection: [Keep-Alive]
      Content-Security-Policy: ['default-src ''self''; child-src ''self''; connect-src
          ''self'' ws: wss:; img-src ''self'' data: *.gravatar.com; script-src ''unsafe-eval''
          ''unsafe-inline'' ''self''; style-src ''unsafe-inline'' ''self''']
      Content-Type: [application/json; charset=utf-8]
      Date: ['Wed, 06 Nov 2019 19:10:15 GMT']
      ETag: [W/"902d42c7fbe5bf4a10178d5acf727986-gzip"]
      Foreman_api_version: ['2']
      Foreman_current_location: [; ANY]
      Foreman_current_organization: [; ANY]
      Foreman_version: [1.25.0-develop]
      Keep-Alive: ['timeout=5, max=89']
      Server: [Apache]
      Status: [200 OK]
      Strict-Transport-Security: [max-age=631139040; includeSubdomains]
      Vary: [Accept-Encoding]
      X-Content-Type-Options: [nosniff]
      X-Download-Options: [noopen]
      X-Frame-Options: [sameorigin]
      X-Permitted-Cross-Domain-Policies: [none]
      X-Powered-By: [Phusion Passenger 4.0.53]
      X-Request-Id: [a827f8ef-5ee4-4165-978d-315749abaa1a]
      X-Runtime: ['0.023655']
      X-XSS-Protection: [1; mode=block]
      content-length: ['684']
    status: {code: 200, message: OK}
- request:
    body: null
    headers:
      Accept: [application/json;version=2]
      Accept-Encoding: ['gzip, deflate']
      Connection: [keep-alive]
      Cookie: [_session_id=c44a9707a5c9e5cf45c24bf35ac6fba3]
      User-Agent: ['apypie (https://github.com/Apipie/apypie)']
    method: GET
    uri: https://centos7-foreman-nightly.desktop.example.com/api/smart_proxies?search=name%3D%22centos7-foreman-nightly.desktop.example.com%22&per_page=4294967296
  response:
    body: {string: "{\n  \"total\": 1,\n  \"subtotal\": 1,\n  \"page\": 1,\n  \"per_page\":
        4294967296,\n  \"search\": \"name=\\\"centos7-foreman-nightly.desktop.example.com\\\"\",\n
        \ \"sort\": {\n    \"by\": null,\n    \"order\": null\n  },\n  \"results\":
        [{\"created_at\":\"2019-11-03 11:03:54 UTC\",\"updated_at\":\"2019-11-03 11:03:54
        UTC\",\"name\":\"centos7-foreman-nightly.desktop.example.com\",\"id\":1,\"url\":\"https://centos7-foreman-nightly.desktop.example.com:8443\",\"features\":[{\"capabilities\":[],\"name\":\"TFTP\",\"id\":2},{\"capabilities\":[],\"name\":\"Puppet
        CA\",\"id\":6},{\"capabilities\":[],\"name\":\"Puppet\",\"id\":5},{\"capabilities\":[],\"name\":\"Logs\",\"id\":10},{\"capabilities\":[],\"name\":\"HTTPBoot\",\"id\":11},{\"capabilities\":[],\"name\":\"DNS\",\"id\":3}]}]\n}\n"}
    headers:
      Cache-Control: ['max-age=0, private, must-revalidate']
      Connection: [Keep-Alive]
      Content-Security-Policy: ['default-src ''self''; child-src ''self''; connect-src
          ''self'' ws: wss:; img-src ''self'' data: *.gravatar.com; script-src ''unsafe-eval''
          ''unsafe-inline'' ''self''; style-src ''unsafe-inline'' ''self''']
      Content-Type: [application/json; charset=utf-8]
      Date: ['Wed, 06 Nov 2019 19:10:15 GMT']
      ETag: [W/"902d42c7fbe5bf4a10178d5acf727986-gzip"]
      Foreman_api_version: ['2']
      Foreman_current_location: [; ANY]
      Foreman_current_organization: [; ANY]
      Foreman_version: [1.25.0-develop]
      Keep-Alive: ['timeout=5, max=88']
      Server: [Apache]
      Status: [200 OK]
      Strict-Transport-Security: [max-age=631139040; includeSubdomains]
      Vary: [Accept-Encoding]
      X-Content-Type-Options: [nosniff]
      X-Download-Options: [noopen]
      X-Frame-Options: [sameorigin]
      X-Permitted-Cross-Domain-Policies: [none]
      X-Powered-By: [Phusion Passenger 4.0.53]
      X-Request-Id: [70f6e955-3bae-408a-80f8-4b75a34c816a]
      X-Runtime: ['0.023266']
      X-XSS-Protection: [1; mode=block]
      content-length: ['684']
    status: {code: 200, message: OK}
- request:
    body: null
    headers:
      Accept: [application/json;version=2]
      Accept-Encoding: ['gzip, deflate']
      Connection: [keep-alive]
      Cookie: [_session_id=c44a9707a5c9e5cf45c24bf35ac6fba3]
      User-Agent: ['apypie (https://github.com/Apipie/apypie)']
    method: GET
    uri: https://centos7-foreman-nightly.desktop.example.com/api/organizations?search=name%3D%22Test+Org1%22&per_page=4294967296
  response:
    body: {string: "{\n  \"total\": 3,\n  \"subtotal\": 1,\n  \"page\": 1,\n  \"per_page\":
        4294967296,\n  \"search\": \"name=\\\"Test Org1\\\"\",\n  \"sort\": {\n    \"by\":
        null,\n    \"order\": null\n  },\n  \"results\": [{\"ancestry\":null,\"parent_id\":null,\"parent_name\":null,\"created_at\":\"2019-11-06
        19:09:59 UTC\",\"updated_at\":\"2019-11-06 19:09:59 UTC\",\"id\":26,\"name\":\"Test
        Org1\",\"title\":\"Test Org1\",\"description\":\"A test organization\"}]\n}\n"}
    headers:
      Cache-Control: ['max-age=0, private, must-revalidate']
      Connection: [Keep-Alive]
      Content-Security-Policy: ['default-src ''self''; child-src ''self''; connect-src
          ''self'' ws: wss:; img-src ''self'' data: *.gravatar.com; script-src ''unsafe-eval''
          ''unsafe-inline'' ''self''; style-src ''unsafe-inline'' ''self''']
      Content-Type: [application/json; charset=utf-8]
      Date: ['Wed, 06 Nov 2019 19:10:15 GMT']
      ETag: [W/"d32c2e88936206aa265dfc5db3392486-gzip"]
      Foreman_api_version: ['2']
      Foreman_current_location: [; ANY]
      Foreman_current_organization: [; ANY]
      Foreman_version: [1.25.0-develop]
      Keep-Alive: ['timeout=5, max=87']
      Server: [Apache]
      Status: [200 OK]
      Strict-Transport-Security: [max-age=631139040; includeSubdomains]
      Vary: [Accept-Encoding]
      X-Content-Type-Options: [nosniff]
      X-Download-Options: [noopen]
      X-Frame-Options: [sameorigin]
      X-Permitted-Cross-Domain-Policies: [none]
      X-Powered-By: [Phusion Passenger 4.0.53]
      X-Request-Id: [a6724153-3e1b-46bd-b514-c34246d1ee96]
      X-Runtime: ['0.019276']
      X-XSS-Protection: [1; mode=block]
      content-length: ['389']
    status: {code: 200, message: OK}
- request:
    body: null
    headers:
      Accept: [application/json;version=2]
      Accept-Encoding: ['gzip, deflate']
      Connection: [keep-alive]
      Cookie: [_session_id=c44a9707a5c9e5cf45c24bf35ac6fba3]
      User-Agent: ['apypie (https://github.com/Apipie/apypie)']
    method: GET
    uri: https://centos7-foreman-nightly.desktop.example.com/api/organizations?search=name%3D%22Test+Org2%22&per_page=4294967296
  response:
    body: {string: "{\n  \"total\": 3,\n  \"subtotal\": 1,\n  \"page\": 1,\n  \"per_page\":
        4294967296,\n  \"search\": \"name=\\\"Test Org2\\\"\",\n  \"sort\": {\n    \"by\":
        null,\n    \"order\": null\n  },\n  \"results\": [{\"ancestry\":null,\"parent_id\":null,\"parent_name\":null,\"created_at\":\"2019-11-06
        19:10:00 UTC\",\"updated_at\":\"2019-11-06 19:10:00 UTC\",\"id\":27,\"name\":\"Test
        Org2\",\"title\":\"Test Org2\",\"description\":\"A test organization\"}]\n}\n"}
    headers:
      Cache-Control: ['max-age=0, private, must-revalidate']
      Connection: [Keep-Alive]
      Content-Security-Policy: ['default-src ''self''; child-src ''self''; connect-src
          ''self'' ws: wss:; img-src ''self'' data: *.gravatar.com; script-src ''unsafe-eval''
          ''unsafe-inline'' ''self''; style-src ''unsafe-inline'' ''self''']
      Content-Type: [application/json; charset=utf-8]
      Date: ['Wed, 06 Nov 2019 19:10:15 GMT']
      ETag: [W/"f3ab5fb7522d674ffbd27586271a5ce8-gzip"]
      Foreman_api_version: ['2']
      Foreman_current_location: [; ANY]
      Foreman_current_organization: [; ANY]
      Foreman_version: [1.25.0-develop]
      Keep-Alive: ['timeout=5, max=86']
      Server: [Apache]
      Status: [200 OK]
      Strict-Transport-Security: [max-age=631139040; includeSubdomains]
      Vary: [Accept-Encoding]
      X-Content-Type-Options: [nosniff]
      X-Download-Options: [noopen]
      X-Frame-Options: [sameorigin]
      X-Permitted-Cross-Domain-Policies: [none]
      X-Powered-By: [Phusion Passenger 4.0.53]
      X-Request-Id: [ad46ef60-4c36-4407-97e9-636b6521671e]
      X-Runtime: ['0.019337']
      X-XSS-Protection: [1; mode=block]
      content-length: ['389']
    status: {code: 200, message: OK}
- request:
    body: null
    headers:
      Accept: [application/json;version=2]
      Accept-Encoding: ['gzip, deflate']
      Connection: [keep-alive]
      Cookie: [_session_id=c44a9707a5c9e5cf45c24bf35ac6fba3]
      User-Agent: ['apypie (https://github.com/Apipie/apypie)']
    method: GET
    uri: https://centos7-foreman-nightly.desktop.example.com/api/hostgroups?search=title%3D%22New+host+group%2FNested+New+host+group%22&per_page=4294967296
  response:
    body: {string: "{\n  \"total\": 1,\n  \"subtotal\": 0,\n  \"page\": 1,\n  \"per_page\":
        4294967296,\n  \"search\": \"title=\\\"New host group/Nested New host group\\\"\",\n
        \ \"sort\": {\n    \"by\": null,\n    \"order\": null\n  },\n  \"results\":
        []\n}\n"}
    headers:
      Cache-Control: ['max-age=0, private, must-revalidate']
      Connection: [Keep-Alive]
      Content-Security-Policy: ['default-src ''self''; child-src ''self''; connect-src
          ''self'' ws: wss:; img-src ''self'' data: *.gravatar.com; script-src ''unsafe-eval''
          ''unsafe-inline'' ''self''; style-src ''unsafe-inline'' ''self''']
      Content-Type: [application/json; charset=utf-8]
      Date: ['Wed, 06 Nov 2019 19:10:15 GMT']
      ETag: [W/"8210002945fe208c948de2cc67701973-gzip"]
      Foreman_api_version: ['2']
      Foreman_current_location: [; ANY]
      Foreman_current_organization: [; ANY]
      Foreman_version: [1.25.0-develop]
      Keep-Alive: ['timeout=5, max=85']
      Server: [Apache]
      Status: [200 OK]
      Strict-Transport-Security: [max-age=631139040; includeSubdomains]
      Vary: [Accept-Encoding]
      X-Content-Type-Options: [nosniff]
      X-Download-Options: [noopen]
      X-Frame-Options: [sameorigin]
      X-Permitted-Cross-Domain-Policies: [none]
      X-Powered-By: [Phusion Passenger 4.0.53]
      X-Request-Id: [7c57ff75-ffd8-410a-bf72-496d90e2be81]
      X-Runtime: ['0.016535']
      X-XSS-Protection: [1; mode=block]
      content-length: ['203']
    status: {code: 200, message: OK}
- request:
    body: '{"hostgroup": {"name": "Nested New host group", "description": "Nested
      group", "parent_id": 45, "operatingsystem_id": 5, "architecture_id": 1, "pxe_loader":
      "Grub2 UEFI", "medium_id": 13, "ptable_id": 116, "subnet_id": 4, "domain_id":
      9, "puppet_proxy_id": 1, "puppet_ca_proxy_id": 1, "location_ids": [5, 24, 25],
      "organization_ids": [26, 27]}}'
    headers:
      Accept: [application/json;version=2]
      Accept-Encoding: ['gzip, deflate']
      Connection: [keep-alive]
      Content-Length: ['344']
      Content-Type: [application/json]
      Cookie: [_session_id=c44a9707a5c9e5cf45c24bf35ac6fba3]
      User-Agent: ['apypie (https://github.com/Apipie/apypie)']
    method: POST
    uri: https://centos7-foreman-nightly.desktop.example.com/api/hostgroups
  response:
    body: {string: '{"subnet_id":4,"subnet_name":"Test subnet4","operatingsystem_id":5,"operatingsystem_name":"TestOS
        7.6","domain_id":9,"domain_name":"foo.example.com","environment_id":null,"environment_name":"production","compute_profile_id":null,"compute_profile_name":"myprofile","ancestry":"45","parent_id":45,"parent_name":"New
        host group","ptable_id":116,"ptable_name":"Part table","medium_id":13,"medium_name":"TestOS
        Mirror","pxe_loader":"Grub2 UEFI","subnet6_id":null,"subnet6_name":null,"compute_resource_id":null,"compute_resource_name":"libvirt-cr","architecture_id":1,"architecture_name":"x86_64","realm_id":null,"realm_name":null,"created_at":"2019-11-06
        19:10:15 UTC","updated_at":"2019-11-06 19:10:15 UTC","id":46,"name":"Nested
        New host group","title":"New host group/Nested New host group","description":"Nested
        group","puppet_proxy_id":1,"puppet_proxy_name":"centos7-foreman-nightly.desktop.example.com","puppet_ca_proxy_id":1,"puppet_ca_proxy_name":"centos7-foreman-nightly.desktop.example.com","puppet_proxy":{"name":"centos7-foreman-nightly.desktop.example.com","id":1,"url":"https://centos7-foreman-nightly.desktop.example.com:8443"},"puppet_ca_proxy":{"name":"centos7-foreman-nightly.desktop.example.com","id":1,"url":"https://centos7-foreman-nightly.desktop.example.com:8443"},"parameters":[],"template_combinations":[],"puppetclasses":[],"config_groups":[],"all_puppetclasses":[],"locations":[{"id":5,"name":"Foo","title":"Foo","description":null},{"id":24,"name":"Baz","title":"Foo/Baz","description":null},{"id":25,"name":"Bar","title":"Bar","description":null}],"organizations":[{"id":26,"name":"Test
        Org1","title":"Test Org1","description":"A test organization"},{"id":27,"name":"Test
        Org2","title":"Test Org2","description":"A test organization"}]}'}
    headers:
      Cache-Control: ['max-age=0, private, must-revalidate']
      Connection: [Keep-Alive]
      Content-Security-Policy: ['default-src ''self''; child-src ''self''; connect-src
          ''self'' ws: wss:; img-src ''self'' data: *.gravatar.com; script-src ''unsafe-eval''
          ''unsafe-inline'' ''self''; style-src ''unsafe-inline'' ''self''']
      Content-Type: [application/json; charset=utf-8]
      Date: ['Wed, 06 Nov 2019 19:10:15 GMT']
      ETag: [W/"ffb26a2e2dbb9e62272d291c1e46f27e"]
      Foreman_api_version: ['2']
      Foreman_current_location: [; ANY]
      Foreman_current_organization: [; ANY]
      Foreman_version: [1.25.0-develop]
      Keep-Alive: ['timeout=5, max=84']
      Server: [Apache]
      Set-Cookie: [request_method=POST; path=/; secure; HttpOnly; SameSite=Lax]
      Status: [201 Created]
      Strict-Transport-Security: [max-age=631139040; includeSubdomains]
      Transfer-Encoding: [chunked]
      X-Content-Type-Options: [nosniff]
      X-Download-Options: [noopen]
      X-Frame-Options: [sameorigin]
      X-Permitted-Cross-Domain-Policies: [none]
      X-Powered-By: [Phusion Passenger 4.0.53]
      X-Request-Id: [95e795d4-974c-41b3-9c86-045aaac3658c]
      X-Runtime: ['0.186534']
      X-XSS-Protection: [1; mode=block]
    status: {code: 201, message: Created}
>>>>>>> a93f845d
version: 1<|MERGE_RESOLUTION|>--- conflicted
+++ resolved
@@ -2,7 +2,6 @@
 - request:
     body: null
     headers:
-<<<<<<< HEAD
       Accept:
       - application/json;version=2
     method: GET
@@ -22,7 +21,7 @@
       Content-Type:
       - application/json; charset=utf-8
       Date:
-      - Thu, 07 Nov 2019 22:40:48 GMT
+      - Thu, 07 Nov 2019 22:50:59 GMT
       ETag:
       - W/"7462024e111aafa1fe0b7de16a6757f0"
       Foreman_api_version:
@@ -32,39 +31,39 @@
       Server:
       - Apache
       Set-Cookie:
-      - _session_id=02fe86b32145c66cfd48dfa6ed8d7334; path=/; secure; HttpOnly; SameSite=Lax
-      Status:
-      - 200 OK
-      Strict-Transport-Security:
-      - max-age=631139040; includeSubdomains
-      X-Content-Type-Options:
-      - nosniff
-      X-Download-Options:
-      - noopen
-      X-Frame-Options:
-      - sameorigin
-      X-Permitted-Cross-Domain-Policies:
-      - none
-      X-Powered-By:
-      - Phusion Passenger 4.0.53
-      X-Request-Id:
-      - 9220eaaf-fade-4934-a19a-7ac8be008687
-      X-Runtime:
-      - '0.083780'
-      X-XSS-Protection:
-      - 1; mode=block
-    status:
-      code: 200
-      message: OK
-- request:
-    body: null
-    headers:
-      Accept:
-      - application/json;version=2
-      Cookie:
-      - _session_id=02fe86b32145c66cfd48dfa6ed8d7334
-    method: GET
-    uri: https://127.0.0.1:4433/api/locations?thin=True&search=title%3D%22Foo%22&per_page=4294967296
+      - _session_id=7619b6f754922643c7c7a36f1d162c2f; path=/; secure; HttpOnly; SameSite=Lax
+      Status:
+      - 200 OK
+      Strict-Transport-Security:
+      - max-age=631139040; includeSubdomains
+      X-Content-Type-Options:
+      - nosniff
+      X-Download-Options:
+      - noopen
+      X-Frame-Options:
+      - sameorigin
+      X-Permitted-Cross-Domain-Policies:
+      - none
+      X-Powered-By:
+      - Phusion Passenger 4.0.53
+      X-Request-Id:
+      - ad81f597-697e-4172-bdaf-7c90bb1c914c
+      X-Runtime:
+      - '0.086583'
+      X-XSS-Protection:
+      - 1; mode=block
+    status:
+      code: 200
+      message: OK
+- request:
+    body: null
+    headers:
+      Accept:
+      - application/json;version=2
+      Cookie:
+      - _session_id=7619b6f754922643c7c7a36f1d162c2f
+    method: GET
+    uri: https://127.0.0.1:4433/api/locations?search=title%3D%22Foo%22&per_page=4294967296
   response:
     body:
       string: "{\n  \"total\": 5,\n  \"subtotal\": 1,\n  \"page\": 1,\n  \"per_page\"\
@@ -83,7 +82,7 @@
       Content-Type:
       - application/json; charset=utf-8
       Date:
-      - Thu, 07 Nov 2019 22:40:48 GMT
+      - Thu, 07 Nov 2019 22:50:59 GMT
       ETag:
       - W/"4d11207b5a3c1623d8c469b926727f65"
       Foreman_api_version:
@@ -111,30 +110,30 @@
       X-Powered-By:
       - Phusion Passenger 4.0.53
       X-Request-Id:
-      - 1ee93865-c4cf-49d3-9323-ac75223d61cc
-      X-Runtime:
-      - '0.056941'
-      X-XSS-Protection:
-      - 1; mode=block
-    status:
-      code: 200
-      message: OK
-- request:
-    body: null
-    headers:
-      Accept:
-      - application/json;version=2
-      Cookie:
-      - _session_id=02fe86b32145c66cfd48dfa6ed8d7334
-    method: GET
-    uri: https://127.0.0.1:4433/api/locations?thin=True&search=title%3D%22Foo%2FBaz%22&per_page=4294967296
+      - 8557c222-f4ec-42b4-88b7-df6995d4ad72
+      X-Runtime:
+      - '0.056489'
+      X-XSS-Protection:
+      - 1; mode=block
+    status:
+      code: 200
+      message: OK
+- request:
+    body: null
+    headers:
+      Accept:
+      - application/json;version=2
+      Cookie:
+      - _session_id=7619b6f754922643c7c7a36f1d162c2f
+    method: GET
+    uri: https://127.0.0.1:4433/api/locations?search=title%3D%22Foo%2FBaz%22&per_page=4294967296
   response:
     body:
       string: "{\n  \"total\": 5,\n  \"subtotal\": 1,\n  \"page\": 1,\n  \"per_page\"\
         : 4294967296,\n  \"search\": \"title=\\\"Foo/Baz\\\"\",\n  \"sort\": {\n \
         \   \"by\": null,\n    \"order\": null\n  },\n  \"results\": [{\"ancestry\"\
         :\"34\",\"parent_id\":34,\"parent_name\":\"Foo\",\"created_at\":\"2019-11-07\
-        \ 19:26:28 UTC\",\"updated_at\":\"2019-11-07 19:26:28 UTC\",\"id\":43,\"name\"\
+        \ 22:50:09 UTC\",\"updated_at\":\"2019-11-07 22:50:09 UTC\",\"id\":47,\"name\"\
         :\"Baz\",\"title\":\"Foo/Baz\",\"description\":null}]\n}\n"
     headers:
       Cache-Control:
@@ -146,58 +145,58 @@
       Content-Type:
       - application/json; charset=utf-8
       Date:
-      - Thu, 07 Nov 2019 22:40:48 GMT
-      ETag:
-      - W/"636a8096ae9abd91c57f8ead0ad0082a"
-      Foreman_api_version:
-      - '2'
-      Foreman_version:
-      - 1.22.1
-      Server:
-      - Apache
-      Status:
-      - 200 OK
-      Strict-Transport-Security:
-      - max-age=631139040; includeSubdomains
-      Transfer-Encoding:
-      - chunked
-      Vary:
-      - Accept-Encoding
-      X-Content-Type-Options:
-      - nosniff
-      X-Download-Options:
-      - noopen
-      X-Frame-Options:
-      - sameorigin
-      X-Permitted-Cross-Domain-Policies:
-      - none
-      X-Powered-By:
-      - Phusion Passenger 4.0.53
-      X-Request-Id:
-      - 2b82caca-2026-4b50-a510-1e671923fcb3
-      X-Runtime:
-      - '0.059924'
-      X-XSS-Protection:
-      - 1; mode=block
-    status:
-      code: 200
-      message: OK
-- request:
-    body: null
-    headers:
-      Accept:
-      - application/json;version=2
-      Cookie:
-      - _session_id=02fe86b32145c66cfd48dfa6ed8d7334
-    method: GET
-    uri: https://127.0.0.1:4433/api/locations?thin=True&search=title%3D%22Bar%22&per_page=4294967296
+      - Thu, 07 Nov 2019 22:50:59 GMT
+      ETag:
+      - W/"4b0663aa46bada283b6b881aae634a9d"
+      Foreman_api_version:
+      - '2'
+      Foreman_version:
+      - 1.22.1
+      Server:
+      - Apache
+      Status:
+      - 200 OK
+      Strict-Transport-Security:
+      - max-age=631139040; includeSubdomains
+      Transfer-Encoding:
+      - chunked
+      Vary:
+      - Accept-Encoding
+      X-Content-Type-Options:
+      - nosniff
+      X-Download-Options:
+      - noopen
+      X-Frame-Options:
+      - sameorigin
+      X-Permitted-Cross-Domain-Policies:
+      - none
+      X-Powered-By:
+      - Phusion Passenger 4.0.53
+      X-Request-Id:
+      - f682fcd0-da09-4876-b641-7e9004e82337
+      X-Runtime:
+      - '0.060207'
+      X-XSS-Protection:
+      - 1; mode=block
+    status:
+      code: 200
+      message: OK
+- request:
+    body: null
+    headers:
+      Accept:
+      - application/json;version=2
+      Cookie:
+      - _session_id=7619b6f754922643c7c7a36f1d162c2f
+    method: GET
+    uri: https://127.0.0.1:4433/api/locations?search=title%3D%22Bar%22&per_page=4294967296
   response:
     body:
       string: "{\n  \"total\": 5,\n  \"subtotal\": 1,\n  \"page\": 1,\n  \"per_page\"\
         : 4294967296,\n  \"search\": \"title=\\\"Bar\\\"\",\n  \"sort\": {\n    \"\
         by\": null,\n    \"order\": null\n  },\n  \"results\": [{\"ancestry\":null,\"\
-        parent_id\":null,\"parent_name\":null,\"created_at\":\"2019-11-07 19:26:32\
-        \ UTC\",\"updated_at\":\"2019-11-07 19:26:32 UTC\",\"id\":44,\"name\":\"Bar\"\
+        parent_id\":null,\"parent_name\":null,\"created_at\":\"2019-11-07 22:50:13\
+        \ UTC\",\"updated_at\":\"2019-11-07 22:50:13 UTC\",\"id\":48,\"name\":\"Bar\"\
         ,\"title\":\"Bar\",\"description\":null}]\n}\n"
     headers:
       Cache-Control:
@@ -209,120 +208,120 @@
       Content-Type:
       - application/json; charset=utf-8
       Date:
-      - Thu, 07 Nov 2019 22:40:48 GMT
-      ETag:
-      - W/"51e3885634a34800007b110218547147"
-      Foreman_api_version:
-      - '2'
-      Foreman_version:
-      - 1.22.1
-      Server:
-      - Apache
-      Status:
-      - 200 OK
-      Strict-Transport-Security:
-      - max-age=631139040; includeSubdomains
-      Transfer-Encoding:
-      - chunked
-      Vary:
-      - Accept-Encoding
-      X-Content-Type-Options:
-      - nosniff
-      X-Download-Options:
-      - noopen
-      X-Frame-Options:
-      - sameorigin
-      X-Permitted-Cross-Domain-Policies:
-      - none
-      X-Powered-By:
-      - Phusion Passenger 4.0.53
-      X-Request-Id:
-      - 8921fc16-eb94-41c3-b9f5-c7618cfb5dc3
-      X-Runtime:
-      - '0.051967'
-      X-XSS-Protection:
-      - 1; mode=block
-    status:
-      code: 200
-      message: OK
-- request:
-    body: null
-    headers:
-      Accept:
-      - application/json;version=2
-      Cookie:
-      - _session_id=02fe86b32145c66cfd48dfa6ed8d7334
-    method: GET
-    uri: https://127.0.0.1:4433/api/compute_profiles?thin=True&search=name%3D%22myprofile%22&per_page=4294967296
+      - Thu, 07 Nov 2019 22:50:59 GMT
+      ETag:
+      - W/"8d90d2fe748f081074af021184c4e3a6"
+      Foreman_api_version:
+      - '2'
+      Foreman_version:
+      - 1.22.1
+      Server:
+      - Apache
+      Status:
+      - 200 OK
+      Strict-Transport-Security:
+      - max-age=631139040; includeSubdomains
+      Transfer-Encoding:
+      - chunked
+      Vary:
+      - Accept-Encoding
+      X-Content-Type-Options:
+      - nosniff
+      X-Download-Options:
+      - noopen
+      X-Frame-Options:
+      - sameorigin
+      X-Permitted-Cross-Domain-Policies:
+      - none
+      X-Powered-By:
+      - Phusion Passenger 4.0.53
+      X-Request-Id:
+      - aee624f0-5977-4941-a74a-8dba835f62f0
+      X-Runtime:
+      - '0.057263'
+      X-XSS-Protection:
+      - 1; mode=block
+    status:
+      code: 200
+      message: OK
+- request:
+    body: null
+    headers:
+      Accept:
+      - application/json;version=2
+      Cookie:
+      - _session_id=7619b6f754922643c7c7a36f1d162c2f
+    method: GET
+    uri: https://127.0.0.1:4433/api/compute_profiles?search=name%3D%22myprofile%22&per_page=4294967296
   response:
     body:
       string: "{\n  \"total\": 4,\n  \"subtotal\": 1,\n  \"page\": 1,\n  \"per_page\"\
         : 4294967296,\n  \"search\": \"name=\\\"myprofile\\\"\",\n  \"sort\": {\n\
         \    \"by\": null,\n    \"order\": null\n  },\n  \"results\": [{\"created_at\"\
-        :\"2019-11-07 19:27:03 UTC\",\"updated_at\":\"2019-11-07 19:27:03 UTC\",\"\
-        id\":6,\"name\":\"myprofile\"}]\n}\n"
-    headers:
-      Cache-Control:
-      - max-age=0, private, must-revalidate
-      Content-Security-Policy:
-      - 'default-src ''self''; child-src ''self''; connect-src ''self'' ws: wss:;
-        img-src ''self'' data: *.gravatar.com; script-src ''unsafe-eval'' ''unsafe-inline''
-        ''self''; style-src ''unsafe-inline'' ''self'''
-      Content-Type:
-      - application/json; charset=utf-8
-      Date:
-      - Thu, 07 Nov 2019 22:40:48 GMT
-      ETag:
-      - W/"ddce6cf993b04d4080583327ae76a347"
-      Foreman_api_version:
-      - '2'
-      Foreman_version:
-      - 1.22.1
-      Server:
-      - Apache
-      Status:
-      - 200 OK
-      Strict-Transport-Security:
-      - max-age=631139040; includeSubdomains
-      Transfer-Encoding:
-      - chunked
-      Vary:
-      - Accept-Encoding
-      X-Content-Type-Options:
-      - nosniff
-      X-Download-Options:
-      - noopen
-      X-Frame-Options:
-      - sameorigin
-      X-Permitted-Cross-Domain-Policies:
-      - none
-      X-Powered-By:
-      - Phusion Passenger 4.0.53
-      X-Request-Id:
-      - bbaa22e6-1bd8-46c1-a161-80b33ea77d84
-      X-Runtime:
-      - '0.054549'
-      X-XSS-Protection:
-      - 1; mode=block
-    status:
-      code: 200
-      message: OK
-- request:
-    body: null
-    headers:
-      Accept:
-      - application/json;version=2
-      Cookie:
-      - _session_id=02fe86b32145c66cfd48dfa6ed8d7334
-    method: GET
-    uri: https://127.0.0.1:4433/api/domains?thin=True&search=name%3D%22foo.example.com%22&per_page=4294967296
+        :\"2019-11-07 22:50:43 UTC\",\"updated_at\":\"2019-11-07 22:50:43 UTC\",\"\
+        id\":7,\"name\":\"myprofile\"}]\n}\n"
+    headers:
+      Cache-Control:
+      - max-age=0, private, must-revalidate
+      Content-Security-Policy:
+      - 'default-src ''self''; child-src ''self''; connect-src ''self'' ws: wss:;
+        img-src ''self'' data: *.gravatar.com; script-src ''unsafe-eval'' ''unsafe-inline''
+        ''self''; style-src ''unsafe-inline'' ''self'''
+      Content-Type:
+      - application/json; charset=utf-8
+      Date:
+      - Thu, 07 Nov 2019 22:50:59 GMT
+      ETag:
+      - W/"19d1668d181d10b8bb534be194725055"
+      Foreman_api_version:
+      - '2'
+      Foreman_version:
+      - 1.22.1
+      Server:
+      - Apache
+      Status:
+      - 200 OK
+      Strict-Transport-Security:
+      - max-age=631139040; includeSubdomains
+      Transfer-Encoding:
+      - chunked
+      Vary:
+      - Accept-Encoding
+      X-Content-Type-Options:
+      - nosniff
+      X-Download-Options:
+      - noopen
+      X-Frame-Options:
+      - sameorigin
+      X-Permitted-Cross-Domain-Policies:
+      - none
+      X-Powered-By:
+      - Phusion Passenger 4.0.53
+      X-Request-Id:
+      - 8cf588bb-f46a-4dcc-8174-89e6e6190838
+      X-Runtime:
+      - '0.055334'
+      X-XSS-Protection:
+      - 1; mode=block
+    status:
+      code: 200
+      message: OK
+- request:
+    body: null
+    headers:
+      Accept:
+      - application/json;version=2
+      Cookie:
+      - _session_id=7619b6f754922643c7c7a36f1d162c2f
+    method: GET
+    uri: https://127.0.0.1:4433/api/domains?search=name%3D%22foo.example.com%22&per_page=4294967296
   response:
     body:
       string: "{\n  \"total\": 3,\n  \"subtotal\": 1,\n  \"page\": 1,\n  \"per_page\"\
         : 4294967296,\n  \"search\": \"name=\\\"foo.example.com\\\"\",\n  \"sort\"\
         : {\n    \"by\": null,\n    \"order\": null\n  },\n  \"results\": [{\"fullname\"\
-        :null,\"created_at\":\"2019-11-07 19:26:45 UTC\",\"updated_at\":\"2019-11-07\
-        \ 19:26:45 UTC\",\"id\":6,\"name\":\"foo.example.com\",\"dns_id\":1,\"dns\"\
+        :null,\"created_at\":\"2019-11-07 22:50:26 UTC\",\"updated_at\":\"2019-11-07\
+        \ 22:50:26 UTC\",\"id\":8,\"name\":\"foo.example.com\",\"dns_id\":1,\"dns\"\
         :{\"name\":\"foreman.example.com\",\"id\":1,\"url\":\"https://foreman.example.com:9090\"\
         }}]\n}\n"
     headers:
@@ -335,51 +334,51 @@
       Content-Type:
       - application/json; charset=utf-8
       Date:
-      - Thu, 07 Nov 2019 22:40:48 GMT
-      ETag:
-      - W/"7de975416dbad2b27f7f103c0b0ada6a"
-      Foreman_api_version:
-      - '2'
-      Foreman_version:
-      - 1.22.1
-      Server:
-      - Apache
-      Status:
-      - 200 OK
-      Strict-Transport-Security:
-      - max-age=631139040; includeSubdomains
-      Transfer-Encoding:
-      - chunked
-      Vary:
-      - Accept-Encoding
-      X-Content-Type-Options:
-      - nosniff
-      X-Download-Options:
-      - noopen
-      X-Frame-Options:
-      - sameorigin
-      X-Permitted-Cross-Domain-Policies:
-      - none
-      X-Powered-By:
-      - Phusion Passenger 4.0.53
-      X-Request-Id:
-      - 015c9b42-8b4f-477f-bf25-ff9f07f31b43
-      X-Runtime:
-      - '0.062974'
-      X-XSS-Protection:
-      - 1; mode=block
-    status:
-      code: 200
-      message: OK
-- request:
-    body: null
-    headers:
-      Accept:
-      - application/json;version=2
-      Cookie:
-      - _session_id=02fe86b32145c66cfd48dfa6ed8d7334
-    method: GET
-    uri: https://127.0.0.1:4433/api/subnets?thin=True&search=name%3D%22Test+subnet4%22&per_page=4294967296
+      - Thu, 07 Nov 2019 22:50:59 GMT
+      ETag:
+      - W/"61054be510bba32845fe18fc2347a0ea"
+      Foreman_api_version:
+      - '2'
+      Foreman_version:
+      - 1.22.1
+      Server:
+      - Apache
+      Status:
+      - 200 OK
+      Strict-Transport-Security:
+      - max-age=631139040; includeSubdomains
+      Transfer-Encoding:
+      - chunked
+      Vary:
+      - Accept-Encoding
+      X-Content-Type-Options:
+      - nosniff
+      X-Download-Options:
+      - noopen
+      X-Frame-Options:
+      - sameorigin
+      X-Permitted-Cross-Domain-Policies:
+      - none
+      X-Powered-By:
+      - Phusion Passenger 4.0.53
+      X-Request-Id:
+      - 0cf72be4-61d3-4249-a131-b496051cacb6
+      X-Runtime:
+      - '0.062463'
+      X-XSS-Protection:
+      - 1; mode=block
+    status:
+      code: 200
+      message: OK
+- request:
+    body: null
+    headers:
+      Accept:
+      - application/json;version=2
+      Cookie:
+      - _session_id=7619b6f754922643c7c7a36f1d162c2f
+    method: GET
+    uri: https://127.0.0.1:4433/api/subnets?search=name%3D%22Test+subnet4%22&per_page=4294967296
   response:
     body:
       string: "{\n  \"total\": 1,\n  \"subtotal\": 1,\n  \"page\": 1,\n  \"per_page\"\
@@ -388,8 +387,8 @@
         :\"192.168.200.0\",\"network_type\":\"IPv4\",\"cidr\":27,\"mask\":\"255.255.255.224\"\
         ,\"priority\":null,\"vlanid\":null,\"mtu\":1500,\"gateway\":null,\"dns_primary\"\
         :null,\"dns_secondary\":null,\"from\":null,\"to\":null,\"created_at\":\"2019-11-07\
-        \ 19:26:50 UTC\",\"updated_at\":\"2019-11-07 19:26:50 UTC\",\"ipam\":\"DHCP\"\
-        ,\"boot_mode\":\"DHCP\",\"id\":3,\"name\":\"Test subnet4\",\"description\"\
+        \ 22:50:30 UTC\",\"updated_at\":\"2019-11-07 22:50:30 UTC\",\"ipam\":\"DHCP\"\
+        ,\"boot_mode\":\"DHCP\",\"id\":4,\"name\":\"Test subnet4\",\"description\"\
         :null,\"network_address\":\"192.168.200.0/27\",\"dhcp_id\":null,\"dhcp_name\"\
         :null,\"tftp_id\":null,\"tftp_name\":null,\"httpboot_id\":null,\"httpboot_name\"\
         :null,\"dns_id\":null,\"template_id\":null,\"template_name\":null,\"dhcp\"\
@@ -404,51 +403,51 @@
       Content-Type:
       - application/json; charset=utf-8
       Date:
-      - Thu, 07 Nov 2019 22:40:48 GMT
-      ETag:
-      - W/"2cc3f085b04c9834f3d78f9eb189407a"
-      Foreman_api_version:
-      - '2'
-      Foreman_version:
-      - 1.22.1
-      Server:
-      - Apache
-      Status:
-      - 200 OK
-      Strict-Transport-Security:
-      - max-age=631139040; includeSubdomains
-      Transfer-Encoding:
-      - chunked
-      Vary:
-      - Accept-Encoding
-      X-Content-Type-Options:
-      - nosniff
-      X-Download-Options:
-      - noopen
-      X-Frame-Options:
-      - sameorigin
-      X-Permitted-Cross-Domain-Policies:
-      - none
-      X-Powered-By:
-      - Phusion Passenger 4.0.53
-      X-Request-Id:
-      - ba3b05b2-d5ed-4d7d-af7e-07f4fe870544
-      X-Runtime:
-      - '0.060034'
-      X-XSS-Protection:
-      - 1; mode=block
-    status:
-      code: 200
-      message: OK
-- request:
-    body: null
-    headers:
-      Accept:
-      - application/json;version=2
-      Cookie:
-      - _session_id=02fe86b32145c66cfd48dfa6ed8d7334
-    method: GET
-    uri: https://127.0.0.1:4433/api/architectures?thin=True&search=name%3D%22x86_64%22&per_page=4294967296
+      - Thu, 07 Nov 2019 22:50:59 GMT
+      ETag:
+      - W/"1226cac0309c1ebdad2ef07863a336aa"
+      Foreman_api_version:
+      - '2'
+      Foreman_version:
+      - 1.22.1
+      Server:
+      - Apache
+      Status:
+      - 200 OK
+      Strict-Transport-Security:
+      - max-age=631139040; includeSubdomains
+      Transfer-Encoding:
+      - chunked
+      Vary:
+      - Accept-Encoding
+      X-Content-Type-Options:
+      - nosniff
+      X-Download-Options:
+      - noopen
+      X-Frame-Options:
+      - sameorigin
+      X-Permitted-Cross-Domain-Policies:
+      - none
+      X-Powered-By:
+      - Phusion Passenger 4.0.53
+      X-Request-Id:
+      - 50c02ae6-d9ca-4363-b761-e6624e5c0d4f
+      X-Runtime:
+      - '0.058767'
+      X-XSS-Protection:
+      - 1; mode=block
+    status:
+      code: 200
+      message: OK
+- request:
+    body: null
+    headers:
+      Accept:
+      - application/json;version=2
+      Cookie:
+      - _session_id=7619b6f754922643c7c7a36f1d162c2f
+    method: GET
+    uri: https://127.0.0.1:4433/api/architectures?search=name%3D%22x86_64%22&per_page=4294967296
   response:
     body:
       string: "{\n  \"total\": 2,\n  \"subtotal\": 1,\n  \"page\": 1,\n  \"per_page\"\
@@ -466,7 +465,7 @@
       Content-Type:
       - application/json; charset=utf-8
       Date:
-      - Thu, 07 Nov 2019 22:40:48 GMT
+      - Thu, 07 Nov 2019 22:50:59 GMT
       ETag:
       - W/"05c213890d16d735398c4450758add11"
       Foreman_api_version:
@@ -494,23 +493,23 @@
       X-Powered-By:
       - Phusion Passenger 4.0.53
       X-Request-Id:
-      - 3851b975-2c23-40e6-ae32-b7c0b6cd5a91
-      X-Runtime:
-      - '0.051533'
-      X-XSS-Protection:
-      - 1; mode=block
-    status:
-      code: 200
-      message: OK
-- request:
-    body: null
-    headers:
-      Accept:
-      - application/json;version=2
-      Cookie:
-      - _session_id=02fe86b32145c66cfd48dfa6ed8d7334
-    method: GET
-    uri: https://127.0.0.1:4433/api/operatingsystems?thin=True&search=title%3D%22TestOS+7.6%22&per_page=4294967296
+      - 52568725-6dbf-43b0-a037-6c087bb6d0b1
+      X-Runtime:
+      - '0.052384'
+      X-XSS-Protection:
+      - 1; mode=block
+    status:
+      code: 200
+      message: OK
+- request:
+    body: null
+    headers:
+      Accept:
+      - application/json;version=2
+      Cookie:
+      - _session_id=7619b6f754922643c7c7a36f1d162c2f
+    method: GET
+    uri: https://127.0.0.1:4433/api/operatingsystems?search=title%3D%22TestOS+7.6%22&per_page=4294967296
   response:
     body:
       string: "{\n  \"total\": 2,\n  \"subtotal\": 1,\n  \"page\": 1,\n  \"per_page\"\
@@ -518,7 +517,7 @@
         \    \"by\": null,\n    \"order\": null\n  },\n  \"results\": [{\"description\"\
         :null,\"major\":\"7\",\"minor\":\"6\",\"family\":\"Redhat\",\"release_name\"\
         :\"reverse whip\",\"password_hash\":\"SHA256\",\"created_at\":\"2019-11-07\
-        \ 19:26:55 UTC\",\"updated_at\":\"2019-11-07 19:26:55 UTC\",\"id\":4,\"name\"\
+        \ 22:50:35 UTC\",\"updated_at\":\"2019-11-07 22:50:35 UTC\",\"id\":5,\"name\"\
         :\"TestOS\",\"title\":\"TestOS 7.6\"}]\n}\n"
     headers:
       Cache-Control:
@@ -530,176 +529,176 @@
       Content-Type:
       - application/json; charset=utf-8
       Date:
-      - Thu, 07 Nov 2019 22:40:48 GMT
-      ETag:
-      - W/"4065d191ab8a49060dffae1668a4cdd3"
-      Foreman_api_version:
-      - '2'
-      Foreman_version:
-      - 1.22.1
-      Server:
-      - Apache
-      Status:
-      - 200 OK
-      Strict-Transport-Security:
-      - max-age=631139040; includeSubdomains
-      Transfer-Encoding:
-      - chunked
-      Vary:
-      - Accept-Encoding
-      X-Content-Type-Options:
-      - nosniff
-      X-Download-Options:
-      - noopen
-      X-Frame-Options:
-      - sameorigin
-      X-Permitted-Cross-Domain-Policies:
-      - none
-      X-Powered-By:
-      - Phusion Passenger 4.0.53
-      X-Request-Id:
-      - ec4b886e-8231-41e6-8735-afb19dd9aedf
-      X-Runtime:
-      - '0.056662'
-      X-XSS-Protection:
-      - 1; mode=block
-    status:
-      code: 200
-      message: OK
-- request:
-    body: null
-    headers:
-      Accept:
-      - application/json;version=2
-      Cookie:
-      - _session_id=02fe86b32145c66cfd48dfa6ed8d7334
-    method: GET
-    uri: https://127.0.0.1:4433/api/media?thin=True&search=name%3D%22TestOS+Mirror%22&per_page=4294967296
+      - Thu, 07 Nov 2019 22:50:59 GMT
+      ETag:
+      - W/"5591a8458f315131edcd1ff9712ce754"
+      Foreman_api_version:
+      - '2'
+      Foreman_version:
+      - 1.22.1
+      Server:
+      - Apache
+      Status:
+      - 200 OK
+      Strict-Transport-Security:
+      - max-age=631139040; includeSubdomains
+      Transfer-Encoding:
+      - chunked
+      Vary:
+      - Accept-Encoding
+      X-Content-Type-Options:
+      - nosniff
+      X-Download-Options:
+      - noopen
+      X-Frame-Options:
+      - sameorigin
+      X-Permitted-Cross-Domain-Policies:
+      - none
+      X-Powered-By:
+      - Phusion Passenger 4.0.53
+      X-Request-Id:
+      - 0d8978d4-d56f-44e3-bcad-90b254c420eb
+      X-Runtime:
+      - '0.057853'
+      X-XSS-Protection:
+      - 1; mode=block
+    status:
+      code: 200
+      message: OK
+- request:
+    body: null
+    headers:
+      Accept:
+      - application/json;version=2
+      Cookie:
+      - _session_id=7619b6f754922643c7c7a36f1d162c2f
+    method: GET
+    uri: https://127.0.0.1:4433/api/media?search=name%3D%22TestOS+Mirror%22&per_page=4294967296
   response:
     body:
       string: "{\n  \"total\": 10,\n  \"subtotal\": 1,\n  \"page\": 1,\n  \"per_page\"\
         : 4294967296,\n  \"search\": \"name=\\\"TestOS Mirror\\\"\",\n  \"sort\":\
         \ {\n    \"by\": null,\n    \"order\": null\n  },\n  \"results\": [{\"path\"\
         :\"https://templeos.org/TempleOS.ISO\",\"os_family\":\"Redhat\",\"created_at\"\
-        :\"2019-11-07 19:26:58 UTC\",\"updated_at\":\"2019-11-07 19:26:58 UTC\",\"\
-        id\":12,\"name\":\"TestOS Mirror\"}]\n}\n"
-    headers:
-      Cache-Control:
-      - max-age=0, private, must-revalidate
-      Content-Security-Policy:
-      - 'default-src ''self''; child-src ''self''; connect-src ''self'' ws: wss:;
-        img-src ''self'' data: *.gravatar.com; script-src ''unsafe-eval'' ''unsafe-inline''
-        ''self''; style-src ''unsafe-inline'' ''self'''
-      Content-Type:
-      - application/json; charset=utf-8
-      Date:
-      - Thu, 07 Nov 2019 22:40:49 GMT
-      ETag:
-      - W/"528a34ad0f20f751ff91dcdc60f520ba"
-      Foreman_api_version:
-      - '2'
-      Foreman_version:
-      - 1.22.1
-      Server:
-      - Apache
-      Status:
-      - 200 OK
-      Strict-Transport-Security:
-      - max-age=631139040; includeSubdomains
-      Transfer-Encoding:
-      - chunked
-      Vary:
-      - Accept-Encoding
-      X-Content-Type-Options:
-      - nosniff
-      X-Download-Options:
-      - noopen
-      X-Frame-Options:
-      - sameorigin
-      X-Permitted-Cross-Domain-Policies:
-      - none
-      X-Powered-By:
-      - Phusion Passenger 4.0.53
-      X-Request-Id:
-      - e2931395-d2c8-44e6-ac74-4d3234d5834f
-      X-Runtime:
-      - '0.053836'
-      X-XSS-Protection:
-      - 1; mode=block
-    status:
-      code: 200
-      message: OK
-- request:
-    body: null
-    headers:
-      Accept:
-      - application/json;version=2
-      Cookie:
-      - _session_id=02fe86b32145c66cfd48dfa6ed8d7334
-    method: GET
-    uri: https://127.0.0.1:4433/api/ptables?thin=True&search=name%3D%22Part+table%22&per_page=4294967296
+        :\"2019-11-07 22:50:38 UTC\",\"updated_at\":\"2019-11-07 22:50:38 UTC\",\"\
+        id\":13,\"name\":\"TestOS Mirror\"}]\n}\n"
+    headers:
+      Cache-Control:
+      - max-age=0, private, must-revalidate
+      Content-Security-Policy:
+      - 'default-src ''self''; child-src ''self''; connect-src ''self'' ws: wss:;
+        img-src ''self'' data: *.gravatar.com; script-src ''unsafe-eval'' ''unsafe-inline''
+        ''self''; style-src ''unsafe-inline'' ''self'''
+      Content-Type:
+      - application/json; charset=utf-8
+      Date:
+      - Thu, 07 Nov 2019 22:51:00 GMT
+      ETag:
+      - W/"207dd7c1d0c526d4d994f904a664f8fd"
+      Foreman_api_version:
+      - '2'
+      Foreman_version:
+      - 1.22.1
+      Server:
+      - Apache
+      Status:
+      - 200 OK
+      Strict-Transport-Security:
+      - max-age=631139040; includeSubdomains
+      Transfer-Encoding:
+      - chunked
+      Vary:
+      - Accept-Encoding
+      X-Content-Type-Options:
+      - nosniff
+      X-Download-Options:
+      - noopen
+      X-Frame-Options:
+      - sameorigin
+      X-Permitted-Cross-Domain-Policies:
+      - none
+      X-Powered-By:
+      - Phusion Passenger 4.0.53
+      X-Request-Id:
+      - 14065988-b333-463b-8755-afc69ea3fe7b
+      X-Runtime:
+      - '0.072916'
+      X-XSS-Protection:
+      - 1; mode=block
+    status:
+      code: 200
+      message: OK
+- request:
+    body: null
+    headers:
+      Accept:
+      - application/json;version=2
+      Cookie:
+      - _session_id=7619b6f754922643c7c7a36f1d162c2f
+    method: GET
+    uri: https://127.0.0.1:4433/api/ptables?search=name%3D%22Part+table%22&per_page=4294967296
   response:
     body:
       string: "{\n  \"total\": 16,\n  \"subtotal\": 1,\n  \"page\": 1,\n  \"per_page\"\
         : 4294967296,\n  \"search\": \"name=\\\"Part table\\\"\",\n  \"sort\": {\n\
         \    \"by\": null,\n    \"order\": null\n  },\n  \"results\": [{\"os_family\"\
-        :\"Redhat\",\"created_at\":\"2019-11-07 19:26:53 UTC\",\"updated_at\":\"2019-11-07\
-        \ 19:26:53 UTC\",\"name\":\"Part table\",\"id\":117}]\n}\n"
-    headers:
-      Cache-Control:
-      - max-age=0, private, must-revalidate
-      Content-Security-Policy:
-      - 'default-src ''self''; child-src ''self''; connect-src ''self'' ws: wss:;
-        img-src ''self'' data: *.gravatar.com; script-src ''unsafe-eval'' ''unsafe-inline''
-        ''self''; style-src ''unsafe-inline'' ''self'''
-      Content-Type:
-      - application/json; charset=utf-8
-      Date:
-      - Thu, 07 Nov 2019 22:40:49 GMT
-      ETag:
-      - W/"06ee2d5a6fd9deca75efffe8709340fd"
-      Foreman_api_version:
-      - '2'
-      Foreman_version:
-      - 1.22.1
-      Server:
-      - Apache
-      Status:
-      - 200 OK
-      Strict-Transport-Security:
-      - max-age=631139040; includeSubdomains
-      Transfer-Encoding:
-      - chunked
-      Vary:
-      - Accept-Encoding
-      X-Content-Type-Options:
-      - nosniff
-      X-Download-Options:
-      - noopen
-      X-Frame-Options:
-      - sameorigin
-      X-Permitted-Cross-Domain-Policies:
-      - none
-      X-Powered-By:
-      - Phusion Passenger 4.0.53
-      X-Request-Id:
-      - fe09d98b-33ff-4968-82f0-af76b5edd03c
-      X-Runtime:
-      - '0.056250'
-      X-XSS-Protection:
-      - 1; mode=block
-    status:
-      code: 200
-      message: OK
-- request:
-    body: null
-    headers:
-      Accept:
-      - application/json;version=2
-      Cookie:
-      - _session_id=02fe86b32145c66cfd48dfa6ed8d7334
-    method: GET
-    uri: https://127.0.0.1:4433/api/environments?thin=True&search=name%3D%22production%22&per_page=4294967296
+        :\"Redhat\",\"created_at\":\"2019-11-07 22:50:33 UTC\",\"updated_at\":\"2019-11-07\
+        \ 22:50:33 UTC\",\"name\":\"Part table\",\"id\":118}]\n}\n"
+    headers:
+      Cache-Control:
+      - max-age=0, private, must-revalidate
+      Content-Security-Policy:
+      - 'default-src ''self''; child-src ''self''; connect-src ''self'' ws: wss:;
+        img-src ''self'' data: *.gravatar.com; script-src ''unsafe-eval'' ''unsafe-inline''
+        ''self''; style-src ''unsafe-inline'' ''self'''
+      Content-Type:
+      - application/json; charset=utf-8
+      Date:
+      - Thu, 07 Nov 2019 22:51:00 GMT
+      ETag:
+      - W/"0386751c5537cf6760a802478ec3d6e5"
+      Foreman_api_version:
+      - '2'
+      Foreman_version:
+      - 1.22.1
+      Server:
+      - Apache
+      Status:
+      - 200 OK
+      Strict-Transport-Security:
+      - max-age=631139040; includeSubdomains
+      Transfer-Encoding:
+      - chunked
+      Vary:
+      - Accept-Encoding
+      X-Content-Type-Options:
+      - nosniff
+      X-Download-Options:
+      - noopen
+      X-Frame-Options:
+      - sameorigin
+      X-Permitted-Cross-Domain-Policies:
+      - none
+      X-Powered-By:
+      - Phusion Passenger 4.0.53
+      X-Request-Id:
+      - 51f4a2c5-a0bc-4bbb-8cad-b4813b7f0f3f
+      X-Runtime:
+      - '0.058424'
+      X-XSS-Protection:
+      - 1; mode=block
+    status:
+      code: 200
+      message: OK
+- request:
+    body: null
+    headers:
+      Accept:
+      - application/json;version=2
+      Cookie:
+      - _session_id=7619b6f754922643c7c7a36f1d162c2f
+    method: GET
+    uri: https://127.0.0.1:4433/api/environments?search=name%3D%22production%22&per_page=4294967296
   response:
     body:
       string: "{\n  \"total\": 2,\n  \"subtotal\": 1,\n  \"page\": 1,\n  \"per_page\"\
@@ -717,7 +716,7 @@
       Content-Type:
       - application/json; charset=utf-8
       Date:
-      - Thu, 07 Nov 2019 22:40:49 GMT
+      - Thu, 07 Nov 2019 22:51:00 GMT
       ETag:
       - W/"0a13f9eb5741a8133ab14c0c996f6a06"
       Foreman_api_version:
@@ -745,147 +744,147 @@
       X-Powered-By:
       - Phusion Passenger 4.0.53
       X-Request-Id:
-      - f28325ab-5970-4c81-946a-d31c163657c1
-      X-Runtime:
-      - '0.053813'
-      X-XSS-Protection:
-      - 1; mode=block
-    status:
-      code: 200
-      message: OK
-- request:
-    body: null
-    headers:
-      Accept:
-      - application/json;version=2
-      Cookie:
-      - _session_id=02fe86b32145c66cfd48dfa6ed8d7334
-    method: GET
-    uri: https://127.0.0.1:4433/api/config_groups?thin=True&search=name%3D%22cfg_group1%22&per_page=4294967296
+      - 81ed7b49-8330-470b-96ea-c4c5a6efc6c3
+      X-Runtime:
+      - '0.053571'
+      X-XSS-Protection:
+      - 1; mode=block
+    status:
+      code: 200
+      message: OK
+- request:
+    body: null
+    headers:
+      Accept:
+      - application/json;version=2
+      Cookie:
+      - _session_id=7619b6f754922643c7c7a36f1d162c2f
+    method: GET
+    uri: https://127.0.0.1:4433/api/config_groups?search=name%3D%22cfg_group1%22&per_page=4294967296
   response:
     body:
       string: "{\n  \"total\": 3,\n  \"subtotal\": 1,\n  \"page\": 1,\n  \"per_page\"\
         : 4294967296,\n  \"search\": \"name=\\\"cfg_group1\\\"\",\n  \"sort\": {\n\
         \    \"by\": null,\n    \"order\": null\n  },\n  \"results\": [{\"created_at\"\
-        :\"2019-11-07 22:40:35 UTC\",\"updated_at\":\"2019-11-07 22:40:35 UTC\",\"\
-        id\":8,\"name\":\"cfg_group1\",\"puppetclasses\":[]}]\n}\n"
-    headers:
-      Cache-Control:
-      - max-age=0, private, must-revalidate
-      Content-Security-Policy:
-      - 'default-src ''self''; child-src ''self''; connect-src ''self'' ws: wss:;
-        img-src ''self'' data: *.gravatar.com; script-src ''unsafe-eval'' ''unsafe-inline''
-        ''self''; style-src ''unsafe-inline'' ''self'''
-      Content-Type:
-      - application/json; charset=utf-8
-      Date:
-      - Thu, 07 Nov 2019 22:40:49 GMT
-      ETag:
-      - W/"956da8f7215c97a1d0d832f049e86a90"
-      Foreman_api_version:
-      - '2'
-      Foreman_version:
-      - 1.22.1
-      Server:
-      - Apache
-      Status:
-      - 200 OK
-      Strict-Transport-Security:
-      - max-age=631139040; includeSubdomains
-      Transfer-Encoding:
-      - chunked
-      Vary:
-      - Accept-Encoding
-      X-Content-Type-Options:
-      - nosniff
-      X-Download-Options:
-      - noopen
-      X-Frame-Options:
-      - sameorigin
-      X-Permitted-Cross-Domain-Policies:
-      - none
-      X-Powered-By:
-      - Phusion Passenger 4.0.53
-      X-Request-Id:
-      - 6f3bfa45-d7d5-4612-b23c-297176a76fec
-      X-Runtime:
-      - '0.061742'
-      X-XSS-Protection:
-      - 1; mode=block
-    status:
-      code: 200
-      message: OK
-- request:
-    body: null
-    headers:
-      Accept:
-      - application/json;version=2
-      Cookie:
-      - _session_id=02fe86b32145c66cfd48dfa6ed8d7334
-    method: GET
-    uri: https://127.0.0.1:4433/api/config_groups?thin=True&search=name%3D%22cfg_group2%22&per_page=4294967296
+        :\"2019-11-07 22:50:46 UTC\",\"updated_at\":\"2019-11-07 22:50:46 UTC\",\"\
+        id\":10,\"name\":\"cfg_group1\",\"puppetclasses\":[]}]\n}\n"
+    headers:
+      Cache-Control:
+      - max-age=0, private, must-revalidate
+      Content-Security-Policy:
+      - 'default-src ''self''; child-src ''self''; connect-src ''self'' ws: wss:;
+        img-src ''self'' data: *.gravatar.com; script-src ''unsafe-eval'' ''unsafe-inline''
+        ''self''; style-src ''unsafe-inline'' ''self'''
+      Content-Type:
+      - application/json; charset=utf-8
+      Date:
+      - Thu, 07 Nov 2019 22:51:00 GMT
+      ETag:
+      - W/"875ceab38e54915f7ebf35a89ee04667"
+      Foreman_api_version:
+      - '2'
+      Foreman_version:
+      - 1.22.1
+      Server:
+      - Apache
+      Status:
+      - 200 OK
+      Strict-Transport-Security:
+      - max-age=631139040; includeSubdomains
+      Transfer-Encoding:
+      - chunked
+      Vary:
+      - Accept-Encoding
+      X-Content-Type-Options:
+      - nosniff
+      X-Download-Options:
+      - noopen
+      X-Frame-Options:
+      - sameorigin
+      X-Permitted-Cross-Domain-Policies:
+      - none
+      X-Powered-By:
+      - Phusion Passenger 4.0.53
+      X-Request-Id:
+      - 9f36f27b-bbc1-4d12-9bc0-4b55693477f2
+      X-Runtime:
+      - '0.058993'
+      X-XSS-Protection:
+      - 1; mode=block
+    status:
+      code: 200
+      message: OK
+- request:
+    body: null
+    headers:
+      Accept:
+      - application/json;version=2
+      Cookie:
+      - _session_id=7619b6f754922643c7c7a36f1d162c2f
+    method: GET
+    uri: https://127.0.0.1:4433/api/config_groups?search=name%3D%22cfg_group2%22&per_page=4294967296
   response:
     body:
       string: "{\n  \"total\": 3,\n  \"subtotal\": 1,\n  \"page\": 1,\n  \"per_page\"\
         : 4294967296,\n  \"search\": \"name=\\\"cfg_group2\\\"\",\n  \"sort\": {\n\
         \    \"by\": null,\n    \"order\": null\n  },\n  \"results\": [{\"created_at\"\
-        :\"2019-11-07 22:40:36 UTC\",\"updated_at\":\"2019-11-07 22:40:36 UTC\",\"\
-        id\":9,\"name\":\"cfg_group2\",\"puppetclasses\":[]}]\n}\n"
-    headers:
-      Cache-Control:
-      - max-age=0, private, must-revalidate
-      Content-Security-Policy:
-      - 'default-src ''self''; child-src ''self''; connect-src ''self'' ws: wss:;
-        img-src ''self'' data: *.gravatar.com; script-src ''unsafe-eval'' ''unsafe-inline''
-        ''self''; style-src ''unsafe-inline'' ''self'''
-      Content-Type:
-      - application/json; charset=utf-8
-      Date:
-      - Thu, 07 Nov 2019 22:40:49 GMT
-      ETag:
-      - W/"a28f6a847355ce3fce0ddb0d9650034f"
-      Foreman_api_version:
-      - '2'
-      Foreman_version:
-      - 1.22.1
-      Server:
-      - Apache
-      Status:
-      - 200 OK
-      Strict-Transport-Security:
-      - max-age=631139040; includeSubdomains
-      Transfer-Encoding:
-      - chunked
-      Vary:
-      - Accept-Encoding
-      X-Content-Type-Options:
-      - nosniff
-      X-Download-Options:
-      - noopen
-      X-Frame-Options:
-      - sameorigin
-      X-Permitted-Cross-Domain-Policies:
-      - none
-      X-Powered-By:
-      - Phusion Passenger 4.0.53
-      X-Request-Id:
-      - cd25cee3-20e1-4b67-9b90-d822ff3bcced
-      X-Runtime:
-      - '0.062607'
-      X-XSS-Protection:
-      - 1; mode=block
-    status:
-      code: 200
-      message: OK
-- request:
-    body: null
-    headers:
-      Accept:
-      - application/json;version=2
-      Cookie:
-      - _session_id=02fe86b32145c66cfd48dfa6ed8d7334
-    method: GET
-    uri: https://127.0.0.1:4433/api/smart_proxies?thin=True&search=name%3D%22foreman.example.com%22&per_page=4294967296
+        :\"2019-11-07 22:50:47 UTC\",\"updated_at\":\"2019-11-07 22:50:47 UTC\",\"\
+        id\":11,\"name\":\"cfg_group2\",\"puppetclasses\":[]}]\n}\n"
+    headers:
+      Cache-Control:
+      - max-age=0, private, must-revalidate
+      Content-Security-Policy:
+      - 'default-src ''self''; child-src ''self''; connect-src ''self'' ws: wss:;
+        img-src ''self'' data: *.gravatar.com; script-src ''unsafe-eval'' ''unsafe-inline''
+        ''self''; style-src ''unsafe-inline'' ''self'''
+      Content-Type:
+      - application/json; charset=utf-8
+      Date:
+      - Thu, 07 Nov 2019 22:51:00 GMT
+      ETag:
+      - W/"3843e47492e17acf2cebb9f13a070052"
+      Foreman_api_version:
+      - '2'
+      Foreman_version:
+      - 1.22.1
+      Server:
+      - Apache
+      Status:
+      - 200 OK
+      Strict-Transport-Security:
+      - max-age=631139040; includeSubdomains
+      Transfer-Encoding:
+      - chunked
+      Vary:
+      - Accept-Encoding
+      X-Content-Type-Options:
+      - nosniff
+      X-Download-Options:
+      - noopen
+      X-Frame-Options:
+      - sameorigin
+      X-Permitted-Cross-Domain-Policies:
+      - none
+      X-Powered-By:
+      - Phusion Passenger 4.0.53
+      X-Request-Id:
+      - 3fdae35a-7b07-4d40-9de5-69ad87b3292e
+      X-Runtime:
+      - '0.055870'
+      X-XSS-Protection:
+      - 1; mode=block
+    status:
+      code: 200
+      message: OK
+- request:
+    body: null
+    headers:
+      Accept:
+      - application/json;version=2
+      Cookie:
+      - _session_id=7619b6f754922643c7c7a36f1d162c2f
+    method: GET
+    uri: https://127.0.0.1:4433/api/smart_proxies?search=name%3D%22foreman.example.com%22&per_page=4294967296
   response:
     body:
       string: "{\n  \"total\": 1,\n  \"subtotal\": 1,\n  \"page\": 1,\n  \"per_page\"\
@@ -910,7 +909,7 @@
       Content-Type:
       - application/json; charset=utf-8
       Date:
-      - Thu, 07 Nov 2019 22:40:49 GMT
+      - Thu, 07 Nov 2019 22:51:00 GMT
       ETag:
       - W/"de9a57105d9d15c8750b788d42a6f01e"
       Foreman_api_version:
@@ -938,23 +937,23 @@
       X-Powered-By:
       - Phusion Passenger 4.0.53
       X-Request-Id:
-      - 1435ecd6-f759-488d-8f76-a1aa65c1a83e
-      X-Runtime:
-      - '0.066800'
-      X-XSS-Protection:
-      - 1; mode=block
-    status:
-      code: 200
-      message: OK
-- request:
-    body: null
-    headers:
-      Accept:
-      - application/json;version=2
-      Cookie:
-      - _session_id=02fe86b32145c66cfd48dfa6ed8d7334
-    method: GET
-    uri: https://127.0.0.1:4433/api/smart_proxies?thin=True&search=name%3D%22foreman.example.com%22&per_page=4294967296
+      - 9507746d-709d-4160-907d-b79777353424
+      X-Runtime:
+      - '0.069256'
+      X-XSS-Protection:
+      - 1; mode=block
+    status:
+      code: 200
+      message: OK
+- request:
+    body: null
+    headers:
+      Accept:
+      - application/json;version=2
+      Cookie:
+      - _session_id=7619b6f754922643c7c7a36f1d162c2f
+    method: GET
+    uri: https://127.0.0.1:4433/api/smart_proxies?search=name%3D%22foreman.example.com%22&per_page=4294967296
   response:
     body:
       string: "{\n  \"total\": 1,\n  \"subtotal\": 1,\n  \"page\": 1,\n  \"per_page\"\
@@ -979,7 +978,7 @@
       Content-Type:
       - application/json; charset=utf-8
       Date:
-      - Thu, 07 Nov 2019 22:40:49 GMT
+      - Thu, 07 Nov 2019 22:51:00 GMT
       ETag:
       - W/"de9a57105d9d15c8750b788d42a6f01e"
       Foreman_api_version:
@@ -1007,30 +1006,30 @@
       X-Powered-By:
       - Phusion Passenger 4.0.53
       X-Request-Id:
-      - 03753874-6e35-40bf-8cca-ea66f563612b
-      X-Runtime:
-      - '0.076237'
-      X-XSS-Protection:
-      - 1; mode=block
-    status:
-      code: 200
-      message: OK
-- request:
-    body: null
-    headers:
-      Accept:
-      - application/json;version=2
-      Cookie:
-      - _session_id=02fe86b32145c66cfd48dfa6ed8d7334
-    method: GET
-    uri: https://127.0.0.1:4433/api/organizations?thin=True&search=name%3D%22Test+Org1%22&per_page=4294967296
+      - a5dfb1fb-7d9f-40d9-867f-1636dfab7b6b
+      X-Runtime:
+      - '0.073079'
+      X-XSS-Protection:
+      - 1; mode=block
+    status:
+      code: 200
+      message: OK
+- request:
+    body: null
+    headers:
+      Accept:
+      - application/json;version=2
+      Cookie:
+      - _session_id=7619b6f754922643c7c7a36f1d162c2f
+    method: GET
+    uri: https://127.0.0.1:4433/api/organizations?search=name%3D%22Test+Org1%22&per_page=4294967296
   response:
     body:
       string: "{\n  \"total\": 3,\n  \"subtotal\": 1,\n  \"page\": 1,\n  \"per_page\"\
         : 4294967296,\n  \"search\": \"name=\\\"Test Org1\\\"\",\n  \"sort\": {\n\
         \    \"by\": null,\n    \"order\": null\n  },\n  \"results\": [{\"ancestry\"\
         :null,\"parent_id\":null,\"parent_name\":null,\"created_at\":\"2019-11-07\
-        \ 19:26:36 UTC\",\"updated_at\":\"2019-11-07 19:26:36 UTC\",\"id\":45,\"name\"\
+        \ 22:50:17 UTC\",\"updated_at\":\"2019-11-07 22:50:17 UTC\",\"id\":49,\"name\"\
         :\"Test Org1\",\"title\":\"Test Org1\",\"description\":\"A test organization\"\
         }]\n}\n"
     headers:
@@ -1043,58 +1042,58 @@
       Content-Type:
       - application/json; charset=utf-8
       Date:
-      - Thu, 07 Nov 2019 22:40:49 GMT
-      ETag:
-      - W/"0695b75dc6dbc5f70e7e227931b5c570"
-      Foreman_api_version:
-      - '2'
-      Foreman_version:
-      - 1.22.1
-      Server:
-      - Apache
-      Status:
-      - 200 OK
-      Strict-Transport-Security:
-      - max-age=631139040; includeSubdomains
-      Transfer-Encoding:
-      - chunked
-      Vary:
-      - Accept-Encoding
-      X-Content-Type-Options:
-      - nosniff
-      X-Download-Options:
-      - noopen
-      X-Frame-Options:
-      - sameorigin
-      X-Permitted-Cross-Domain-Policies:
-      - none
-      X-Powered-By:
-      - Phusion Passenger 4.0.53
-      X-Request-Id:
-      - 9e700e45-dc5f-4ba6-8387-bb8ca0170183
-      X-Runtime:
-      - '0.054491'
-      X-XSS-Protection:
-      - 1; mode=block
-    status:
-      code: 200
-      message: OK
-- request:
-    body: null
-    headers:
-      Accept:
-      - application/json;version=2
-      Cookie:
-      - _session_id=02fe86b32145c66cfd48dfa6ed8d7334
-    method: GET
-    uri: https://127.0.0.1:4433/api/organizations?thin=True&search=name%3D%22Test+Org2%22&per_page=4294967296
+      - Thu, 07 Nov 2019 22:51:00 GMT
+      ETag:
+      - W/"d92b7a71b2c9a782f645085ea36e8487"
+      Foreman_api_version:
+      - '2'
+      Foreman_version:
+      - 1.22.1
+      Server:
+      - Apache
+      Status:
+      - 200 OK
+      Strict-Transport-Security:
+      - max-age=631139040; includeSubdomains
+      Transfer-Encoding:
+      - chunked
+      Vary:
+      - Accept-Encoding
+      X-Content-Type-Options:
+      - nosniff
+      X-Download-Options:
+      - noopen
+      X-Frame-Options:
+      - sameorigin
+      X-Permitted-Cross-Domain-Policies:
+      - none
+      X-Powered-By:
+      - Phusion Passenger 4.0.53
+      X-Request-Id:
+      - 440ff6cf-03ed-4737-b8b1-1721ed13c4c8
+      X-Runtime:
+      - '0.064799'
+      X-XSS-Protection:
+      - 1; mode=block
+    status:
+      code: 200
+      message: OK
+- request:
+    body: null
+    headers:
+      Accept:
+      - application/json;version=2
+      Cookie:
+      - _session_id=7619b6f754922643c7c7a36f1d162c2f
+    method: GET
+    uri: https://127.0.0.1:4433/api/organizations?search=name%3D%22Test+Org2%22&per_page=4294967296
   response:
     body:
       string: "{\n  \"total\": 3,\n  \"subtotal\": 1,\n  \"page\": 1,\n  \"per_page\"\
         : 4294967296,\n  \"search\": \"name=\\\"Test Org2\\\"\",\n  \"sort\": {\n\
         \    \"by\": null,\n    \"order\": null\n  },\n  \"results\": [{\"ancestry\"\
         :null,\"parent_id\":null,\"parent_name\":null,\"created_at\":\"2019-11-07\
-        \ 19:26:40 UTC\",\"updated_at\":\"2019-11-07 19:26:40 UTC\",\"id\":46,\"name\"\
+        \ 22:50:21 UTC\",\"updated_at\":\"2019-11-07 22:50:21 UTC\",\"id\":50,\"name\"\
         :\"Test Org2\",\"title\":\"Test Org2\",\"description\":\"A test organization\"\
         }]\n}\n"
     headers:
@@ -1107,66 +1106,66 @@
       Content-Type:
       - application/json; charset=utf-8
       Date:
-      - Thu, 07 Nov 2019 22:40:49 GMT
-      ETag:
-      - W/"c79c3442dcfed7614d2de7171aabebca"
-      Foreman_api_version:
-      - '2'
-      Foreman_version:
-      - 1.22.1
-      Server:
-      - Apache
-      Status:
-      - 200 OK
-      Strict-Transport-Security:
-      - max-age=631139040; includeSubdomains
-      Transfer-Encoding:
-      - chunked
-      Vary:
-      - Accept-Encoding
-      X-Content-Type-Options:
-      - nosniff
-      X-Download-Options:
-      - noopen
-      X-Frame-Options:
-      - sameorigin
-      X-Permitted-Cross-Domain-Policies:
-      - none
-      X-Powered-By:
-      - Phusion Passenger 4.0.53
-      X-Request-Id:
-      - bf0e4e19-5f64-4753-a6ea-ec5bec111d02
-      X-Runtime:
-      - '0.054987'
-      X-XSS-Protection:
-      - 1; mode=block
-    status:
-      code: 200
-      message: OK
-- request:
-    body: null
-    headers:
-      Accept:
-      - application/json;version=2
-      Cookie:
-      - _session_id=02fe86b32145c66cfd48dfa6ed8d7334
-    method: GET
-    uri: https://127.0.0.1:4433/api/hostgroups?thin=False&search=title%3D%22New+host+group+with+puppet+classes%22&per_page=4294967296
+      - Thu, 07 Nov 2019 22:51:00 GMT
+      ETag:
+      - W/"151c34912239941111d374c34279047c"
+      Foreman_api_version:
+      - '2'
+      Foreman_version:
+      - 1.22.1
+      Server:
+      - Apache
+      Status:
+      - 200 OK
+      Strict-Transport-Security:
+      - max-age=631139040; includeSubdomains
+      Transfer-Encoding:
+      - chunked
+      Vary:
+      - Accept-Encoding
+      X-Content-Type-Options:
+      - nosniff
+      X-Download-Options:
+      - noopen
+      X-Frame-Options:
+      - sameorigin
+      X-Permitted-Cross-Domain-Policies:
+      - none
+      X-Powered-By:
+      - Phusion Passenger 4.0.53
+      X-Request-Id:
+      - 6718f966-672c-4f55-b434-237d09d54420
+      X-Runtime:
+      - '0.053172'
+      X-XSS-Protection:
+      - 1; mode=block
+    status:
+      code: 200
+      message: OK
+- request:
+    body: null
+    headers:
+      Accept:
+      - application/json;version=2
+      Cookie:
+      - _session_id=7619b6f754922643c7c7a36f1d162c2f
+    method: GET
+    uri: https://127.0.0.1:4433/api/hostgroups?search=title%3D%22New+host+group+with+puppet+classes%22&per_page=4294967296
   response:
     body:
       string: "{\n  \"total\": 3,\n  \"subtotal\": 1,\n  \"page\": 1,\n  \"per_page\"\
         : 4294967296,\n  \"search\": \"title=\\\"New host group with puppet classes\\\
         \"\",\n  \"sort\": {\n    \"by\": null,\n    \"order\": null\n  },\n  \"results\"\
-        : [{\"subnet_id\":3,\"subnet_name\":\"Test subnet4\",\"operatingsystem_id\"\
-        :4,\"operatingsystem_name\":\"TestOS 7.6\",\"domain_id\":6,\"domain_name\"\
+        : [{\"subnet_id\":4,\"subnet_name\":\"Test subnet4\",\"operatingsystem_id\"\
+        :5,\"operatingsystem_name\":\"TestOS 7.6\",\"domain_id\":8,\"domain_name\"\
         :\"foo.example.com\",\"environment_id\":1,\"environment_name\":\"production\"\
-        ,\"compute_profile_id\":6,\"compute_profile_name\":\"myprofile\",\"ancestry\"\
-        :null,\"parent_id\":null,\"parent_name\":null,\"ptable_id\":117,\"ptable_name\"\
-        :\"Part table\",\"medium_id\":12,\"medium_name\":\"TestOS Mirror\",\"pxe_loader\"\
+        ,\"compute_profile_id\":7,\"compute_profile_name\":\"myprofile\",\"ancestry\"\
+        :null,\"parent_id\":null,\"parent_name\":null,\"ptable_id\":118,\"ptable_name\"\
+        :\"Part table\",\"medium_id\":13,\"medium_name\":\"TestOS Mirror\",\"pxe_loader\"\
         :\"Grub2 UEFI\",\"subnet6_id\":null,\"subnet6_name\":null,\"architecture_id\"\
         :1,\"architecture_name\":\"x86_64\",\"realm_id\":null,\"realm_name\":null,\"\
-        created_at\":\"2019-11-07 22:40:45 UTC\",\"updated_at\":\"2019-11-07 22:40:45\
-        \ UTC\",\"id\":28,\"name\":\"New host group with puppet classes\",\"title\"\
+        created_at\":\"2019-11-07 22:50:56 UTC\",\"updated_at\":\"2019-11-07 22:50:56\
+        \ UTC\",\"id\":34,\"name\":\"New host group with puppet classes\",\"title\"\
         :\"New host group with puppet classes\",\"description\":\"New host group\"\
         ,\"puppet_proxy_id\":1,\"puppet_proxy_name\":\"foreman.example.com\",\"puppet_ca_proxy_id\"\
         :1,\"puppet_ca_proxy_name\":\"foreman.example.com\",\"puppet_proxy\":{\"name\"\
@@ -1183,64 +1182,64 @@
       Content-Type:
       - application/json; charset=utf-8
       Date:
-      - Thu, 07 Nov 2019 22:40:49 GMT
-      ETag:
-      - W/"498237fb4b99c3938a49bc453e637a23"
-      Foreman_api_version:
-      - '2'
-      Foreman_version:
-      - 1.22.1
-      Server:
-      - Apache
-      Status:
-      - 200 OK
-      Strict-Transport-Security:
-      - max-age=631139040; includeSubdomains
-      Transfer-Encoding:
-      - chunked
-      Vary:
-      - Accept-Encoding
-      X-Content-Type-Options:
-      - nosniff
-      X-Download-Options:
-      - noopen
-      X-Frame-Options:
-      - sameorigin
-      X-Permitted-Cross-Domain-Policies:
-      - none
-      X-Powered-By:
-      - Phusion Passenger 4.0.53
-      X-Request-Id:
-      - ef4be041-f752-4ba9-a64b-129b903a6b8a
-      X-Runtime:
-      - '0.098878'
-      X-XSS-Protection:
-      - 1; mode=block
-    status:
-      code: 200
-      message: OK
-- request:
-    body: null
-    headers:
-      Accept:
-      - application/json;version=2
-      Cookie:
-      - _session_id=02fe86b32145c66cfd48dfa6ed8d7334
-    method: GET
-    uri: https://127.0.0.1:4433/api/hostgroups/28
-  response:
-    body:
-      string: '{"content_source_id":null,"content_source_name":null,"content_view_id":null,"content_view_name":null,"lifecycle_environment_id":null,"lifecycle_environment_name":null,"kickstart_repository_id":null,"kickstart_repository_name":null,"subnet_id":3,"subnet_name":"Test
-        subnet4","operatingsystem_id":4,"operatingsystem_name":"TestOS 7.6","domain_id":6,"domain_name":"foo.example.com","environment_id":1,"environment_name":"production","compute_profile_id":6,"compute_profile_name":"myprofile","ancestry":null,"parent_id":null,"parent_name":null,"ptable_id":117,"ptable_name":"Part
-        table","medium_id":12,"medium_name":"TestOS Mirror","pxe_loader":"Grub2 UEFI","subnet6_id":null,"subnet6_name":null,"architecture_id":1,"architecture_name":"x86_64","realm_id":null,"realm_name":null,"created_at":"2019-11-07
-        22:40:45 UTC","updated_at":"2019-11-07 22:40:45 UTC","id":28,"name":"New host
+      - Thu, 07 Nov 2019 22:51:00 GMT
+      ETag:
+      - W/"c66a2b81b257b1b721242954fc4405d7"
+      Foreman_api_version:
+      - '2'
+      Foreman_version:
+      - 1.22.1
+      Server:
+      - Apache
+      Status:
+      - 200 OK
+      Strict-Transport-Security:
+      - max-age=631139040; includeSubdomains
+      Transfer-Encoding:
+      - chunked
+      Vary:
+      - Accept-Encoding
+      X-Content-Type-Options:
+      - nosniff
+      X-Download-Options:
+      - noopen
+      X-Frame-Options:
+      - sameorigin
+      X-Permitted-Cross-Domain-Policies:
+      - none
+      X-Powered-By:
+      - Phusion Passenger 4.0.53
+      X-Request-Id:
+      - 4f518b6d-bcfd-405c-9b0c-f175e9f0f893
+      X-Runtime:
+      - '0.095742'
+      X-XSS-Protection:
+      - 1; mode=block
+    status:
+      code: 200
+      message: OK
+- request:
+    body: null
+    headers:
+      Accept:
+      - application/json;version=2
+      Cookie:
+      - _session_id=7619b6f754922643c7c7a36f1d162c2f
+    method: GET
+    uri: https://127.0.0.1:4433/api/hostgroups/34
+  response:
+    body:
+      string: '{"content_source_id":null,"content_source_name":null,"content_view_id":null,"content_view_name":null,"lifecycle_environment_id":null,"lifecycle_environment_name":null,"kickstart_repository_id":null,"kickstart_repository_name":null,"subnet_id":4,"subnet_name":"Test
+        subnet4","operatingsystem_id":5,"operatingsystem_name":"TestOS 7.6","domain_id":8,"domain_name":"foo.example.com","environment_id":1,"environment_name":"production","compute_profile_id":7,"compute_profile_name":"myprofile","ancestry":null,"parent_id":null,"parent_name":null,"ptable_id":118,"ptable_name":"Part
+        table","medium_id":13,"medium_name":"TestOS Mirror","pxe_loader":"Grub2 UEFI","subnet6_id":null,"subnet6_name":null,"architecture_id":1,"architecture_name":"x86_64","realm_id":null,"realm_name":null,"created_at":"2019-11-07
+        22:50:56 UTC","updated_at":"2019-11-07 22:50:56 UTC","id":34,"name":"New host
         group with puppet classes","title":"New host group with puppet classes","description":"New
         host group","puppet_proxy_id":1,"puppet_proxy_name":"foreman.example.com","puppet_ca_proxy_id":1,"puppet_ca_proxy_name":"foreman.example.com","puppet_proxy":{"name":"foreman.example.com","id":1,"url":"https://foreman.example.com:9090"},"puppet_ca_proxy":{"name":"foreman.example.com","id":1,"url":"https://foreman.example.com:9090"},"parameters":[{"priority":60,"created_at":"2019-11-07
-        22:40:46 UTC","updated_at":"2019-11-07 22:40:46 UTC","id":32,"name":"subnet_param1","parameter_type":"string","value":"value1"},{"priority":60,"created_at":"2019-11-07
-        22:40:46 UTC","updated_at":"2019-11-07 22:40:46 UTC","id":33,"name":"subnet_param2","parameter_type":"string","value":"value2"}],"template_combinations":[],"puppetclasses":[{"id":24,"name":"prometheus::redis_exporter","module_name":"prometheus"}],"config_groups":[{"created_at":"2019-11-07
-        22:40:35 UTC","updated_at":"2019-11-07 22:40:35 UTC","id":8,"name":"cfg_group1","puppetclasses":[]},{"created_at":"2019-11-07
-        22:40:36 UTC","updated_at":"2019-11-07 22:40:36 UTC","id":9,"name":"cfg_group2","puppetclasses":[]}],"all_puppetclasses":[{"id":24,"name":"prometheus::redis_exporter","module_name":"prometheus"}],"locations":[{"id":44,"name":"Bar","title":"Bar","description":null},{"id":34,"name":"Foo","title":"Foo","description":null},{"id":43,"name":"Baz","title":"Foo/Baz","description":null}],"organizations":[{"id":45,"name":"Test
-        Org1","title":"Test Org1","description":"A test organization"},{"id":46,"name":"Test
+        22:50:57 UTC","updated_at":"2019-11-07 22:50:57 UTC","id":37,"name":"subnet_param1","parameter_type":"string","value":"value1"},{"priority":60,"created_at":"2019-11-07
+        22:50:57 UTC","updated_at":"2019-11-07 22:50:57 UTC","id":38,"name":"subnet_param2","parameter_type":"string","value":"value2"}],"template_combinations":[],"puppetclasses":[{"id":24,"name":"prometheus::redis_exporter","module_name":"prometheus"}],"config_groups":[{"created_at":"2019-11-07
+        22:50:46 UTC","updated_at":"2019-11-07 22:50:46 UTC","id":10,"name":"cfg_group1","puppetclasses":[]},{"created_at":"2019-11-07
+        22:50:47 UTC","updated_at":"2019-11-07 22:50:47 UTC","id":11,"name":"cfg_group2","puppetclasses":[]}],"all_puppetclasses":[{"id":24,"name":"prometheus::redis_exporter","module_name":"prometheus"}],"locations":[{"id":48,"name":"Bar","title":"Bar","description":null},{"id":34,"name":"Foo","title":"Foo","description":null},{"id":47,"name":"Baz","title":"Foo/Baz","description":null}],"organizations":[{"id":49,"name":"Test
+        Org1","title":"Test Org1","description":"A test organization"},{"id":50,"name":"Test
         Org2","title":"Test Org2","description":"A test organization"}]}'
     headers:
       Cache-Control:
@@ -1252,49 +1251,49 @@
       Content-Type:
       - application/json; charset=utf-8
       Date:
-      - Thu, 07 Nov 2019 22:40:49 GMT
-      ETag:
-      - W/"c2ab5205e7231ef207820085031b2ac7"
-      Foreman_api_version:
-      - '2'
-      Foreman_version:
-      - 1.22.1
-      Server:
-      - Apache
-      Status:
-      - 200 OK
-      Strict-Transport-Security:
-      - max-age=631139040; includeSubdomains
-      Transfer-Encoding:
-      - chunked
-      Vary:
-      - Accept-Encoding
-      X-Content-Type-Options:
-      - nosniff
-      X-Download-Options:
-      - noopen
-      X-Frame-Options:
-      - sameorigin
-      X-Permitted-Cross-Domain-Policies:
-      - none
-      X-Powered-By:
-      - Phusion Passenger 4.0.53
-      X-Request-Id:
-      - 5c8cac1b-10c9-4700-bc3e-fe40dd3bb13e
-      X-Runtime:
-      - '0.195742'
-      X-XSS-Protection:
-      - 1; mode=block
-    status:
-      code: 200
-      message: OK
-- request:
-    body: null
-    headers:
-      Accept:
-      - application/json;version=2
-      Cookie:
-      - _session_id=02fe86b32145c66cfd48dfa6ed8d7334
+      - Thu, 07 Nov 2019 22:51:00 GMT
+      ETag:
+      - W/"04f2bbdfdf887abf20141b38987a10ae"
+      Foreman_api_version:
+      - '2'
+      Foreman_version:
+      - 1.22.1
+      Server:
+      - Apache
+      Status:
+      - 200 OK
+      Strict-Transport-Security:
+      - max-age=631139040; includeSubdomains
+      Transfer-Encoding:
+      - chunked
+      Vary:
+      - Accept-Encoding
+      X-Content-Type-Options:
+      - nosniff
+      X-Download-Options:
+      - noopen
+      X-Frame-Options:
+      - sameorigin
+      X-Permitted-Cross-Domain-Policies:
+      - none
+      X-Powered-By:
+      - Phusion Passenger 4.0.53
+      X-Request-Id:
+      - 97e7b075-a675-4160-bf61-c060e594b10c
+      X-Runtime:
+      - '0.171109'
+      X-XSS-Protection:
+      - 1; mode=block
+    status:
+      code: 200
+      message: OK
+- request:
+    body: null
+    headers:
+      Accept:
+      - application/json;version=2
+      Cookie:
+      - _session_id=7619b6f754922643c7c7a36f1d162c2f
     method: GET
     uri: https://127.0.0.1:4433/api/environments/1/puppetclasses?search=name%3D%22prometheus%3A%3Aredis_exporter%22&per_page=4294967296
   response:
@@ -1315,7 +1314,7 @@
       Content-Type:
       - application/json; charset=utf-8
       Date:
-      - Thu, 07 Nov 2019 22:40:50 GMT
+      - Thu, 07 Nov 2019 22:51:00 GMT
       ETag:
       - W/"dc60ef08f53dc4350b0c4d14b3afc93a"
       Foreman_api_version:
@@ -1343,32 +1342,32 @@
       X-Powered-By:
       - Phusion Passenger 4.0.53
       X-Request-Id:
-      - 3222cde1-d50b-4379-8985-d5dc0e8027aa
-      X-Runtime:
-      - '0.065040'
-      X-XSS-Protection:
-      - 1; mode=block
-    status:
-      code: 200
-      message: OK
-- request:
-    body: null
-    headers:
-      Accept:
-      - application/json;version=2
-      Cookie:
-      - _session_id=02fe86b32145c66cfd48dfa6ed8d7334
-    method: GET
-    uri: https://127.0.0.1:4433/api/hostgroups/28/parameters?per_page=4294967296
+      - e29261c0-c2c4-41b6-899d-0f72eebbeee1
+      X-Runtime:
+      - '0.061532'
+      X-XSS-Protection:
+      - 1; mode=block
+    status:
+      code: 200
+      message: OK
+- request:
+    body: null
+    headers:
+      Accept:
+      - application/json;version=2
+      Cookie:
+      - _session_id=7619b6f754922643c7c7a36f1d162c2f
+    method: GET
+    uri: https://127.0.0.1:4433/api/hostgroups/34/parameters?per_page=4294967296
   response:
     body:
       string: "{\n  \"total\": 2,\n  \"subtotal\": 2,\n  \"page\": 1,\n  \"per_page\"\
         : 4294967296,\n  \"search\": null,\n  \"sort\": {\n    \"by\": null,\n   \
         \ \"order\": null\n  },\n  \"results\": [{\"priority\":60,\"created_at\":\"\
-        2019-11-07 22:40:46 UTC\",\"updated_at\":\"2019-11-07 22:40:46 UTC\",\"id\"\
-        :32,\"name\":\"subnet_param1\",\"parameter_type\":\"string\",\"value\":\"\
-        value1\"},{\"priority\":60,\"created_at\":\"2019-11-07 22:40:46 UTC\",\"updated_at\"\
-        :\"2019-11-07 22:40:46 UTC\",\"id\":33,\"name\":\"subnet_param2\",\"parameter_type\"\
+        2019-11-07 22:50:57 UTC\",\"updated_at\":\"2019-11-07 22:50:57 UTC\",\"id\"\
+        :37,\"name\":\"subnet_param1\",\"parameter_type\":\"string\",\"value\":\"\
+        value1\"},{\"priority\":60,\"created_at\":\"2019-11-07 22:50:57 UTC\",\"updated_at\"\
+        :\"2019-11-07 22:50:57 UTC\",\"id\":38,\"name\":\"subnet_param2\",\"parameter_type\"\
         :\"string\",\"value\":\"value2\"}]\n}\n"
     headers:
       Cache-Control:
@@ -1380,793 +1379,40 @@
       Content-Type:
       - application/json; charset=utf-8
       Date:
-      - Thu, 07 Nov 2019 22:40:50 GMT
-      ETag:
-      - W/"047765944fa445efbc2c003aa0039304"
-      Foreman_api_version:
-      - '2'
-      Foreman_version:
-      - 1.22.1
-      Server:
-      - Apache
-      Status:
-      - 200 OK
-      Strict-Transport-Security:
-      - max-age=631139040; includeSubdomains
-      Transfer-Encoding:
-      - chunked
-      Vary:
-      - Accept-Encoding
-      X-Content-Type-Options:
-      - nosniff
-      X-Download-Options:
-      - noopen
-      X-Frame-Options:
-      - sameorigin
-      X-Permitted-Cross-Domain-Policies:
-      - none
-      X-Powered-By:
-      - Phusion Passenger 4.0.53
-      X-Request-Id:
-      - 087b3a4c-bc82-4a3a-9a16-24dbaad09dff
-      X-Runtime:
-      - '0.069583'
-      X-XSS-Protection:
-      - 1; mode=block
-    status:
-      code: 200
-      message: OK
-=======
-      Accept: [application/json;version=2]
-      Accept-Encoding: ['gzip, deflate']
-      Connection: [keep-alive]
-      User-Agent: ['apypie (https://github.com/Apipie/apypie)']
-    method: GET
-    uri: https://centos7-foreman-nightly.desktop.example.com/api/status
-  response:
-    body: {string: '{"result":"ok","status":200,"version":"1.25.0-develop","api_version":2}'}
-    headers:
-      Cache-Control: ['max-age=0, private, must-revalidate']
-      Connection: [Keep-Alive]
-      Content-Security-Policy: ['default-src ''self''; child-src ''self''; connect-src
-          ''self'' ws: wss:; img-src ''self'' data: *.gravatar.com; script-src ''unsafe-eval''
-          ''unsafe-inline'' ''self''; style-src ''unsafe-inline'' ''self''']
-      Content-Type: [application/json; charset=utf-8]
-      Date: ['Wed, 06 Nov 2019 19:10:15 GMT']
-      ETag: [W/"557e0fd7e4a7e8a98a13de495e96f89e-gzip"]
-      Foreman_api_version: ['2']
-      Foreman_current_location: [; ANY]
-      Foreman_current_organization: [; ANY]
-      Foreman_version: [1.25.0-develop]
-      Keep-Alive: ['timeout=5, max=100']
-      Server: [Apache]
-      Set-Cookie: [_session_id=c44a9707a5c9e5cf45c24bf35ac6fba3; path=/; secure; HttpOnly;
-          SameSite=Lax]
-      Status: [200 OK]
-      Strict-Transport-Security: [max-age=631139040; includeSubdomains]
-      Vary: [Accept-Encoding]
-      X-Content-Type-Options: [nosniff]
-      X-Download-Options: [noopen]
-      X-Frame-Options: [sameorigin]
-      X-Permitted-Cross-Domain-Policies: [none]
-      X-Powered-By: [Phusion Passenger 4.0.53]
-      X-Request-Id: [28832b96-6b25-47c4-973d-881d3bb06bd1]
-      X-Runtime: ['0.125839']
-      X-XSS-Protection: [1; mode=block]
-      content-length: ['71']
-    status: {code: 200, message: OK}
-- request:
-    body: null
-    headers:
-      Accept: [application/json;version=2]
-      Accept-Encoding: ['gzip, deflate']
-      Connection: [keep-alive]
-      Cookie: [_session_id=c44a9707a5c9e5cf45c24bf35ac6fba3]
-      User-Agent: ['apypie (https://github.com/Apipie/apypie)']
-    method: GET
-    uri: https://centos7-foreman-nightly.desktop.example.com/api/hostgroups?search=title%3D%22New+host+group%22&per_page=4294967296
-  response:
-    body: {string: "{\n  \"total\": 1,\n  \"subtotal\": 1,\n  \"page\": 1,\n  \"per_page\":
-        4294967296,\n  \"search\": \"title=\\\"New host group\\\"\",\n  \"sort\":
-        {\n    \"by\": null,\n    \"order\": null\n  },\n  \"results\": [{\"subnet_id\":4,\"subnet_name\":\"Test
-        subnet4\",\"operatingsystem_id\":5,\"operatingsystem_name\":\"TestOS 7.6\",\"domain_id\":9,\"domain_name\":\"foo.example.com\",\"environment_id\":1,\"environment_name\":\"production\",\"compute_profile_id\":7,\"compute_profile_name\":\"myprofile\",\"ancestry\":null,\"parent_id\":null,\"parent_name\":null,\"ptable_id\":116,\"ptable_name\":\"Part
-        table\",\"medium_id\":13,\"medium_name\":\"TestOS Mirror\",\"pxe_loader\":\"Grub2
-        UEFI\",\"subnet6_id\":null,\"subnet6_name\":null,\"compute_resource_id\":1,\"compute_resource_name\":\"libvirt-cr\",\"architecture_id\":1,\"architecture_name\":\"x86_64\",\"realm_id\":null,\"realm_name\":null,\"created_at\":\"2019-11-06
-        19:10:12 UTC\",\"updated_at\":\"2019-11-06 19:10:12 UTC\",\"id\":45,\"name\":\"New
-        host group\",\"title\":\"New host group\",\"description\":\"New host group\",\"puppet_proxy_id\":1,\"puppet_proxy_name\":\"centos7-foreman-nightly.desktop.example.com\",\"puppet_ca_proxy_id\":1,\"puppet_ca_proxy_name\":\"centos7-foreman-nightly.desktop.example.com\",\"puppet_proxy\":{\"name\":\"centos7-foreman-nightly.desktop.example.com\",\"id\":1,\"url\":\"https://centos7-foreman-nightly.desktop.example.com:8443\"},\"puppet_ca_proxy\":{\"name\":\"centos7-foreman-nightly.desktop.example.com\",\"id\":1,\"url\":\"https://centos7-foreman-nightly.desktop.example.com:8443\"}}]\n}\n"}
-    headers:
-      Cache-Control: ['max-age=0, private, must-revalidate']
-      Connection: [Keep-Alive]
-      Content-Security-Policy: ['default-src ''self''; child-src ''self''; connect-src
-          ''self'' ws: wss:; img-src ''self'' data: *.gravatar.com; script-src ''unsafe-eval''
-          ''unsafe-inline'' ''self''; style-src ''unsafe-inline'' ''self''']
-      Content-Type: [application/json; charset=utf-8]
-      Date: ['Wed, 06 Nov 2019 19:10:15 GMT']
-      ETag: [W/"19021893ee5b2b5f6dabbf7216183054-gzip"]
-      Foreman_api_version: ['2']
-      Foreman_current_location: [; ANY]
-      Foreman_current_organization: [; ANY]
-      Foreman_version: [1.25.0-develop]
-      Keep-Alive: ['timeout=5, max=99']
-      Server: [Apache]
-      Status: [200 OK]
-      Strict-Transport-Security: [max-age=631139040; includeSubdomains]
-      Vary: [Accept-Encoding]
-      X-Content-Type-Options: [nosniff]
-      X-Download-Options: [noopen]
-      X-Frame-Options: [sameorigin]
-      X-Permitted-Cross-Domain-Policies: [none]
-      X-Powered-By: [Phusion Passenger 4.0.53]
-      X-Request-Id: [13afbc81-965c-41c7-a376-2301aac6b08f]
-      X-Runtime: ['0.039949']
-      X-XSS-Protection: [1; mode=block]
-      content-length: ['1418']
-    status: {code: 200, message: OK}
-- request:
-    body: null
-    headers:
-      Accept: [application/json;version=2]
-      Accept-Encoding: ['gzip, deflate']
-      Connection: [keep-alive]
-      Cookie: [_session_id=c44a9707a5c9e5cf45c24bf35ac6fba3]
-      User-Agent: ['apypie (https://github.com/Apipie/apypie)']
-    method: GET
-    uri: https://centos7-foreman-nightly.desktop.example.com/api/locations?search=title%3D%22Foo%22&per_page=4294967296
-  response:
-    body: {string: "{\n  \"total\": 4,\n  \"subtotal\": 1,\n  \"page\": 1,\n  \"per_page\":
-        4294967296,\n  \"search\": \"title=\\\"Foo\\\"\",\n  \"sort\": {\n    \"by\":
-        null,\n    \"order\": null\n  },\n  \"results\": [{\"ancestry\":null,\"parent_id\":null,\"parent_name\":null,\"created_at\":\"2019-11-03
-        11:23:30 UTC\",\"updated_at\":\"2019-11-03 11:23:30 UTC\",\"id\":5,\"name\":\"Foo\",\"title\":\"Foo\",\"description\":null}]\n}\n"}
-    headers:
-      Cache-Control: ['max-age=0, private, must-revalidate']
-      Connection: [Keep-Alive]
-      Content-Security-Policy: ['default-src ''self''; child-src ''self''; connect-src
-          ''self'' ws: wss:; img-src ''self'' data: *.gravatar.com; script-src ''unsafe-eval''
-          ''unsafe-inline'' ''self''; style-src ''unsafe-inline'' ''self''']
-      Content-Type: [application/json; charset=utf-8]
-      Date: ['Wed, 06 Nov 2019 19:10:15 GMT']
-      ETag: [W/"e1c57ff320979ccc0b522bac81528de1-gzip"]
-      Foreman_api_version: ['2']
-      Foreman_current_location: [; ANY]
-      Foreman_current_organization: [; ANY]
-      Foreman_version: [1.25.0-develop]
-      Keep-Alive: ['timeout=5, max=98']
-      Server: [Apache]
-      Status: [200 OK]
-      Strict-Transport-Security: [max-age=631139040; includeSubdomains]
-      Vary: [Accept-Encoding]
-      X-Content-Type-Options: [nosniff]
-      X-Download-Options: [noopen]
-      X-Frame-Options: [sameorigin]
-      X-Permitted-Cross-Domain-Policies: [none]
-      X-Powered-By: [Phusion Passenger 4.0.53]
-      X-Request-Id: [fa0e859d-24da-4bd0-8e05-844bdf37f095]
-      X-Runtime: ['0.019859']
-      X-XSS-Protection: [1; mode=block]
-      content-length: ['354']
-    status: {code: 200, message: OK}
-- request:
-    body: null
-    headers:
-      Accept: [application/json;version=2]
-      Accept-Encoding: ['gzip, deflate']
-      Connection: [keep-alive]
-      Cookie: [_session_id=c44a9707a5c9e5cf45c24bf35ac6fba3]
-      User-Agent: ['apypie (https://github.com/Apipie/apypie)']
-    method: GET
-    uri: https://centos7-foreman-nightly.desktop.example.com/api/locations?search=title%3D%22Foo%2FBaz%22&per_page=4294967296
-  response:
-    body: {string: "{\n  \"total\": 4,\n  \"subtotal\": 1,\n  \"page\": 1,\n  \"per_page\":
-        4294967296,\n  \"search\": \"title=\\\"Foo/Baz\\\"\",\n  \"sort\": {\n    \"by\":
-        null,\n    \"order\": null\n  },\n  \"results\": [{\"ancestry\":\"5\",\"parent_id\":5,\"parent_name\":\"Foo\",\"created_at\":\"2019-11-06
-        19:09:55 UTC\",\"updated_at\":\"2019-11-06 19:09:55 UTC\",\"id\":24,\"name\":\"Baz\",\"title\":\"Foo/Baz\",\"description\":null}]\n}\n"}
-    headers:
-      Cache-Control: ['max-age=0, private, must-revalidate']
-      Connection: [Keep-Alive]
-      Content-Security-Policy: ['default-src ''self''; child-src ''self''; connect-src
-          ''self'' ws: wss:; img-src ''self'' data: *.gravatar.com; script-src ''unsafe-eval''
-          ''unsafe-inline'' ''self''; style-src ''unsafe-inline'' ''self''']
-      Content-Type: [application/json; charset=utf-8]
-      Date: ['Wed, 06 Nov 2019 19:10:15 GMT']
-      ETag: [W/"efe0067e189d3833ba63d7d6d2f859fb-gzip"]
-      Foreman_api_version: ['2']
-      Foreman_current_location: [; ANY]
-      Foreman_current_organization: [; ANY]
-      Foreman_version: [1.25.0-develop]
-      Keep-Alive: ['timeout=5, max=97']
-      Server: [Apache]
-      Status: [200 OK]
-      Strict-Transport-Security: [max-age=631139040; includeSubdomains]
-      Vary: [Accept-Encoding]
-      X-Content-Type-Options: [nosniff]
-      X-Download-Options: [noopen]
-      X-Frame-Options: [sameorigin]
-      X-Permitted-Cross-Domain-Policies: [none]
-      X-Powered-By: [Phusion Passenger 4.0.53]
-      X-Request-Id: [7857d4c6-fe88-40f1-bc22-6472359d869e]
-      X-Runtime: ['0.020901']
-      X-XSS-Protection: [1; mode=block]
-      content-length: ['360']
-    status: {code: 200, message: OK}
-- request:
-    body: null
-    headers:
-      Accept: [application/json;version=2]
-      Accept-Encoding: ['gzip, deflate']
-      Connection: [keep-alive]
-      Cookie: [_session_id=c44a9707a5c9e5cf45c24bf35ac6fba3]
-      User-Agent: ['apypie (https://github.com/Apipie/apypie)']
-    method: GET
-    uri: https://centos7-foreman-nightly.desktop.example.com/api/locations?search=title%3D%22Bar%22&per_page=4294967296
-  response:
-    body: {string: "{\n  \"total\": 4,\n  \"subtotal\": 1,\n  \"page\": 1,\n  \"per_page\":
-        4294967296,\n  \"search\": \"title=\\\"Bar\\\"\",\n  \"sort\": {\n    \"by\":
-        null,\n    \"order\": null\n  },\n  \"results\": [{\"ancestry\":null,\"parent_id\":null,\"parent_name\":null,\"created_at\":\"2019-11-06
-        19:09:57 UTC\",\"updated_at\":\"2019-11-06 19:09:57 UTC\",\"id\":25,\"name\":\"Bar\",\"title\":\"Bar\",\"description\":null}]\n}\n"}
-    headers:
-      Cache-Control: ['max-age=0, private, must-revalidate']
-      Connection: [Keep-Alive]
-      Content-Security-Policy: ['default-src ''self''; child-src ''self''; connect-src
-          ''self'' ws: wss:; img-src ''self'' data: *.gravatar.com; script-src ''unsafe-eval''
-          ''unsafe-inline'' ''self''; style-src ''unsafe-inline'' ''self''']
-      Content-Type: [application/json; charset=utf-8]
-      Date: ['Wed, 06 Nov 2019 19:10:15 GMT']
-      ETag: [W/"966347f617e23b741e706a9af1ce91c4-gzip"]
-      Foreman_api_version: ['2']
-      Foreman_current_location: [; ANY]
-      Foreman_current_organization: [; ANY]
-      Foreman_version: [1.25.0-develop]
-      Keep-Alive: ['timeout=5, max=96']
-      Server: [Apache]
-      Status: [200 OK]
-      Strict-Transport-Security: [max-age=631139040; includeSubdomains]
-      Vary: [Accept-Encoding]
-      X-Content-Type-Options: [nosniff]
-      X-Download-Options: [noopen]
-      X-Frame-Options: [sameorigin]
-      X-Permitted-Cross-Domain-Policies: [none]
-      X-Powered-By: [Phusion Passenger 4.0.53]
-      X-Request-Id: [e76656f1-418b-4759-ace1-d2a3270dd6d6]
-      X-Runtime: ['0.017696']
-      X-XSS-Protection: [1; mode=block]
-      content-length: ['355']
-    status: {code: 200, message: OK}
-- request:
-    body: null
-    headers:
-      Accept: [application/json;version=2]
-      Accept-Encoding: ['gzip, deflate']
-      Connection: [keep-alive]
-      Cookie: [_session_id=c44a9707a5c9e5cf45c24bf35ac6fba3]
-      User-Agent: ['apypie (https://github.com/Apipie/apypie)']
-    method: GET
-    uri: https://centos7-foreman-nightly.desktop.example.com/api/domains?search=name%3D%22foo.example.com%22&per_page=4294967296
-  response:
-    body: {string: "{\n  \"total\": 4,\n  \"subtotal\": 1,\n  \"page\": 1,\n  \"per_page\":
-        4294967296,\n  \"search\": \"name=\\\"foo.example.com\\\"\",\n  \"sort\":
-        {\n    \"by\": null,\n    \"order\": null\n  },\n  \"results\": [{\"fullname\":null,\"created_at\":\"2019-11-06
-        19:10:02 UTC\",\"updated_at\":\"2019-11-06 19:10:02 UTC\",\"id\":9,\"name\":\"foo.example.com\",\"dns_id\":1,\"dns\":{\"name\":\"centos7-foreman-nightly.desktop.example.com\",\"id\":1,\"url\":\"https://centos7-foreman-nightly.desktop.example.com:8443\"}}]\n}\n"}
-    headers:
-      Cache-Control: ['max-age=0, private, must-revalidate']
-      Connection: [Keep-Alive]
-      Content-Security-Policy: ['default-src ''self''; child-src ''self''; connect-src
-          ''self'' ws: wss:; img-src ''self'' data: *.gravatar.com; script-src ''unsafe-eval''
-          ''unsafe-inline'' ''self''; style-src ''unsafe-inline'' ''self''']
-      Content-Type: [application/json; charset=utf-8]
-      Date: ['Wed, 06 Nov 2019 19:10:15 GMT']
-      ETag: [W/"370ab1b3b5d723fd801e41862ff1a872-gzip"]
-      Foreman_api_version: ['2']
-      Foreman_current_location: [; ANY]
-      Foreman_current_organization: [; ANY]
-      Foreman_version: [1.25.0-develop]
-      Keep-Alive: ['timeout=5, max=95']
-      Server: [Apache]
-      Status: [200 OK]
-      Strict-Transport-Security: [max-age=631139040; includeSubdomains]
-      Vary: [Accept-Encoding]
-      X-Content-Type-Options: [nosniff]
-      X-Download-Options: [noopen]
-      X-Frame-Options: [sameorigin]
-      X-Permitted-Cross-Domain-Policies: [none]
-      X-Powered-By: [Phusion Passenger 4.0.53]
-      X-Request-Id: [f2cd06ce-655c-4cbc-a49d-16d9192f1483]
-      X-Runtime: ['0.014295']
-      X-XSS-Protection: [1; mode=block]
-      content-length: ['452']
-    status: {code: 200, message: OK}
-- request:
-    body: null
-    headers:
-      Accept: [application/json;version=2]
-      Accept-Encoding: ['gzip, deflate']
-      Connection: [keep-alive]
-      Cookie: [_session_id=c44a9707a5c9e5cf45c24bf35ac6fba3]
-      User-Agent: ['apypie (https://github.com/Apipie/apypie)']
-    method: GET
-    uri: https://centos7-foreman-nightly.desktop.example.com/api/subnets?search=name%3D%22Test+subnet4%22&per_page=4294967296
-  response:
-    body: {string: "{\n  \"total\": 1,\n  \"subtotal\": 1,\n  \"page\": 1,\n  \"per_page\":
-        4294967296,\n  \"search\": \"name=\\\"Test subnet4\\\"\",\n  \"sort\": {\n
-        \   \"by\": null,\n    \"order\": null\n  },\n  \"results\": [{\"network\":\"192.168.200.0\",\"network_type\":\"IPv4\",\"cidr\":27,\"mask\":\"255.255.255.224\",\"priority\":null,\"vlanid\":null,\"mtu\":1500,\"gateway\":null,\"dns_primary\":null,\"dns_secondary\":null,\"from\":null,\"to\":null,\"created_at\":\"2019-11-06
-        19:10:04 UTC\",\"updated_at\":\"2019-11-06 19:10:04 UTC\",\"ipam\":\"DHCP\",\"boot_mode\":\"DHCP\",\"id\":4,\"name\":\"Test
-        subnet4\",\"description\":null,\"network_address\":\"192.168.200.0/27\",\"dhcp_id\":null,\"dhcp_name\":null,\"tftp_id\":null,\"tftp_name\":null,\"httpboot_id\":null,\"httpboot_name\":null,\"dns_id\":null,\"template_id\":null,\"template_name\":null,\"dhcp\":null,\"tftp\":null,\"httpboot\":null,\"dns\":null,\"template\":null}]\n}\n"}
-    headers:
-      Cache-Control: ['max-age=0, private, must-revalidate']
-      Connection: [Keep-Alive]
-      Content-Security-Policy: ['default-src ''self''; child-src ''self''; connect-src
-          ''self'' ws: wss:; img-src ''self'' data: *.gravatar.com; script-src ''unsafe-eval''
-          ''unsafe-inline'' ''self''; style-src ''unsafe-inline'' ''self''']
-      Content-Type: [application/json; charset=utf-8]
-      Date: ['Wed, 06 Nov 2019 19:10:15 GMT']
-      ETag: [W/"1c63e288a9502a13821e0fdf81dfbcc5-gzip"]
-      Foreman_api_version: ['2']
-      Foreman_current_location: [; ANY]
-      Foreman_current_organization: [; ANY]
-      Foreman_version: [1.25.0-develop]
-      Keep-Alive: ['timeout=5, max=94']
-      Server: [Apache]
-      Status: [200 OK]
-      Strict-Transport-Security: [max-age=631139040; includeSubdomains]
-      Vary: [Accept-Encoding]
-      X-Content-Type-Options: [nosniff]
-      X-Download-Options: [noopen]
-      X-Frame-Options: [sameorigin]
-      X-Permitted-Cross-Domain-Policies: [none]
-      X-Powered-By: [Phusion Passenger 4.0.53]
-      X-Request-Id: [a71ec91a-f841-493d-ae44-3ab73625cd4a]
-      X-Runtime: ['0.013812']
-      X-XSS-Protection: [1; mode=block]
-      content-length: ['801']
-    status: {code: 200, message: OK}
-- request:
-    body: null
-    headers:
-      Accept: [application/json;version=2]
-      Accept-Encoding: ['gzip, deflate']
-      Connection: [keep-alive]
-      Cookie: [_session_id=c44a9707a5c9e5cf45c24bf35ac6fba3]
-      User-Agent: ['apypie (https://github.com/Apipie/apypie)']
-    method: GET
-    uri: https://centos7-foreman-nightly.desktop.example.com/api/architectures?search=name%3D%22x86_64%22&per_page=4294967296
-  response:
-    body: {string: "{\n  \"total\": 2,\n  \"subtotal\": 1,\n  \"page\": 1,\n  \"per_page\":
-        4294967296,\n  \"search\": \"name=\\\"x86_64\\\"\",\n  \"sort\": {\n    \"by\":
-        null,\n    \"order\": null\n  },\n  \"results\": [{\"created_at\":\"2019-11-03
-        11:02:32 UTC\",\"updated_at\":\"2019-11-03 11:02:32 UTC\",\"name\":\"x86_64\",\"id\":1}]\n}\n"}
-    headers:
-      Cache-Control: ['max-age=0, private, must-revalidate']
-      Connection: [Keep-Alive]
-      Content-Security-Policy: ['default-src ''self''; child-src ''self''; connect-src
-          ''self'' ws: wss:; img-src ''self'' data: *.gravatar.com; script-src ''unsafe-eval''
-          ''unsafe-inline'' ''self''; style-src ''unsafe-inline'' ''self''']
-      Content-Type: [application/json; charset=utf-8]
-      Date: ['Wed, 06 Nov 2019 19:10:15 GMT']
-      ETag: [W/"5f7983a52cd8f7886d78cf0f0fa1e82f-gzip"]
-      Foreman_api_version: ['2']
-      Foreman_current_location: [; ANY]
-      Foreman_current_organization: [; ANY]
-      Foreman_version: [1.25.0-develop]
-      Keep-Alive: ['timeout=5, max=93']
-      Server: [Apache]
-      Status: [200 OK]
-      Strict-Transport-Security: [max-age=631139040; includeSubdomains]
-      Vary: [Accept-Encoding]
-      X-Content-Type-Options: [nosniff]
-      X-Download-Options: [noopen]
-      X-Frame-Options: [sameorigin]
-      X-Permitted-Cross-Domain-Policies: [none]
-      X-Powered-By: [Phusion Passenger 4.0.53]
-      X-Request-Id: [bfabc511-04ca-4987-b4df-7eff7bac40ad]
-      X-Runtime: ['0.016134']
-      X-XSS-Protection: [1; mode=block]
-      content-length: ['274']
-    status: {code: 200, message: OK}
-- request:
-    body: null
-    headers:
-      Accept: [application/json;version=2]
-      Accept-Encoding: ['gzip, deflate']
-      Connection: [keep-alive]
-      Cookie: [_session_id=c44a9707a5c9e5cf45c24bf35ac6fba3]
-      User-Agent: ['apypie (https://github.com/Apipie/apypie)']
-    method: GET
-    uri: https://centos7-foreman-nightly.desktop.example.com/api/operatingsystems?search=title%3D%22TestOS+7.6%22&per_page=4294967296
-  response:
-    body: {string: "{\n  \"total\": 2,\n  \"subtotal\": 1,\n  \"page\": 1,\n  \"per_page\":
-        4294967296,\n  \"search\": \"title=\\\"TestOS 7.6\\\"\",\n  \"sort\": {\n
-        \   \"by\": null,\n    \"order\": null\n  },\n  \"results\": [{\"description\":null,\"major\":\"7\",\"minor\":\"6\",\"family\":\"Redhat\",\"release_name\":\"reverse
-        whip\",\"password_hash\":\"SHA256\",\"created_at\":\"2019-11-06 19:10:06 UTC\",\"updated_at\":\"2019-11-06
-        19:10:06 UTC\",\"id\":5,\"name\":\"TestOS\",\"title\":\"TestOS 7.6\"}]\n}\n"}
-    headers:
-      Cache-Control: ['max-age=0, private, must-revalidate']
-      Connection: [Keep-Alive]
-      Content-Security-Policy: ['default-src ''self''; child-src ''self''; connect-src
-          ''self'' ws: wss:; img-src ''self'' data: *.gravatar.com; script-src ''unsafe-eval''
-          ''unsafe-inline'' ''self''; style-src ''unsafe-inline'' ''self''']
-      Content-Type: [application/json; charset=utf-8]
-      Date: ['Wed, 06 Nov 2019 19:10:15 GMT']
-      ETag: [W/"2b1442daeac2e5b546c384d266d0a47a-gzip"]
-      Foreman_api_version: ['2']
-      Foreman_current_location: [; ANY]
-      Foreman_current_organization: [; ANY]
-      Foreman_version: [1.25.0-develop]
-      Keep-Alive: ['timeout=5, max=92']
-      Server: [Apache]
-      Status: [200 OK]
-      Strict-Transport-Security: [max-age=631139040; includeSubdomains]
-      Vary: [Accept-Encoding]
-      X-Content-Type-Options: [nosniff]
-      X-Download-Options: [noopen]
-      X-Frame-Options: [sameorigin]
-      X-Permitted-Cross-Domain-Policies: [none]
-      X-Powered-By: [Phusion Passenger 4.0.53]
-      X-Request-Id: [ddc4bb62-4a64-4917-98cc-3a6d64d9d4b7]
-      X-Runtime: ['0.019483']
-      X-XSS-Protection: [1; mode=block]
-      content-length: ['416']
-    status: {code: 200, message: OK}
-- request:
-    body: null
-    headers:
-      Accept: [application/json;version=2]
-      Accept-Encoding: ['gzip, deflate']
-      Connection: [keep-alive]
-      Cookie: [_session_id=c44a9707a5c9e5cf45c24bf35ac6fba3]
-      User-Agent: ['apypie (https://github.com/Apipie/apypie)']
-    method: GET
-    uri: https://centos7-foreman-nightly.desktop.example.com/api/media?search=name%3D%22TestOS+Mirror%22&per_page=4294967296
-  response:
-    body: {string: "{\n  \"total\": 10,\n  \"subtotal\": 1,\n  \"page\": 1,\n  \"per_page\":
-        4294967296,\n  \"search\": \"name=\\\"TestOS Mirror\\\"\",\n  \"sort\": {\n
-        \   \"by\": null,\n    \"order\": null\n  },\n  \"results\": [{\"path\":\"https://templeos.org/TempleOS.ISO\",\"os_family\":\"Redhat\",\"created_at\":\"2019-11-06
-        19:10:07 UTC\",\"updated_at\":\"2019-11-06 19:10:07 UTC\",\"id\":13,\"name\":\"TestOS
-        Mirror\"}]\n}\n"}
-    headers:
-      Cache-Control: ['max-age=0, private, must-revalidate']
-      Connection: [Keep-Alive]
-      Content-Security-Policy: ['default-src ''self''; child-src ''self''; connect-src
-          ''self'' ws: wss:; img-src ''self'' data: *.gravatar.com; script-src ''unsafe-eval''
-          ''unsafe-inline'' ''self''; style-src ''unsafe-inline'' ''self''']
-      Content-Type: [application/json; charset=utf-8]
-      Date: ['Wed, 06 Nov 2019 19:10:15 GMT']
-      ETag: [W/"2826063a91b21c7baedd01c55bc40cbc-gzip"]
-      Foreman_api_version: ['2']
-      Foreman_current_location: [; ANY]
-      Foreman_current_organization: [; ANY]
-      Foreman_version: [1.25.0-develop]
-      Keep-Alive: ['timeout=5, max=91']
-      Server: [Apache]
-      Status: [200 OK]
-      Strict-Transport-Security: [max-age=631139040; includeSubdomains]
-      Vary: [Accept-Encoding]
-      X-Content-Type-Options: [nosniff]
-      X-Download-Options: [noopen]
-      X-Frame-Options: [sameorigin]
-      X-Permitted-Cross-Domain-Policies: [none]
-      X-Powered-By: [Phusion Passenger 4.0.53]
-      X-Request-Id: [4456f48e-4e0c-4961-9694-743bfa31bbab]
-      X-Runtime: ['0.019681']
-      X-XSS-Protection: [1; mode=block]
-      content-length: ['354']
-    status: {code: 200, message: OK}
-- request:
-    body: null
-    headers:
-      Accept: [application/json;version=2]
-      Accept-Encoding: ['gzip, deflate']
-      Connection: [keep-alive]
-      Cookie: [_session_id=c44a9707a5c9e5cf45c24bf35ac6fba3]
-      User-Agent: ['apypie (https://github.com/Apipie/apypie)']
-    method: GET
-    uri: https://centos7-foreman-nightly.desktop.example.com/api/ptables?search=name%3D%22Part+table%22&per_page=4294967296
-  response:
-    body: {string: "{\n  \"total\": 16,\n  \"subtotal\": 1,\n  \"page\": 1,\n  \"per_page\":
-        4294967296,\n  \"search\": \"name=\\\"Part table\\\"\",\n  \"sort\": {\n    \"by\":
-        null,\n    \"order\": null\n  },\n  \"results\": [{\"description\":null,\"os_family\":\"Redhat\",\"created_at\":\"2019-11-06
-        19:10:05 UTC\",\"updated_at\":\"2019-11-06 19:10:05 UTC\",\"name\":\"Part
-        table\",\"id\":116}]\n}\n"}
-    headers:
-      Cache-Control: ['max-age=0, private, must-revalidate']
-      Connection: [Keep-Alive]
-      Content-Security-Policy: ['default-src ''self''; child-src ''self''; connect-src
-          ''self'' ws: wss:; img-src ''self'' data: *.gravatar.com; script-src ''unsafe-eval''
-          ''unsafe-inline'' ''self''; style-src ''unsafe-inline'' ''self''']
-      Content-Type: [application/json; charset=utf-8]
-      Date: ['Wed, 06 Nov 2019 19:10:15 GMT']
-      ETag: [W/"82a105f9c4bce45a91e2e0b5e0e0378f-gzip"]
-      Foreman_api_version: ['2']
-      Foreman_current_location: [; ANY]
-      Foreman_current_organization: [; ANY]
-      Foreman_version: [1.25.0-develop]
-      Keep-Alive: ['timeout=5, max=90']
-      Server: [Apache]
-      Status: [200 OK]
-      Strict-Transport-Security: [max-age=631139040; includeSubdomains]
-      Vary: [Accept-Encoding]
-      X-Content-Type-Options: [nosniff]
-      X-Download-Options: [noopen]
-      X-Frame-Options: [sameorigin]
-      X-Permitted-Cross-Domain-Policies: [none]
-      X-Powered-By: [Phusion Passenger 4.0.53]
-      X-Request-Id: [fbecb67f-23e6-45a6-b921-58d6b93ef00c]
-      X-Runtime: ['0.020219']
-      X-XSS-Protection: [1; mode=block]
-      content-length: ['325']
-    status: {code: 200, message: OK}
-- request:
-    body: null
-    headers:
-      Accept: [application/json;version=2]
-      Accept-Encoding: ['gzip, deflate']
-      Connection: [keep-alive]
-      Cookie: [_session_id=c44a9707a5c9e5cf45c24bf35ac6fba3]
-      User-Agent: ['apypie (https://github.com/Apipie/apypie)']
-    method: GET
-    uri: https://centos7-foreman-nightly.desktop.example.com/api/smart_proxies?search=name%3D%22centos7-foreman-nightly.desktop.example.com%22&per_page=4294967296
-  response:
-    body: {string: "{\n  \"total\": 1,\n  \"subtotal\": 1,\n  \"page\": 1,\n  \"per_page\":
-        4294967296,\n  \"search\": \"name=\\\"centos7-foreman-nightly.desktop.example.com\\\"\",\n
-        \ \"sort\": {\n    \"by\": null,\n    \"order\": null\n  },\n  \"results\":
-        [{\"created_at\":\"2019-11-03 11:03:54 UTC\",\"updated_at\":\"2019-11-03 11:03:54
-        UTC\",\"name\":\"centos7-foreman-nightly.desktop.example.com\",\"id\":1,\"url\":\"https://centos7-foreman-nightly.desktop.example.com:8443\",\"features\":[{\"capabilities\":[],\"name\":\"TFTP\",\"id\":2},{\"capabilities\":[],\"name\":\"Puppet
-        CA\",\"id\":6},{\"capabilities\":[],\"name\":\"Puppet\",\"id\":5},{\"capabilities\":[],\"name\":\"Logs\",\"id\":10},{\"capabilities\":[],\"name\":\"HTTPBoot\",\"id\":11},{\"capabilities\":[],\"name\":\"DNS\",\"id\":3}]}]\n}\n"}
-    headers:
-      Cache-Control: ['max-age=0, private, must-revalidate']
-      Connection: [Keep-Alive]
-      Content-Security-Policy: ['default-src ''self''; child-src ''self''; connect-src
-          ''self'' ws: wss:; img-src ''self'' data: *.gravatar.com; script-src ''unsafe-eval''
-          ''unsafe-inline'' ''self''; style-src ''unsafe-inline'' ''self''']
-      Content-Type: [application/json; charset=utf-8]
-      Date: ['Wed, 06 Nov 2019 19:10:15 GMT']
-      ETag: [W/"902d42c7fbe5bf4a10178d5acf727986-gzip"]
-      Foreman_api_version: ['2']
-      Foreman_current_location: [; ANY]
-      Foreman_current_organization: [; ANY]
-      Foreman_version: [1.25.0-develop]
-      Keep-Alive: ['timeout=5, max=89']
-      Server: [Apache]
-      Status: [200 OK]
-      Strict-Transport-Security: [max-age=631139040; includeSubdomains]
-      Vary: [Accept-Encoding]
-      X-Content-Type-Options: [nosniff]
-      X-Download-Options: [noopen]
-      X-Frame-Options: [sameorigin]
-      X-Permitted-Cross-Domain-Policies: [none]
-      X-Powered-By: [Phusion Passenger 4.0.53]
-      X-Request-Id: [a827f8ef-5ee4-4165-978d-315749abaa1a]
-      X-Runtime: ['0.023655']
-      X-XSS-Protection: [1; mode=block]
-      content-length: ['684']
-    status: {code: 200, message: OK}
-- request:
-    body: null
-    headers:
-      Accept: [application/json;version=2]
-      Accept-Encoding: ['gzip, deflate']
-      Connection: [keep-alive]
-      Cookie: [_session_id=c44a9707a5c9e5cf45c24bf35ac6fba3]
-      User-Agent: ['apypie (https://github.com/Apipie/apypie)']
-    method: GET
-    uri: https://centos7-foreman-nightly.desktop.example.com/api/smart_proxies?search=name%3D%22centos7-foreman-nightly.desktop.example.com%22&per_page=4294967296
-  response:
-    body: {string: "{\n  \"total\": 1,\n  \"subtotal\": 1,\n  \"page\": 1,\n  \"per_page\":
-        4294967296,\n  \"search\": \"name=\\\"centos7-foreman-nightly.desktop.example.com\\\"\",\n
-        \ \"sort\": {\n    \"by\": null,\n    \"order\": null\n  },\n  \"results\":
-        [{\"created_at\":\"2019-11-03 11:03:54 UTC\",\"updated_at\":\"2019-11-03 11:03:54
-        UTC\",\"name\":\"centos7-foreman-nightly.desktop.example.com\",\"id\":1,\"url\":\"https://centos7-foreman-nightly.desktop.example.com:8443\",\"features\":[{\"capabilities\":[],\"name\":\"TFTP\",\"id\":2},{\"capabilities\":[],\"name\":\"Puppet
-        CA\",\"id\":6},{\"capabilities\":[],\"name\":\"Puppet\",\"id\":5},{\"capabilities\":[],\"name\":\"Logs\",\"id\":10},{\"capabilities\":[],\"name\":\"HTTPBoot\",\"id\":11},{\"capabilities\":[],\"name\":\"DNS\",\"id\":3}]}]\n}\n"}
-    headers:
-      Cache-Control: ['max-age=0, private, must-revalidate']
-      Connection: [Keep-Alive]
-      Content-Security-Policy: ['default-src ''self''; child-src ''self''; connect-src
-          ''self'' ws: wss:; img-src ''self'' data: *.gravatar.com; script-src ''unsafe-eval''
-          ''unsafe-inline'' ''self''; style-src ''unsafe-inline'' ''self''']
-      Content-Type: [application/json; charset=utf-8]
-      Date: ['Wed, 06 Nov 2019 19:10:15 GMT']
-      ETag: [W/"902d42c7fbe5bf4a10178d5acf727986-gzip"]
-      Foreman_api_version: ['2']
-      Foreman_current_location: [; ANY]
-      Foreman_current_organization: [; ANY]
-      Foreman_version: [1.25.0-develop]
-      Keep-Alive: ['timeout=5, max=88']
-      Server: [Apache]
-      Status: [200 OK]
-      Strict-Transport-Security: [max-age=631139040; includeSubdomains]
-      Vary: [Accept-Encoding]
-      X-Content-Type-Options: [nosniff]
-      X-Download-Options: [noopen]
-      X-Frame-Options: [sameorigin]
-      X-Permitted-Cross-Domain-Policies: [none]
-      X-Powered-By: [Phusion Passenger 4.0.53]
-      X-Request-Id: [70f6e955-3bae-408a-80f8-4b75a34c816a]
-      X-Runtime: ['0.023266']
-      X-XSS-Protection: [1; mode=block]
-      content-length: ['684']
-    status: {code: 200, message: OK}
-- request:
-    body: null
-    headers:
-      Accept: [application/json;version=2]
-      Accept-Encoding: ['gzip, deflate']
-      Connection: [keep-alive]
-      Cookie: [_session_id=c44a9707a5c9e5cf45c24bf35ac6fba3]
-      User-Agent: ['apypie (https://github.com/Apipie/apypie)']
-    method: GET
-    uri: https://centos7-foreman-nightly.desktop.example.com/api/organizations?search=name%3D%22Test+Org1%22&per_page=4294967296
-  response:
-    body: {string: "{\n  \"total\": 3,\n  \"subtotal\": 1,\n  \"page\": 1,\n  \"per_page\":
-        4294967296,\n  \"search\": \"name=\\\"Test Org1\\\"\",\n  \"sort\": {\n    \"by\":
-        null,\n    \"order\": null\n  },\n  \"results\": [{\"ancestry\":null,\"parent_id\":null,\"parent_name\":null,\"created_at\":\"2019-11-06
-        19:09:59 UTC\",\"updated_at\":\"2019-11-06 19:09:59 UTC\",\"id\":26,\"name\":\"Test
-        Org1\",\"title\":\"Test Org1\",\"description\":\"A test organization\"}]\n}\n"}
-    headers:
-      Cache-Control: ['max-age=0, private, must-revalidate']
-      Connection: [Keep-Alive]
-      Content-Security-Policy: ['default-src ''self''; child-src ''self''; connect-src
-          ''self'' ws: wss:; img-src ''self'' data: *.gravatar.com; script-src ''unsafe-eval''
-          ''unsafe-inline'' ''self''; style-src ''unsafe-inline'' ''self''']
-      Content-Type: [application/json; charset=utf-8]
-      Date: ['Wed, 06 Nov 2019 19:10:15 GMT']
-      ETag: [W/"d32c2e88936206aa265dfc5db3392486-gzip"]
-      Foreman_api_version: ['2']
-      Foreman_current_location: [; ANY]
-      Foreman_current_organization: [; ANY]
-      Foreman_version: [1.25.0-develop]
-      Keep-Alive: ['timeout=5, max=87']
-      Server: [Apache]
-      Status: [200 OK]
-      Strict-Transport-Security: [max-age=631139040; includeSubdomains]
-      Vary: [Accept-Encoding]
-      X-Content-Type-Options: [nosniff]
-      X-Download-Options: [noopen]
-      X-Frame-Options: [sameorigin]
-      X-Permitted-Cross-Domain-Policies: [none]
-      X-Powered-By: [Phusion Passenger 4.0.53]
-      X-Request-Id: [a6724153-3e1b-46bd-b514-c34246d1ee96]
-      X-Runtime: ['0.019276']
-      X-XSS-Protection: [1; mode=block]
-      content-length: ['389']
-    status: {code: 200, message: OK}
-- request:
-    body: null
-    headers:
-      Accept: [application/json;version=2]
-      Accept-Encoding: ['gzip, deflate']
-      Connection: [keep-alive]
-      Cookie: [_session_id=c44a9707a5c9e5cf45c24bf35ac6fba3]
-      User-Agent: ['apypie (https://github.com/Apipie/apypie)']
-    method: GET
-    uri: https://centos7-foreman-nightly.desktop.example.com/api/organizations?search=name%3D%22Test+Org2%22&per_page=4294967296
-  response:
-    body: {string: "{\n  \"total\": 3,\n  \"subtotal\": 1,\n  \"page\": 1,\n  \"per_page\":
-        4294967296,\n  \"search\": \"name=\\\"Test Org2\\\"\",\n  \"sort\": {\n    \"by\":
-        null,\n    \"order\": null\n  },\n  \"results\": [{\"ancestry\":null,\"parent_id\":null,\"parent_name\":null,\"created_at\":\"2019-11-06
-        19:10:00 UTC\",\"updated_at\":\"2019-11-06 19:10:00 UTC\",\"id\":27,\"name\":\"Test
-        Org2\",\"title\":\"Test Org2\",\"description\":\"A test organization\"}]\n}\n"}
-    headers:
-      Cache-Control: ['max-age=0, private, must-revalidate']
-      Connection: [Keep-Alive]
-      Content-Security-Policy: ['default-src ''self''; child-src ''self''; connect-src
-          ''self'' ws: wss:; img-src ''self'' data: *.gravatar.com; script-src ''unsafe-eval''
-          ''unsafe-inline'' ''self''; style-src ''unsafe-inline'' ''self''']
-      Content-Type: [application/json; charset=utf-8]
-      Date: ['Wed, 06 Nov 2019 19:10:15 GMT']
-      ETag: [W/"f3ab5fb7522d674ffbd27586271a5ce8-gzip"]
-      Foreman_api_version: ['2']
-      Foreman_current_location: [; ANY]
-      Foreman_current_organization: [; ANY]
-      Foreman_version: [1.25.0-develop]
-      Keep-Alive: ['timeout=5, max=86']
-      Server: [Apache]
-      Status: [200 OK]
-      Strict-Transport-Security: [max-age=631139040; includeSubdomains]
-      Vary: [Accept-Encoding]
-      X-Content-Type-Options: [nosniff]
-      X-Download-Options: [noopen]
-      X-Frame-Options: [sameorigin]
-      X-Permitted-Cross-Domain-Policies: [none]
-      X-Powered-By: [Phusion Passenger 4.0.53]
-      X-Request-Id: [ad46ef60-4c36-4407-97e9-636b6521671e]
-      X-Runtime: ['0.019337']
-      X-XSS-Protection: [1; mode=block]
-      content-length: ['389']
-    status: {code: 200, message: OK}
-- request:
-    body: null
-    headers:
-      Accept: [application/json;version=2]
-      Accept-Encoding: ['gzip, deflate']
-      Connection: [keep-alive]
-      Cookie: [_session_id=c44a9707a5c9e5cf45c24bf35ac6fba3]
-      User-Agent: ['apypie (https://github.com/Apipie/apypie)']
-    method: GET
-    uri: https://centos7-foreman-nightly.desktop.example.com/api/hostgroups?search=title%3D%22New+host+group%2FNested+New+host+group%22&per_page=4294967296
-  response:
-    body: {string: "{\n  \"total\": 1,\n  \"subtotal\": 0,\n  \"page\": 1,\n  \"per_page\":
-        4294967296,\n  \"search\": \"title=\\\"New host group/Nested New host group\\\"\",\n
-        \ \"sort\": {\n    \"by\": null,\n    \"order\": null\n  },\n  \"results\":
-        []\n}\n"}
-    headers:
-      Cache-Control: ['max-age=0, private, must-revalidate']
-      Connection: [Keep-Alive]
-      Content-Security-Policy: ['default-src ''self''; child-src ''self''; connect-src
-          ''self'' ws: wss:; img-src ''self'' data: *.gravatar.com; script-src ''unsafe-eval''
-          ''unsafe-inline'' ''self''; style-src ''unsafe-inline'' ''self''']
-      Content-Type: [application/json; charset=utf-8]
-      Date: ['Wed, 06 Nov 2019 19:10:15 GMT']
-      ETag: [W/"8210002945fe208c948de2cc67701973-gzip"]
-      Foreman_api_version: ['2']
-      Foreman_current_location: [; ANY]
-      Foreman_current_organization: [; ANY]
-      Foreman_version: [1.25.0-develop]
-      Keep-Alive: ['timeout=5, max=85']
-      Server: [Apache]
-      Status: [200 OK]
-      Strict-Transport-Security: [max-age=631139040; includeSubdomains]
-      Vary: [Accept-Encoding]
-      X-Content-Type-Options: [nosniff]
-      X-Download-Options: [noopen]
-      X-Frame-Options: [sameorigin]
-      X-Permitted-Cross-Domain-Policies: [none]
-      X-Powered-By: [Phusion Passenger 4.0.53]
-      X-Request-Id: [7c57ff75-ffd8-410a-bf72-496d90e2be81]
-      X-Runtime: ['0.016535']
-      X-XSS-Protection: [1; mode=block]
-      content-length: ['203']
-    status: {code: 200, message: OK}
-- request:
-    body: '{"hostgroup": {"name": "Nested New host group", "description": "Nested
-      group", "parent_id": 45, "operatingsystem_id": 5, "architecture_id": 1, "pxe_loader":
-      "Grub2 UEFI", "medium_id": 13, "ptable_id": 116, "subnet_id": 4, "domain_id":
-      9, "puppet_proxy_id": 1, "puppet_ca_proxy_id": 1, "location_ids": [5, 24, 25],
-      "organization_ids": [26, 27]}}'
-    headers:
-      Accept: [application/json;version=2]
-      Accept-Encoding: ['gzip, deflate']
-      Connection: [keep-alive]
-      Content-Length: ['344']
-      Content-Type: [application/json]
-      Cookie: [_session_id=c44a9707a5c9e5cf45c24bf35ac6fba3]
-      User-Agent: ['apypie (https://github.com/Apipie/apypie)']
-    method: POST
-    uri: https://centos7-foreman-nightly.desktop.example.com/api/hostgroups
-  response:
-    body: {string: '{"subnet_id":4,"subnet_name":"Test subnet4","operatingsystem_id":5,"operatingsystem_name":"TestOS
-        7.6","domain_id":9,"domain_name":"foo.example.com","environment_id":null,"environment_name":"production","compute_profile_id":null,"compute_profile_name":"myprofile","ancestry":"45","parent_id":45,"parent_name":"New
-        host group","ptable_id":116,"ptable_name":"Part table","medium_id":13,"medium_name":"TestOS
-        Mirror","pxe_loader":"Grub2 UEFI","subnet6_id":null,"subnet6_name":null,"compute_resource_id":null,"compute_resource_name":"libvirt-cr","architecture_id":1,"architecture_name":"x86_64","realm_id":null,"realm_name":null,"created_at":"2019-11-06
-        19:10:15 UTC","updated_at":"2019-11-06 19:10:15 UTC","id":46,"name":"Nested
-        New host group","title":"New host group/Nested New host group","description":"Nested
-        group","puppet_proxy_id":1,"puppet_proxy_name":"centos7-foreman-nightly.desktop.example.com","puppet_ca_proxy_id":1,"puppet_ca_proxy_name":"centos7-foreman-nightly.desktop.example.com","puppet_proxy":{"name":"centos7-foreman-nightly.desktop.example.com","id":1,"url":"https://centos7-foreman-nightly.desktop.example.com:8443"},"puppet_ca_proxy":{"name":"centos7-foreman-nightly.desktop.example.com","id":1,"url":"https://centos7-foreman-nightly.desktop.example.com:8443"},"parameters":[],"template_combinations":[],"puppetclasses":[],"config_groups":[],"all_puppetclasses":[],"locations":[{"id":5,"name":"Foo","title":"Foo","description":null},{"id":24,"name":"Baz","title":"Foo/Baz","description":null},{"id":25,"name":"Bar","title":"Bar","description":null}],"organizations":[{"id":26,"name":"Test
-        Org1","title":"Test Org1","description":"A test organization"},{"id":27,"name":"Test
-        Org2","title":"Test Org2","description":"A test organization"}]}'}
-    headers:
-      Cache-Control: ['max-age=0, private, must-revalidate']
-      Connection: [Keep-Alive]
-      Content-Security-Policy: ['default-src ''self''; child-src ''self''; connect-src
-          ''self'' ws: wss:; img-src ''self'' data: *.gravatar.com; script-src ''unsafe-eval''
-          ''unsafe-inline'' ''self''; style-src ''unsafe-inline'' ''self''']
-      Content-Type: [application/json; charset=utf-8]
-      Date: ['Wed, 06 Nov 2019 19:10:15 GMT']
-      ETag: [W/"ffb26a2e2dbb9e62272d291c1e46f27e"]
-      Foreman_api_version: ['2']
-      Foreman_current_location: [; ANY]
-      Foreman_current_organization: [; ANY]
-      Foreman_version: [1.25.0-develop]
-      Keep-Alive: ['timeout=5, max=84']
-      Server: [Apache]
-      Set-Cookie: [request_method=POST; path=/; secure; HttpOnly; SameSite=Lax]
-      Status: [201 Created]
-      Strict-Transport-Security: [max-age=631139040; includeSubdomains]
-      Transfer-Encoding: [chunked]
-      X-Content-Type-Options: [nosniff]
-      X-Download-Options: [noopen]
-      X-Frame-Options: [sameorigin]
-      X-Permitted-Cross-Domain-Policies: [none]
-      X-Powered-By: [Phusion Passenger 4.0.53]
-      X-Request-Id: [95e795d4-974c-41b3-9c86-045aaac3658c]
-      X-Runtime: ['0.186534']
-      X-XSS-Protection: [1; mode=block]
-    status: {code: 201, message: Created}
->>>>>>> a93f845d
+      - Thu, 07 Nov 2019 22:51:01 GMT
+      ETag:
+      - W/"369787120152dc4d457e3a87036dfd91"
+      Foreman_api_version:
+      - '2'
+      Foreman_version:
+      - 1.22.1
+      Server:
+      - Apache
+      Status:
+      - 200 OK
+      Strict-Transport-Security:
+      - max-age=631139040; includeSubdomains
+      Transfer-Encoding:
+      - chunked
+      Vary:
+      - Accept-Encoding
+      X-Content-Type-Options:
+      - nosniff
+      X-Download-Options:
+      - noopen
+      X-Frame-Options:
+      - sameorigin
+      X-Permitted-Cross-Domain-Policies:
+      - none
+      X-Powered-By:
+      - Phusion Passenger 4.0.53
+      X-Request-Id:
+      - 85f562b9-99be-4ed7-9bc4-5e1d3beba332
+      X-Runtime:
+      - '0.064419'
+      X-XSS-Protection:
+      - 1; mode=block
+    status:
+      code: 200
+      message: OK
 version: 1