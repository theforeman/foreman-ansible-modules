--- conflicted
+++ resolved
@@ -2,7 +2,6 @@
 - request:
     body: null
     headers:
-<<<<<<< HEAD
       Accept:
       - application/json;version=2
     method: GET
@@ -22,7 +21,7 @@
       Content-Type:
       - application/json; charset=utf-8
       Date:
-      - Thu, 07 Nov 2019 22:41:35 GMT
+      - Thu, 07 Nov 2019 22:51:47 GMT
       ETag:
       - W/"7462024e111aafa1fe0b7de16a6757f0"
       Foreman_api_version:
@@ -32,7 +31,7 @@
       Server:
       - Apache
       Set-Cookie:
-      - _session_id=854c02752b5d6788d2acfac4bdd2ed60; path=/; secure; HttpOnly; SameSite=Lax
+      - _session_id=95486c5f86ada99f229325ffc54c43ef; path=/; secure; HttpOnly; SameSite=Lax
       Status:
       - 200 OK
       Strict-Transport-Security:
@@ -48,9 +47,9 @@
       X-Powered-By:
       - Phusion Passenger 4.0.53
       X-Request-Id:
-      - 607d3ffc-65b2-4a10-a23d-1237b899bfbd
-      X-Runtime:
-      - '0.084278'
+      - 38a3287b-f3b0-4430-ba9a-e6c7afc89692
+      X-Runtime:
+      - '0.081231'
       X-XSS-Protection:
       - 1; mode=block
     status:
@@ -62,23 +61,23 @@
       Accept:
       - application/json;version=2
       Cookie:
-      - _session_id=854c02752b5d6788d2acfac4bdd2ed60
+      - _session_id=95486c5f86ada99f229325ffc54c43ef
     method: GET
-    uri: https://127.0.0.1:4433/api/hostgroups?thin=True&search=title%3D%22New+host+group%22&per_page=4294967296
+    uri: https://127.0.0.1:4433/api/hostgroups?search=title%3D%22New+host+group%22&per_page=4294967296
   response:
     body:
       string: "{\n  \"total\": 5,\n  \"subtotal\": 1,\n  \"page\": 1,\n  \"per_page\"\
         : 4294967296,\n  \"search\": \"title=\\\"New host group\\\"\",\n  \"sort\"\
         : {\n    \"by\": null,\n    \"order\": null\n  },\n  \"results\": [{\"subnet_id\"\
-        :3,\"subnet_name\":\"Test subnet4\",\"operatingsystem_id\":4,\"operatingsystem_name\"\
-        :\"TestOS 7.6\",\"domain_id\":6,\"domain_name\":\"foo.example.com\",\"environment_id\"\
-        :1,\"environment_name\":\"production\",\"compute_profile_id\":6,\"compute_profile_name\"\
+        :4,\"subnet_name\":\"Test subnet4\",\"operatingsystem_id\":5,\"operatingsystem_name\"\
+        :\"TestOS 7.6\",\"domain_id\":8,\"domain_name\":\"foo.example.com\",\"environment_id\"\
+        :1,\"environment_name\":\"production\",\"compute_profile_id\":7,\"compute_profile_name\"\
         :\"myprofile\",\"ancestry\":null,\"parent_id\":null,\"parent_name\":null,\"\
-        ptable_id\":117,\"ptable_name\":\"Part table\",\"medium_id\":12,\"medium_name\"\
+        ptable_id\":118,\"ptable_name\":\"Part table\",\"medium_id\":13,\"medium_name\"\
         :\"TestOS Mirror\",\"pxe_loader\":\"Grub2 UEFI\",\"subnet6_id\":null,\"subnet6_name\"\
         :null,\"architecture_id\":1,\"architecture_name\":\"x86_64\",\"realm_id\"\
-        :null,\"realm_name\":null,\"created_at\":\"2019-11-07 22:40:41 UTC\",\"updated_at\"\
-        :\"2019-11-07 22:40:41 UTC\",\"id\":27,\"name\":\"New host group\",\"title\"\
+        :null,\"realm_name\":null,\"created_at\":\"2019-11-07 22:50:53 UTC\",\"updated_at\"\
+        :\"2019-11-07 22:50:53 UTC\",\"id\":33,\"name\":\"New host group\",\"title\"\
         :\"New host group\",\"description\":\"New host group\",\"puppet_proxy_id\"\
         :1,\"puppet_proxy_name\":\"foreman.example.com\",\"puppet_ca_proxy_id\":1,\"\
         puppet_ca_proxy_name\":\"foreman.example.com\",\"puppet_proxy\":{\"name\"\
@@ -95,9 +94,9 @@
       Content-Type:
       - application/json; charset=utf-8
       Date:
-      - Thu, 07 Nov 2019 22:41:35 GMT
-      ETag:
-      - W/"19490dda8910b9c812a38770343bdc5d"
+      - Thu, 07 Nov 2019 22:51:47 GMT
+      ETag:
+      - W/"efccf87164411b258c57f4d6425ad02f"
       Foreman_api_version:
       - '2'
       Foreman_version:
@@ -123,9 +122,9 @@
       X-Powered-By:
       - Phusion Passenger 4.0.53
       X-Request-Id:
-      - 5657fde8-ee53-4d63-9b6e-c3599f1ef08f
-      X-Runtime:
-      - '0.098668'
+      - 67995733-8ec6-454b-bf58-77d24186ab37
+      X-Runtime:
+      - '0.099163'
       X-XSS-Protection:
       - 1; mode=block
     status:
@@ -137,43 +136,28 @@
       Accept:
       - application/json;version=2
       Cookie:
-      - _session_id=854c02752b5d6788d2acfac4bdd2ed60
+      - _session_id=95486c5f86ada99f229325ffc54c43ef
     method: GET
-    uri: https://127.0.0.1:4433/api/hostgroups?thin=False&search=title%3D%22New+host+group%2FNested+New+host+group+10%22&per_page=4294967296
-  response:
-    body:
-      string: "{\n  \"total\": 5,\n  \"subtotal\": 1,\n  \"page\": 1,\n  \"per_page\"\
+    uri: https://127.0.0.1:4433/api/hostgroups?search=title%3D%22New+host+group%2FNested+New+host+group+1%22&per_page=4294967296
+  response:
+    body:
+      string: "{\n  \"total\": 5,\n  \"subtotal\": 0,\n  \"page\": 1,\n  \"per_page\"\
         : 4294967296,\n  \"search\": \"title=\\\"New host group/Nested New host group\
-        \ 10\\\"\",\n  \"sort\": {\n    \"by\": null,\n    \"order\": null\n  },\n\
-        \  \"results\": [{\"subnet_id\":null,\"subnet_name\":\"Test subnet4\",\"operatingsystem_id\"\
-        :null,\"operatingsystem_name\":\"TestOS 7.6\",\"domain_id\":null,\"domain_name\"\
-        :\"foo.example.com\",\"environment_id\":null,\"environment_name\":\"production\"\
-        ,\"compute_profile_id\":null,\"compute_profile_name\":\"myprofile\",\"ancestry\"\
-        :\"27\",\"parent_id\":27,\"parent_name\":\"New host group\",\"ptable_id\"\
-        :null,\"ptable_name\":\"Part table\",\"medium_id\":null,\"medium_name\":\"\
-        TestOS Mirror\",\"pxe_loader\":\"Grub2 UEFI\",\"subnet6_id\":null,\"subnet6_name\"\
-        :null,\"architecture_id\":null,\"architecture_name\":\"x86_64\",\"realm_id\"\
-        :null,\"realm_name\":null,\"created_at\":\"2019-11-07 22:41:30 UTC\",\"updated_at\"\
-        :\"2019-11-07 22:41:33 UTC\",\"id\":32,\"name\":\"Nested New host group 10\"\
-        ,\"title\":\"New host group/Nested New host group 10\",\"description\":null,\"\
-        puppet_proxy_id\":null,\"puppet_proxy_name\":\"foreman.example.com\",\"puppet_ca_proxy_id\"\
-        :null,\"puppet_ca_proxy_name\":\"foreman.example.com\",\"puppet_proxy\":{\"\
-        name\":\"foreman.example.com\",\"id\":1,\"url\":\"https://foreman.example.com:9090\"\
-        },\"puppet_ca_proxy\":{\"name\":\"foreman.example.com\",\"id\":1,\"url\":\"\
-        https://foreman.example.com:9090\"}}]\n}\n"
-    headers:
-      Cache-Control:
-      - max-age=0, private, must-revalidate
-      Content-Security-Policy:
-      - 'default-src ''self''; child-src ''self''; connect-src ''self'' ws: wss:;
-        img-src ''self'' data: *.gravatar.com; script-src ''unsafe-eval'' ''unsafe-inline''
-        ''self''; style-src ''unsafe-inline'' ''self'''
-      Content-Type:
-      - application/json; charset=utf-8
-      Date:
-      - Thu, 07 Nov 2019 22:41:35 GMT
-      ETag:
-      - W/"04cfe20bbd729d3e97ec5ec580e5889f"
+        \ 1\\\"\",\n  \"sort\": {\n    \"by\": null,\n    \"order\": null\n  },\n\
+        \  \"results\": []\n}\n"
+    headers:
+      Cache-Control:
+      - max-age=0, private, must-revalidate
+      Content-Security-Policy:
+      - 'default-src ''self''; child-src ''self''; connect-src ''self'' ws: wss:;
+        img-src ''self'' data: *.gravatar.com; script-src ''unsafe-eval'' ''unsafe-inline''
+        ''self''; style-src ''unsafe-inline'' ''self'''
+      Content-Type:
+      - application/json; charset=utf-8
+      Date:
+      - Thu, 07 Nov 2019 22:51:47 GMT
+      ETag:
+      - W/"fc2124026403d131a4c8c45f21913cae"
       Foreman_api_version:
       - '2'
       Foreman_version:
@@ -199,259 +183,79 @@
       X-Powered-By:
       - Phusion Passenger 4.0.53
       X-Request-Id:
-      - 6f54c11f-dc37-4886-9964-86d6f78936ab
-      X-Runtime:
-      - '0.171153'
+      - 16561765-c83e-47d3-8a2c-dc2d0a646c8e
+      X-Runtime:
+      - '0.049847'
       X-XSS-Protection:
       - 1; mode=block
     status:
       code: 200
       message: OK
 - request:
-    body: null
-    headers:
-      Accept:
-      - application/json;version=2
+    body: '{"hostgroup": {"name": "Nested New host group 1", "parent_id": 33}}'
+    headers:
+      Accept:
+      - application/json;version=2
+      Content-Length:
+      - '67'
+      Content-Type:
+      - application/json
       Cookie:
-      - _session_id=854c02752b5d6788d2acfac4bdd2ed60
-    method: GET
-    uri: https://127.0.0.1:4433/api/hostgroups/32
-  response:
-    body:
-      string: '{"content_source_id":null,"content_source_name":null,"content_view_id":null,"content_view_name":null,"lifecycle_environment_id":null,"lifecycle_environment_name":null,"kickstart_repository_id":null,"kickstart_repository_name":null,"subnet_id":null,"subnet_name":"Test
-        subnet4","operatingsystem_id":null,"operatingsystem_name":"TestOS 7.6","domain_id":null,"domain_name":"foo.example.com","environment_id":null,"environment_name":"production","compute_profile_id":null,"compute_profile_name":"myprofile","ancestry":"27","parent_id":27,"parent_name":"New
+      - _session_id=95486c5f86ada99f229325ffc54c43ef
+    method: POST
+    uri: https://127.0.0.1:4433/api/hostgroups
+  response:
+    body:
+      string: '{"subnet_id":null,"subnet_name":"Test subnet4","operatingsystem_id":null,"operatingsystem_name":"TestOS
+        7.6","domain_id":null,"domain_name":"foo.example.com","environment_id":null,"environment_name":"production","compute_profile_id":null,"compute_profile_name":"myprofile","ancestry":"33","parent_id":33,"parent_name":"New
         host group","ptable_id":null,"ptable_name":"Part table","medium_id":null,"medium_name":"TestOS
         Mirror","pxe_loader":"Grub2 UEFI","subnet6_id":null,"subnet6_name":null,"architecture_id":null,"architecture_name":"x86_64","realm_id":null,"realm_name":null,"created_at":"2019-11-07
-        22:41:30 UTC","updated_at":"2019-11-07 22:41:33 UTC","id":32,"name":"Nested
-        New host group 10","title":"New host group/Nested New host group 10","description":null,"puppet_proxy_id":null,"puppet_proxy_name":"foreman.example.com","puppet_ca_proxy_id":null,"puppet_ca_proxy_name":"foreman.example.com","puppet_proxy":{"name":"foreman.example.com","id":1,"url":"https://foreman.example.com:9090"},"puppet_ca_proxy":{"name":"foreman.example.com","id":1,"url":"https://foreman.example.com:9090"},"parameters":[],"template_combinations":[],"puppetclasses":[],"config_groups":[],"all_puppetclasses":[],"locations":[],"organizations":[]}'
-    headers:
-      Cache-Control:
-      - max-age=0, private, must-revalidate
-      Content-Security-Policy:
-      - 'default-src ''self''; child-src ''self''; connect-src ''self'' ws: wss:;
-        img-src ''self'' data: *.gravatar.com; script-src ''unsafe-eval'' ''unsafe-inline''
-        ''self''; style-src ''unsafe-inline'' ''self'''
-      Content-Type:
-      - application/json; charset=utf-8
-      Date:
-      - Thu, 07 Nov 2019 22:41:35 GMT
-      ETag:
-      - W/"74e4bf2d8764de8bc4cc69aa06423a2e"
-      Foreman_api_version:
-      - '2'
-      Foreman_version:
-      - 1.22.1
-      Server:
-      - Apache
-      Status:
-      - 200 OK
+        22:51:47 UTC","updated_at":"2019-11-07 22:51:47 UTC","id":39,"name":"Nested
+        New host group 1","title":"New host group/Nested New host group 1","description":null,"puppet_proxy_id":null,"puppet_proxy_name":"foreman.example.com","puppet_ca_proxy_id":null,"puppet_ca_proxy_name":"foreman.example.com","puppet_proxy":{"name":"foreman.example.com","id":1,"url":"https://foreman.example.com:9090"},"puppet_ca_proxy":{"name":"foreman.example.com","id":1,"url":"https://foreman.example.com:9090"},"parameters":[],"template_combinations":[],"puppetclasses":[],"config_groups":[],"all_puppetclasses":[],"locations":[],"organizations":[]}'
+    headers:
+      Cache-Control:
+      - max-age=0, private, must-revalidate
+      Content-Security-Policy:
+      - 'default-src ''self''; child-src ''self''; connect-src ''self'' ws: wss:;
+        img-src ''self'' data: *.gravatar.com; script-src ''unsafe-eval'' ''unsafe-inline''
+        ''self''; style-src ''unsafe-inline'' ''self'''
+      Content-Type:
+      - application/json; charset=utf-8
+      Date:
+      - Thu, 07 Nov 2019 22:51:47 GMT
+      ETag:
+      - W/"1a8e3c112ee7ab4fa783c3490647e100"
+      Foreman_api_version:
+      - '2'
+      Foreman_version:
+      - 1.22.1
+      Server:
+      - Apache
+      Set-Cookie:
+      - request_method=POST; path=/; secure; HttpOnly; SameSite=Lax
+      Status:
+      - 201 Created
       Strict-Transport-Security:
       - max-age=631139040; includeSubdomains
       Transfer-Encoding:
       - chunked
-      Vary:
-      - Accept-Encoding
-      X-Content-Type-Options:
-      - nosniff
-      X-Download-Options:
-      - noopen
-      X-Frame-Options:
-      - sameorigin
-      X-Permitted-Cross-Domain-Policies:
-      - none
-      X-Powered-By:
-      - Phusion Passenger 4.0.53
-      X-Request-Id:
-      - a5115c38-ba0a-4051-a5c9-c3fc178c01ac
-      X-Runtime:
-      - '0.245887'
-      X-XSS-Protection:
-      - 1; mode=block
-    status:
-      code: 200
-      message: OK
-=======
-      Accept: [application/json;version=2]
-      Accept-Encoding: ['gzip, deflate']
-      Connection: [keep-alive]
-      User-Agent: ['apypie (https://github.com/Apipie/apypie)']
-    method: GET
-    uri: https://centos7-foreman-nightly.desktop.example.com/api/status
-  response:
-    body: {string: '{"result":"ok","status":200,"version":"1.25.0-develop","api_version":2}'}
-    headers:
-      Cache-Control: ['max-age=0, private, must-revalidate']
-      Connection: [Keep-Alive]
-      Content-Security-Policy: ['default-src ''self''; child-src ''self''; connect-src
-          ''self'' ws: wss:; img-src ''self'' data: *.gravatar.com; script-src ''unsafe-eval''
-          ''unsafe-inline'' ''self''; style-src ''unsafe-inline'' ''self''']
-      Content-Type: [application/json; charset=utf-8]
-      Date: ['Wed, 06 Nov 2019 19:10:31 GMT']
-      ETag: [W/"557e0fd7e4a7e8a98a13de495e96f89e-gzip"]
-      Foreman_api_version: ['2']
-      Foreman_current_location: [; ANY]
-      Foreman_current_organization: [; ANY]
-      Foreman_version: [1.25.0-develop]
-      Keep-Alive: ['timeout=5, max=100']
-      Server: [Apache]
-      Set-Cookie: [_session_id=6e54366e011629b6a7f00b61d3846fa1; path=/; secure; HttpOnly;
-          SameSite=Lax]
-      Status: [200 OK]
-      Strict-Transport-Security: [max-age=631139040; includeSubdomains]
-      Vary: [Accept-Encoding]
-      X-Content-Type-Options: [nosniff]
-      X-Download-Options: [noopen]
-      X-Frame-Options: [sameorigin]
-      X-Permitted-Cross-Domain-Policies: [none]
-      X-Powered-By: [Phusion Passenger 4.0.53]
-      X-Request-Id: [73265bbc-0161-4ba1-b29b-34166719bc75]
-      X-Runtime: ['0.111513']
-      X-XSS-Protection: [1; mode=block]
-      content-length: ['71']
-    status: {code: 200, message: OK}
-- request:
-    body: null
-    headers:
-      Accept: [application/json;version=2]
-      Accept-Encoding: ['gzip, deflate']
-      Connection: [keep-alive]
-      Cookie: [_session_id=6e54366e011629b6a7f00b61d3846fa1]
-      User-Agent: ['apypie (https://github.com/Apipie/apypie)']
-    method: GET
-    uri: https://centos7-foreman-nightly.desktop.example.com/api/hostgroups?search=title%3D%22New+host+group%2FNested+New+host+group%22&per_page=4294967296
-  response:
-    body: {string: "{\n  \"total\": 3,\n  \"subtotal\": 1,\n  \"page\": 1,\n  \"per_page\":
-        4294967296,\n  \"search\": \"title=\\\"New host group/Nested New host group\\\"\",\n
-        \ \"sort\": {\n    \"by\": null,\n    \"order\": null\n  },\n  \"results\":
-        [{\"subnet_id\":4,\"subnet_name\":\"Test subnet4\",\"operatingsystem_id\":5,\"operatingsystem_name\":\"TestOS
-        7.6\",\"domain_id\":9,\"domain_name\":\"foo.example.com\",\"environment_id\":null,\"environment_name\":\"production\",\"compute_profile_id\":null,\"compute_profile_name\":\"myprofile\",\"ancestry\":\"45\",\"parent_id\":45,\"parent_name\":\"New
-        host group\",\"ptable_id\":116,\"ptable_name\":\"Part table\",\"medium_id\":13,\"medium_name\":\"TestOS
-        Mirror\",\"pxe_loader\":\"Grub2 UEFI\",\"subnet6_id\":null,\"subnet6_name\":null,\"compute_resource_id\":null,\"compute_resource_name\":\"libvirt-cr\",\"architecture_id\":1,\"architecture_name\":\"x86_64\",\"realm_id\":null,\"realm_name\":null,\"created_at\":\"2019-11-06
-        19:10:15 UTC\",\"updated_at\":\"2019-11-06 19:10:15 UTC\",\"id\":46,\"name\":\"Nested
-        New host group\",\"title\":\"New host group/Nested New host group\",\"description\":\"Nested
-        group\",\"puppet_proxy_id\":1,\"puppet_proxy_name\":\"centos7-foreman-nightly.desktop.example.com\",\"puppet_ca_proxy_id\":1,\"puppet_ca_proxy_name\":\"centos7-foreman-nightly.desktop.example.com\",\"puppet_proxy\":{\"name\":\"centos7-foreman-nightly.desktop.example.com\",\"id\":1,\"url\":\"https://centos7-foreman-nightly.desktop.example.com:8443\"},\"puppet_ca_proxy\":{\"name\":\"centos7-foreman-nightly.desktop.example.com\",\"id\":1,\"url\":\"https://centos7-foreman-nightly.desktop.example.com:8443\"}}]\n}\n"}
-    headers:
-      Cache-Control: ['max-age=0, private, must-revalidate']
-      Connection: [Keep-Alive]
-      Content-Security-Policy: ['default-src ''self''; child-src ''self''; connect-src
-          ''self'' ws: wss:; img-src ''self'' data: *.gravatar.com; script-src ''unsafe-eval''
-          ''unsafe-inline'' ''self''; style-src ''unsafe-inline'' ''self''']
-      Content-Type: [application/json; charset=utf-8]
-      Date: ['Wed, 06 Nov 2019 19:10:31 GMT']
-      ETag: [W/"3c35671fca9a1377b89444a8eadb57ec-gzip"]
-      Foreman_api_version: ['2']
-      Foreman_current_location: [; ANY]
-      Foreman_current_organization: [; ANY]
-      Foreman_version: [1.25.0-develop]
-      Keep-Alive: ['timeout=5, max=99']
-      Server: [Apache]
-      Status: [200 OK]
-      Strict-Transport-Security: [max-age=631139040; includeSubdomains]
-      Vary: [Accept-Encoding]
-      X-Content-Type-Options: [nosniff]
-      X-Download-Options: [noopen]
-      X-Frame-Options: [sameorigin]
-      X-Permitted-Cross-Domain-Policies: [none]
-      X-Powered-By: [Phusion Passenger 4.0.53]
-      X-Request-Id: [f931f85f-ca2d-4bb0-894a-35d41cb0b425]
-      X-Runtime: ['0.039706']
-      X-XSS-Protection: [1; mode=block]
-      content-length: ['1486']
-    status: {code: 200, message: OK}
-- request:
-    body: null
-    headers:
-      Accept: [application/json;version=2]
-      Accept-Encoding: ['gzip, deflate']
-      Connection: [keep-alive]
-      Cookie: [_session_id=6e54366e011629b6a7f00b61d3846fa1]
-      User-Agent: ['apypie (https://github.com/Apipie/apypie)']
-    method: GET
-    uri: https://centos7-foreman-nightly.desktop.example.com/api/hostgroups?search=title%3D%22New+host+group%2FNested+New+host+group%2FNew+host+group+with+nested+parent%22&per_page=4294967296
-  response:
-    body: {string: "{\n  \"total\": 3,\n  \"subtotal\": 1,\n  \"page\": 1,\n  \"per_page\":
-        4294967296,\n  \"search\": \"title=\\\"New host group/Nested New host group/New
-        host group with nested parent\\\"\",\n  \"sort\": {\n    \"by\": null,\n    \"order\":
-        null\n  },\n  \"results\": [{\"subnet_id\":4,\"subnet_name\":\"Test subnet4\",\"operatingsystem_id\":5,\"operatingsystem_name\":\"TestOS
-        7.6\",\"domain_id\":9,\"domain_name\":\"foo.example.com\",\"environment_id\":null,\"environment_name\":\"production\",\"compute_profile_id\":null,\"compute_profile_name\":\"myprofile\",\"ancestry\":\"45/46\",\"parent_id\":46,\"parent_name\":\"New
-        host group/Nested New host group\",\"ptable_id\":116,\"ptable_name\":\"Part
-        table\",\"medium_id\":13,\"medium_name\":\"TestOS Mirror\",\"pxe_loader\":\"Grub2
-        UEFI\",\"subnet6_id\":null,\"subnet6_name\":null,\"compute_resource_id\":null,\"compute_resource_name\":\"libvirt-cr\",\"architecture_id\":1,\"architecture_name\":\"x86_64\",\"realm_id\":null,\"realm_name\":null,\"created_at\":\"2019-11-06
-        19:10:18 UTC\",\"updated_at\":\"2019-11-06 19:10:18 UTC\",\"id\":47,\"name\":\"New
-        host group with nested parent\",\"title\":\"New host group/Nested New host
-        group/New host group with nested parent\",\"description\":\"Nested group\",\"puppet_proxy_id\":1,\"puppet_proxy_name\":\"centos7-foreman-nightly.desktop.example.com\",\"puppet_ca_proxy_id\":1,\"puppet_ca_proxy_name\":\"centos7-foreman-nightly.desktop.example.com\",\"puppet_proxy\":{\"name\":\"centos7-foreman-nightly.desktop.example.com\",\"id\":1,\"url\":\"https://centos7-foreman-nightly.desktop.example.com:8443\"},\"puppet_ca_proxy\":{\"name\":\"centos7-foreman-nightly.desktop.example.com\",\"id\":1,\"url\":\"https://centos7-foreman-nightly.desktop.example.com:8443\"}}]\n}\n"}
-    headers:
-      Cache-Control: ['max-age=0, private, must-revalidate']
-      Connection: [Keep-Alive]
-      Content-Security-Policy: ['default-src ''self''; child-src ''self''; connect-src
-          ''self'' ws: wss:; img-src ''self'' data: *.gravatar.com; script-src ''unsafe-eval''
-          ''unsafe-inline'' ''self''; style-src ''unsafe-inline'' ''self''']
-      Content-Type: [application/json; charset=utf-8]
-      Date: ['Wed, 06 Nov 2019 19:10:31 GMT']
-      ETag: [W/"8664ed2c371cc7bd91cba17492050fb6-gzip"]
-      Foreman_api_version: ['2']
-      Foreman_current_location: [; ANY]
-      Foreman_current_organization: [; ANY]
-      Foreman_version: [1.25.0-develop]
-      Keep-Alive: ['timeout=5, max=98']
-      Server: [Apache]
-      Status: [200 OK]
-      Strict-Transport-Security: [max-age=631139040; includeSubdomains]
-      Vary: [Accept-Encoding]
-      X-Content-Type-Options: [nosniff]
-      X-Download-Options: [noopen]
-      X-Frame-Options: [sameorigin]
-      X-Permitted-Cross-Domain-Policies: [none]
-      X-Powered-By: [Phusion Passenger 4.0.53]
-      X-Request-Id: [a05bb48a-4834-44c5-8d68-bfc772ef5406]
-      X-Runtime: ['0.040465']
-      X-XSS-Protection: [1; mode=block]
-      content-length: ['1591']
-    status: {code: 200, message: OK}
-- request:
-    body: null
-    headers:
-      Accept: [application/json;version=2]
-      Accept-Encoding: ['gzip, deflate']
-      Connection: [keep-alive]
-      Content-Length: ['0']
-      Cookie: [_session_id=6e54366e011629b6a7f00b61d3846fa1]
-      User-Agent: ['apypie (https://github.com/Apipie/apypie)']
-    method: DELETE
-    uri: https://centos7-foreman-nightly.desktop.example.com/api/hostgroups/47
-  response:
-    body: {string: '{"id":47,"name":"New host group with nested parent","created_at":"2019-11-06T19:10:18.407Z","updated_at":"2019-11-06T19:10:18.407Z","environment_id":null,"operatingsystem_id":5,"architecture_id":1,"medium_id":13,"ptable_id":116,"root_pass":null,"puppet_ca_proxy_id":1,"use_image":null,"image_file":"","ancestry":"45/46","vm_defaults":null,"subnet_id":4,"domain_id":9,"puppet_proxy_id":1,"title":"New
-        host group/Nested New host group/New host group with nested parent","realm_id":null,"compute_profile_id":null,"grub_pass":"","lookup_value_matcher":"hostgroup=New
-        host group/Nested New host group/New host group with nested parent","subnet6_id":null,"pxe_loader":"Grub2
-        UEFI","description":"Nested group","compute_resource_id":null}'}
-    headers:
-      Cache-Control: ['max-age=0, private, must-revalidate']
-      Connection: [Keep-Alive]
-      Content-Security-Policy: ['default-src ''self''; child-src ''self''; connect-src
-          ''self'' ws: wss:; img-src ''self'' data: *.gravatar.com; script-src ''unsafe-eval''
-          ''unsafe-inline'' ''self''; style-src ''unsafe-inline'' ''self''']
-      Content-Type: [application/json; charset=utf-8]
-      Date: ['Wed, 06 Nov 2019 19:10:31 GMT']
-      ETag: [W/"8f40c6564c2a9836687d1477af2e48fd-gzip"]
-      Foreman_api_version: ['2']
-      Foreman_current_location: [; ANY]
-      Foreman_current_organization: [; ANY]
-      Foreman_version: [1.25.0-develop]
-      Keep-Alive: ['timeout=5, max=97']
-      Server: [Apache]
-      Set-Cookie: [request_method=DELETE; path=/; secure; HttpOnly; SameSite=Lax]
-      Status: [200 OK]
-      Strict-Transport-Security: [max-age=631139040; includeSubdomains]
-      Vary: [Accept-Encoding]
-      X-Content-Type-Options: [nosniff]
-      X-Download-Options: [noopen]
-      X-Frame-Options: [sameorigin]
-      X-Permitted-Cross-Domain-Policies: [none]
-      X-Powered-By: [Phusion Passenger 4.0.53]
-      X-Request-Id: [f8fd864a-ebe3-4da6-9b44-e55751b2263b]
-      X-Runtime: ['0.054392']
-      X-XSS-Protection: [1; mode=block]
-      content-length: ['731']
-    status: {code: 200, message: OK}
->>>>>>> a93f845d
+      X-Content-Type-Options:
+      - nosniff
+      X-Download-Options:
+      - noopen
+      X-Frame-Options:
+      - sameorigin
+      X-Permitted-Cross-Domain-Policies:
+      - none
+      X-Powered-By:
+      - Phusion Passenger 4.0.53
+      X-Request-Id:
+      - dabaffc5-fecb-4ec3-b251-be74b5a892db
+      X-Runtime:
+      - '0.616521'
+      X-XSS-Protection:
+      - 1; mode=block
+    status:
+      code: 201
+      message: Created
 version: 1