--- conflicted
+++ resolved
@@ -2,7 +2,6 @@
 - request:
     body: null
     headers:
-<<<<<<< HEAD
       Accept:
       - application/json;version=2
     method: GET
@@ -22,7 +21,7 @@
       Content-Type:
       - application/json; charset=utf-8
       Date:
-      - Thu, 07 Nov 2019 22:40:51 GMT
+      - Thu, 07 Nov 2019 22:51:02 GMT
       ETag:
       - W/"7462024e111aafa1fe0b7de16a6757f0"
       Foreman_api_version:
@@ -32,39 +31,39 @@
       Server:
       - Apache
       Set-Cookie:
-      - _session_id=4f22deffc66a7552c44f1f4d6472247c; path=/; secure; HttpOnly; SameSite=Lax
-      Status:
-      - 200 OK
-      Strict-Transport-Security:
-      - max-age=631139040; includeSubdomains
-      X-Content-Type-Options:
-      - nosniff
-      X-Download-Options:
-      - noopen
-      X-Frame-Options:
-      - sameorigin
-      X-Permitted-Cross-Domain-Policies:
-      - none
-      X-Powered-By:
-      - Phusion Passenger 4.0.53
-      X-Request-Id:
-      - 95ad57e1-616b-4078-8232-1f96dfd45903
-      X-Runtime:
-      - '0.083580'
-      X-XSS-Protection:
-      - 1; mode=block
-    status:
-      code: 200
-      message: OK
-- request:
-    body: null
-    headers:
-      Accept:
-      - application/json;version=2
-      Cookie:
-      - _session_id=4f22deffc66a7552c44f1f4d6472247c
-    method: GET
-    uri: https://127.0.0.1:4433/api/locations?thin=True&search=title%3D%22Foo%22&per_page=4294967296
+      - _session_id=7ec02a1cdbc965a5e696621f06db2d98; path=/; secure; HttpOnly; SameSite=Lax
+      Status:
+      - 200 OK
+      Strict-Transport-Security:
+      - max-age=631139040; includeSubdomains
+      X-Content-Type-Options:
+      - nosniff
+      X-Download-Options:
+      - noopen
+      X-Frame-Options:
+      - sameorigin
+      X-Permitted-Cross-Domain-Policies:
+      - none
+      X-Powered-By:
+      - Phusion Passenger 4.0.53
+      X-Request-Id:
+      - 6fff7a01-460a-4915-adde-c489e701a4f6
+      X-Runtime:
+      - '0.077590'
+      X-XSS-Protection:
+      - 1; mode=block
+    status:
+      code: 200
+      message: OK
+- request:
+    body: null
+    headers:
+      Accept:
+      - application/json;version=2
+      Cookie:
+      - _session_id=7ec02a1cdbc965a5e696621f06db2d98
+    method: GET
+    uri: https://127.0.0.1:4433/api/locations?search=title%3D%22Foo%22&per_page=4294967296
   response:
     body:
       string: "{\n  \"total\": 5,\n  \"subtotal\": 1,\n  \"page\": 1,\n  \"per_page\"\
@@ -83,7 +82,7 @@
       Content-Type:
       - application/json; charset=utf-8
       Date:
-      - Thu, 07 Nov 2019 22:40:51 GMT
+      - Thu, 07 Nov 2019 22:51:02 GMT
       ETag:
       - W/"4d11207b5a3c1623d8c469b926727f65"
       Foreman_api_version:
@@ -111,30 +110,30 @@
       X-Powered-By:
       - Phusion Passenger 4.0.53
       X-Request-Id:
-      - 1c416644-0ff9-4fb0-9065-372a6df43b4c
-      X-Runtime:
-      - '0.053306'
-      X-XSS-Protection:
-      - 1; mode=block
-    status:
-      code: 200
-      message: OK
-- request:
-    body: null
-    headers:
-      Accept:
-      - application/json;version=2
-      Cookie:
-      - _session_id=4f22deffc66a7552c44f1f4d6472247c
-    method: GET
-    uri: https://127.0.0.1:4433/api/locations?thin=True&search=title%3D%22Foo%2FBaz%22&per_page=4294967296
+      - ed8e56b8-0bc9-475d-a1a7-2c72d6959a0c
+      X-Runtime:
+      - '0.055025'
+      X-XSS-Protection:
+      - 1; mode=block
+    status:
+      code: 200
+      message: OK
+- request:
+    body: null
+    headers:
+      Accept:
+      - application/json;version=2
+      Cookie:
+      - _session_id=7ec02a1cdbc965a5e696621f06db2d98
+    method: GET
+    uri: https://127.0.0.1:4433/api/locations?search=title%3D%22Foo%2FBaz%22&per_page=4294967296
   response:
     body:
       string: "{\n  \"total\": 5,\n  \"subtotal\": 1,\n  \"page\": 1,\n  \"per_page\"\
         : 4294967296,\n  \"search\": \"title=\\\"Foo/Baz\\\"\",\n  \"sort\": {\n \
         \   \"by\": null,\n    \"order\": null\n  },\n  \"results\": [{\"ancestry\"\
         :\"34\",\"parent_id\":34,\"parent_name\":\"Foo\",\"created_at\":\"2019-11-07\
-        \ 19:26:28 UTC\",\"updated_at\":\"2019-11-07 19:26:28 UTC\",\"id\":43,\"name\"\
+        \ 22:50:09 UTC\",\"updated_at\":\"2019-11-07 22:50:09 UTC\",\"id\":47,\"name\"\
         :\"Baz\",\"title\":\"Foo/Baz\",\"description\":null}]\n}\n"
     headers:
       Cache-Control:
@@ -146,58 +145,58 @@
       Content-Type:
       - application/json; charset=utf-8
       Date:
-      - Thu, 07 Nov 2019 22:40:51 GMT
-      ETag:
-      - W/"636a8096ae9abd91c57f8ead0ad0082a"
-      Foreman_api_version:
-      - '2'
-      Foreman_version:
-      - 1.22.1
-      Server:
-      - Apache
-      Status:
-      - 200 OK
-      Strict-Transport-Security:
-      - max-age=631139040; includeSubdomains
-      Transfer-Encoding:
-      - chunked
-      Vary:
-      - Accept-Encoding
-      X-Content-Type-Options:
-      - nosniff
-      X-Download-Options:
-      - noopen
-      X-Frame-Options:
-      - sameorigin
-      X-Permitted-Cross-Domain-Policies:
-      - none
-      X-Powered-By:
-      - Phusion Passenger 4.0.53
-      X-Request-Id:
-      - 647845de-49b8-48b9-9185-0289803cd318
-      X-Runtime:
-      - '0.058203'
-      X-XSS-Protection:
-      - 1; mode=block
-    status:
-      code: 200
-      message: OK
-- request:
-    body: null
-    headers:
-      Accept:
-      - application/json;version=2
-      Cookie:
-      - _session_id=4f22deffc66a7552c44f1f4d6472247c
-    method: GET
-    uri: https://127.0.0.1:4433/api/locations?thin=True&search=title%3D%22Bar%22&per_page=4294967296
+      - Thu, 07 Nov 2019 22:51:02 GMT
+      ETag:
+      - W/"4b0663aa46bada283b6b881aae634a9d"
+      Foreman_api_version:
+      - '2'
+      Foreman_version:
+      - 1.22.1
+      Server:
+      - Apache
+      Status:
+      - 200 OK
+      Strict-Transport-Security:
+      - max-age=631139040; includeSubdomains
+      Transfer-Encoding:
+      - chunked
+      Vary:
+      - Accept-Encoding
+      X-Content-Type-Options:
+      - nosniff
+      X-Download-Options:
+      - noopen
+      X-Frame-Options:
+      - sameorigin
+      X-Permitted-Cross-Domain-Policies:
+      - none
+      X-Powered-By:
+      - Phusion Passenger 4.0.53
+      X-Request-Id:
+      - a5831076-7ea1-4fd4-8018-ddae9680a704
+      X-Runtime:
+      - '0.057236'
+      X-XSS-Protection:
+      - 1; mode=block
+    status:
+      code: 200
+      message: OK
+- request:
+    body: null
+    headers:
+      Accept:
+      - application/json;version=2
+      Cookie:
+      - _session_id=7ec02a1cdbc965a5e696621f06db2d98
+    method: GET
+    uri: https://127.0.0.1:4433/api/locations?search=title%3D%22Bar%22&per_page=4294967296
   response:
     body:
       string: "{\n  \"total\": 5,\n  \"subtotal\": 1,\n  \"page\": 1,\n  \"per_page\"\
         : 4294967296,\n  \"search\": \"title=\\\"Bar\\\"\",\n  \"sort\": {\n    \"\
         by\": null,\n    \"order\": null\n  },\n  \"results\": [{\"ancestry\":null,\"\
-        parent_id\":null,\"parent_name\":null,\"created_at\":\"2019-11-07 19:26:32\
-        \ UTC\",\"updated_at\":\"2019-11-07 19:26:32 UTC\",\"id\":44,\"name\":\"Bar\"\
+        parent_id\":null,\"parent_name\":null,\"created_at\":\"2019-11-07 22:50:13\
+        \ UTC\",\"updated_at\":\"2019-11-07 22:50:13 UTC\",\"id\":48,\"name\":\"Bar\"\
         ,\"title\":\"Bar\",\"description\":null}]\n}\n"
     headers:
       Cache-Control:
@@ -209,120 +208,120 @@
       Content-Type:
       - application/json; charset=utf-8
       Date:
-      - Thu, 07 Nov 2019 22:40:51 GMT
-      ETag:
-      - W/"51e3885634a34800007b110218547147"
-      Foreman_api_version:
-      - '2'
-      Foreman_version:
-      - 1.22.1
-      Server:
-      - Apache
-      Status:
-      - 200 OK
-      Strict-Transport-Security:
-      - max-age=631139040; includeSubdomains
-      Transfer-Encoding:
-      - chunked
-      Vary:
-      - Accept-Encoding
-      X-Content-Type-Options:
-      - nosniff
-      X-Download-Options:
-      - noopen
-      X-Frame-Options:
-      - sameorigin
-      X-Permitted-Cross-Domain-Policies:
-      - none
-      X-Powered-By:
-      - Phusion Passenger 4.0.53
-      X-Request-Id:
-      - dedaadce-6b13-4d65-bbd7-94059a9dba9c
-      X-Runtime:
-      - '0.053736'
-      X-XSS-Protection:
-      - 1; mode=block
-    status:
-      code: 200
-      message: OK
-- request:
-    body: null
-    headers:
-      Accept:
-      - application/json;version=2
-      Cookie:
-      - _session_id=4f22deffc66a7552c44f1f4d6472247c
-    method: GET
-    uri: https://127.0.0.1:4433/api/compute_profiles?thin=True&search=name%3D%22myprofile%22&per_page=4294967296
+      - Thu, 07 Nov 2019 22:51:02 GMT
+      ETag:
+      - W/"8d90d2fe748f081074af021184c4e3a6"
+      Foreman_api_version:
+      - '2'
+      Foreman_version:
+      - 1.22.1
+      Server:
+      - Apache
+      Status:
+      - 200 OK
+      Strict-Transport-Security:
+      - max-age=631139040; includeSubdomains
+      Transfer-Encoding:
+      - chunked
+      Vary:
+      - Accept-Encoding
+      X-Content-Type-Options:
+      - nosniff
+      X-Download-Options:
+      - noopen
+      X-Frame-Options:
+      - sameorigin
+      X-Permitted-Cross-Domain-Policies:
+      - none
+      X-Powered-By:
+      - Phusion Passenger 4.0.53
+      X-Request-Id:
+      - fc0c05f7-b416-4a4d-beb7-c0f5dc0ff0fa
+      X-Runtime:
+      - '0.054034'
+      X-XSS-Protection:
+      - 1; mode=block
+    status:
+      code: 200
+      message: OK
+- request:
+    body: null
+    headers:
+      Accept:
+      - application/json;version=2
+      Cookie:
+      - _session_id=7ec02a1cdbc965a5e696621f06db2d98
+    method: GET
+    uri: https://127.0.0.1:4433/api/compute_profiles?search=name%3D%22myprofile%22&per_page=4294967296
   response:
     body:
       string: "{\n  \"total\": 4,\n  \"subtotal\": 1,\n  \"page\": 1,\n  \"per_page\"\
         : 4294967296,\n  \"search\": \"name=\\\"myprofile\\\"\",\n  \"sort\": {\n\
         \    \"by\": null,\n    \"order\": null\n  },\n  \"results\": [{\"created_at\"\
-        :\"2019-11-07 19:27:03 UTC\",\"updated_at\":\"2019-11-07 19:27:03 UTC\",\"\
-        id\":6,\"name\":\"myprofile\"}]\n}\n"
-    headers:
-      Cache-Control:
-      - max-age=0, private, must-revalidate
-      Content-Security-Policy:
-      - 'default-src ''self''; child-src ''self''; connect-src ''self'' ws: wss:;
-        img-src ''self'' data: *.gravatar.com; script-src ''unsafe-eval'' ''unsafe-inline''
-        ''self''; style-src ''unsafe-inline'' ''self'''
-      Content-Type:
-      - application/json; charset=utf-8
-      Date:
-      - Thu, 07 Nov 2019 22:40:52 GMT
-      ETag:
-      - W/"ddce6cf993b04d4080583327ae76a347"
-      Foreman_api_version:
-      - '2'
-      Foreman_version:
-      - 1.22.1
-      Server:
-      - Apache
-      Status:
-      - 200 OK
-      Strict-Transport-Security:
-      - max-age=631139040; includeSubdomains
-      Transfer-Encoding:
-      - chunked
-      Vary:
-      - Accept-Encoding
-      X-Content-Type-Options:
-      - nosniff
-      X-Download-Options:
-      - noopen
-      X-Frame-Options:
-      - sameorigin
-      X-Permitted-Cross-Domain-Policies:
-      - none
-      X-Powered-By:
-      - Phusion Passenger 4.0.53
-      X-Request-Id:
-      - 0fe19e16-b8cd-43a4-9b40-3520a4a462d3
-      X-Runtime:
-      - '0.053085'
-      X-XSS-Protection:
-      - 1; mode=block
-    status:
-      code: 200
-      message: OK
-- request:
-    body: null
-    headers:
-      Accept:
-      - application/json;version=2
-      Cookie:
-      - _session_id=4f22deffc66a7552c44f1f4d6472247c
-    method: GET
-    uri: https://127.0.0.1:4433/api/domains?thin=True&search=name%3D%22foo.example.com%22&per_page=4294967296
+        :\"2019-11-07 22:50:43 UTC\",\"updated_at\":\"2019-11-07 22:50:43 UTC\",\"\
+        id\":7,\"name\":\"myprofile\"}]\n}\n"
+    headers:
+      Cache-Control:
+      - max-age=0, private, must-revalidate
+      Content-Security-Policy:
+      - 'default-src ''self''; child-src ''self''; connect-src ''self'' ws: wss:;
+        img-src ''self'' data: *.gravatar.com; script-src ''unsafe-eval'' ''unsafe-inline''
+        ''self''; style-src ''unsafe-inline'' ''self'''
+      Content-Type:
+      - application/json; charset=utf-8
+      Date:
+      - Thu, 07 Nov 2019 22:51:02 GMT
+      ETag:
+      - W/"19d1668d181d10b8bb534be194725055"
+      Foreman_api_version:
+      - '2'
+      Foreman_version:
+      - 1.22.1
+      Server:
+      - Apache
+      Status:
+      - 200 OK
+      Strict-Transport-Security:
+      - max-age=631139040; includeSubdomains
+      Transfer-Encoding:
+      - chunked
+      Vary:
+      - Accept-Encoding
+      X-Content-Type-Options:
+      - nosniff
+      X-Download-Options:
+      - noopen
+      X-Frame-Options:
+      - sameorigin
+      X-Permitted-Cross-Domain-Policies:
+      - none
+      X-Powered-By:
+      - Phusion Passenger 4.0.53
+      X-Request-Id:
+      - 874a860c-1a77-4655-80fa-a3749613f9f5
+      X-Runtime:
+      - '0.061181'
+      X-XSS-Protection:
+      - 1; mode=block
+    status:
+      code: 200
+      message: OK
+- request:
+    body: null
+    headers:
+      Accept:
+      - application/json;version=2
+      Cookie:
+      - _session_id=7ec02a1cdbc965a5e696621f06db2d98
+    method: GET
+    uri: https://127.0.0.1:4433/api/domains?search=name%3D%22foo.example.com%22&per_page=4294967296
   response:
     body:
       string: "{\n  \"total\": 3,\n  \"subtotal\": 1,\n  \"page\": 1,\n  \"per_page\"\
         : 4294967296,\n  \"search\": \"name=\\\"foo.example.com\\\"\",\n  \"sort\"\
         : {\n    \"by\": null,\n    \"order\": null\n  },\n  \"results\": [{\"fullname\"\
-        :null,\"created_at\":\"2019-11-07 19:26:45 UTC\",\"updated_at\":\"2019-11-07\
-        \ 19:26:45 UTC\",\"id\":6,\"name\":\"foo.example.com\",\"dns_id\":1,\"dns\"\
+        :null,\"created_at\":\"2019-11-07 22:50:26 UTC\",\"updated_at\":\"2019-11-07\
+        \ 22:50:26 UTC\",\"id\":8,\"name\":\"foo.example.com\",\"dns_id\":1,\"dns\"\
         :{\"name\":\"foreman.example.com\",\"id\":1,\"url\":\"https://foreman.example.com:9090\"\
         }}]\n}\n"
     headers:
@@ -335,51 +334,51 @@
       Content-Type:
       - application/json; charset=utf-8
       Date:
-      - Thu, 07 Nov 2019 22:40:52 GMT
-      ETag:
-      - W/"7de975416dbad2b27f7f103c0b0ada6a"
-      Foreman_api_version:
-      - '2'
-      Foreman_version:
-      - 1.22.1
-      Server:
-      - Apache
-      Status:
-      - 200 OK
-      Strict-Transport-Security:
-      - max-age=631139040; includeSubdomains
-      Transfer-Encoding:
-      - chunked
-      Vary:
-      - Accept-Encoding
-      X-Content-Type-Options:
-      - nosniff
-      X-Download-Options:
-      - noopen
-      X-Frame-Options:
-      - sameorigin
-      X-Permitted-Cross-Domain-Policies:
-      - none
-      X-Powered-By:
-      - Phusion Passenger 4.0.53
-      X-Request-Id:
-      - c19e25b6-e7c0-4311-b613-013097f95bae
-      X-Runtime:
-      - '0.077106'
-      X-XSS-Protection:
-      - 1; mode=block
-    status:
-      code: 200
-      message: OK
-- request:
-    body: null
-    headers:
-      Accept:
-      - application/json;version=2
-      Cookie:
-      - _session_id=4f22deffc66a7552c44f1f4d6472247c
-    method: GET
-    uri: https://127.0.0.1:4433/api/subnets?thin=True&search=name%3D%22Test+subnet4%22&per_page=4294967296
+      - Thu, 07 Nov 2019 22:51:02 GMT
+      ETag:
+      - W/"61054be510bba32845fe18fc2347a0ea"
+      Foreman_api_version:
+      - '2'
+      Foreman_version:
+      - 1.22.1
+      Server:
+      - Apache
+      Status:
+      - 200 OK
+      Strict-Transport-Security:
+      - max-age=631139040; includeSubdomains
+      Transfer-Encoding:
+      - chunked
+      Vary:
+      - Accept-Encoding
+      X-Content-Type-Options:
+      - nosniff
+      X-Download-Options:
+      - noopen
+      X-Frame-Options:
+      - sameorigin
+      X-Permitted-Cross-Domain-Policies:
+      - none
+      X-Powered-By:
+      - Phusion Passenger 4.0.53
+      X-Request-Id:
+      - 0261fbe7-7b70-4436-9408-7b2573f290ab
+      X-Runtime:
+      - '0.064257'
+      X-XSS-Protection:
+      - 1; mode=block
+    status:
+      code: 200
+      message: OK
+- request:
+    body: null
+    headers:
+      Accept:
+      - application/json;version=2
+      Cookie:
+      - _session_id=7ec02a1cdbc965a5e696621f06db2d98
+    method: GET
+    uri: https://127.0.0.1:4433/api/subnets?search=name%3D%22Test+subnet4%22&per_page=4294967296
   response:
     body:
       string: "{\n  \"total\": 1,\n  \"subtotal\": 1,\n  \"page\": 1,\n  \"per_page\"\
@@ -388,8 +387,8 @@
         :\"192.168.200.0\",\"network_type\":\"IPv4\",\"cidr\":27,\"mask\":\"255.255.255.224\"\
         ,\"priority\":null,\"vlanid\":null,\"mtu\":1500,\"gateway\":null,\"dns_primary\"\
         :null,\"dns_secondary\":null,\"from\":null,\"to\":null,\"created_at\":\"2019-11-07\
-        \ 19:26:50 UTC\",\"updated_at\":\"2019-11-07 19:26:50 UTC\",\"ipam\":\"DHCP\"\
-        ,\"boot_mode\":\"DHCP\",\"id\":3,\"name\":\"Test subnet4\",\"description\"\
+        \ 22:50:30 UTC\",\"updated_at\":\"2019-11-07 22:50:30 UTC\",\"ipam\":\"DHCP\"\
+        ,\"boot_mode\":\"DHCP\",\"id\":4,\"name\":\"Test subnet4\",\"description\"\
         :null,\"network_address\":\"192.168.200.0/27\",\"dhcp_id\":null,\"dhcp_name\"\
         :null,\"tftp_id\":null,\"tftp_name\":null,\"httpboot_id\":null,\"httpboot_name\"\
         :null,\"dns_id\":null,\"template_id\":null,\"template_name\":null,\"dhcp\"\
@@ -404,51 +403,51 @@
       Content-Type:
       - application/json; charset=utf-8
       Date:
-      - Thu, 07 Nov 2019 22:40:52 GMT
-      ETag:
-      - W/"2cc3f085b04c9834f3d78f9eb189407a"
-      Foreman_api_version:
-      - '2'
-      Foreman_version:
-      - 1.22.1
-      Server:
-      - Apache
-      Status:
-      - 200 OK
-      Strict-Transport-Security:
-      - max-age=631139040; includeSubdomains
-      Transfer-Encoding:
-      - chunked
-      Vary:
-      - Accept-Encoding
-      X-Content-Type-Options:
-      - nosniff
-      X-Download-Options:
-      - noopen
-      X-Frame-Options:
-      - sameorigin
-      X-Permitted-Cross-Domain-Policies:
-      - none
-      X-Powered-By:
-      - Phusion Passenger 4.0.53
-      X-Request-Id:
-      - 1f9207da-265c-4b91-9825-11dc9a22f481
-      X-Runtime:
-      - '0.062445'
-      X-XSS-Protection:
-      - 1; mode=block
-    status:
-      code: 200
-      message: OK
-- request:
-    body: null
-    headers:
-      Accept:
-      - application/json;version=2
-      Cookie:
-      - _session_id=4f22deffc66a7552c44f1f4d6472247c
-    method: GET
-    uri: https://127.0.0.1:4433/api/architectures?thin=True&search=name%3D%22x86_64%22&per_page=4294967296
+      - Thu, 07 Nov 2019 22:51:03 GMT
+      ETag:
+      - W/"1226cac0309c1ebdad2ef07863a336aa"
+      Foreman_api_version:
+      - '2'
+      Foreman_version:
+      - 1.22.1
+      Server:
+      - Apache
+      Status:
+      - 200 OK
+      Strict-Transport-Security:
+      - max-age=631139040; includeSubdomains
+      Transfer-Encoding:
+      - chunked
+      Vary:
+      - Accept-Encoding
+      X-Content-Type-Options:
+      - nosniff
+      X-Download-Options:
+      - noopen
+      X-Frame-Options:
+      - sameorigin
+      X-Permitted-Cross-Domain-Policies:
+      - none
+      X-Powered-By:
+      - Phusion Passenger 4.0.53
+      X-Request-Id:
+      - e7c08d50-64ae-407a-972e-efd31ec76e69
+      X-Runtime:
+      - '0.066455'
+      X-XSS-Protection:
+      - 1; mode=block
+    status:
+      code: 200
+      message: OK
+- request:
+    body: null
+    headers:
+      Accept:
+      - application/json;version=2
+      Cookie:
+      - _session_id=7ec02a1cdbc965a5e696621f06db2d98
+    method: GET
+    uri: https://127.0.0.1:4433/api/architectures?search=name%3D%22x86_64%22&per_page=4294967296
   response:
     body:
       string: "{\n  \"total\": 2,\n  \"subtotal\": 1,\n  \"page\": 1,\n  \"per_page\"\
@@ -466,7 +465,7 @@
       Content-Type:
       - application/json; charset=utf-8
       Date:
-      - Thu, 07 Nov 2019 22:40:52 GMT
+      - Thu, 07 Nov 2019 22:51:03 GMT
       ETag:
       - W/"05c213890d16d735398c4450758add11"
       Foreman_api_version:
@@ -494,23 +493,23 @@
       X-Powered-By:
       - Phusion Passenger 4.0.53
       X-Request-Id:
-      - 840a63de-efd8-4ec4-a39b-76c59b79f0db
-      X-Runtime:
-      - '0.063441'
-      X-XSS-Protection:
-      - 1; mode=block
-    status:
-      code: 200
-      message: OK
-- request:
-    body: null
-    headers:
-      Accept:
-      - application/json;version=2
-      Cookie:
-      - _session_id=4f22deffc66a7552c44f1f4d6472247c
-    method: GET
-    uri: https://127.0.0.1:4433/api/operatingsystems?thin=True&search=title%3D%22TestOS+7.6%22&per_page=4294967296
+      - 74892ab2-c60f-4034-affa-00a74fa344aa
+      X-Runtime:
+      - '0.049626'
+      X-XSS-Protection:
+      - 1; mode=block
+    status:
+      code: 200
+      message: OK
+- request:
+    body: null
+    headers:
+      Accept:
+      - application/json;version=2
+      Cookie:
+      - _session_id=7ec02a1cdbc965a5e696621f06db2d98
+    method: GET
+    uri: https://127.0.0.1:4433/api/operatingsystems?search=title%3D%22TestOS+7.6%22&per_page=4294967296
   response:
     body:
       string: "{\n  \"total\": 2,\n  \"subtotal\": 1,\n  \"page\": 1,\n  \"per_page\"\
@@ -518,7 +517,7 @@
         \    \"by\": null,\n    \"order\": null\n  },\n  \"results\": [{\"description\"\
         :null,\"major\":\"7\",\"minor\":\"6\",\"family\":\"Redhat\",\"release_name\"\
         :\"reverse whip\",\"password_hash\":\"SHA256\",\"created_at\":\"2019-11-07\
-        \ 19:26:55 UTC\",\"updated_at\":\"2019-11-07 19:26:55 UTC\",\"id\":4,\"name\"\
+        \ 22:50:35 UTC\",\"updated_at\":\"2019-11-07 22:50:35 UTC\",\"id\":5,\"name\"\
         :\"TestOS\",\"title\":\"TestOS 7.6\"}]\n}\n"
     headers:
       Cache-Control:
@@ -530,176 +529,176 @@
       Content-Type:
       - application/json; charset=utf-8
       Date:
-      - Thu, 07 Nov 2019 22:40:52 GMT
-      ETag:
-      - W/"4065d191ab8a49060dffae1668a4cdd3"
-      Foreman_api_version:
-      - '2'
-      Foreman_version:
-      - 1.22.1
-      Server:
-      - Apache
-      Status:
-      - 200 OK
-      Strict-Transport-Security:
-      - max-age=631139040; includeSubdomains
-      Transfer-Encoding:
-      - chunked
-      Vary:
-      - Accept-Encoding
-      X-Content-Type-Options:
-      - nosniff
-      X-Download-Options:
-      - noopen
-      X-Frame-Options:
-      - sameorigin
-      X-Permitted-Cross-Domain-Policies:
-      - none
-      X-Powered-By:
-      - Phusion Passenger 4.0.53
-      X-Request-Id:
-      - b1d75e07-7ee3-42e3-bf85-2ed4d0ede38b
-      X-Runtime:
-      - '0.055605'
-      X-XSS-Protection:
-      - 1; mode=block
-    status:
-      code: 200
-      message: OK
-- request:
-    body: null
-    headers:
-      Accept:
-      - application/json;version=2
-      Cookie:
-      - _session_id=4f22deffc66a7552c44f1f4d6472247c
-    method: GET
-    uri: https://127.0.0.1:4433/api/media?thin=True&search=name%3D%22TestOS+Mirror%22&per_page=4294967296
+      - Thu, 07 Nov 2019 22:51:03 GMT
+      ETag:
+      - W/"5591a8458f315131edcd1ff9712ce754"
+      Foreman_api_version:
+      - '2'
+      Foreman_version:
+      - 1.22.1
+      Server:
+      - Apache
+      Status:
+      - 200 OK
+      Strict-Transport-Security:
+      - max-age=631139040; includeSubdomains
+      Transfer-Encoding:
+      - chunked
+      Vary:
+      - Accept-Encoding
+      X-Content-Type-Options:
+      - nosniff
+      X-Download-Options:
+      - noopen
+      X-Frame-Options:
+      - sameorigin
+      X-Permitted-Cross-Domain-Policies:
+      - none
+      X-Powered-By:
+      - Phusion Passenger 4.0.53
+      X-Request-Id:
+      - cdfc2982-9b09-4f3a-94fd-0c82ef894d73
+      X-Runtime:
+      - '0.059227'
+      X-XSS-Protection:
+      - 1; mode=block
+    status:
+      code: 200
+      message: OK
+- request:
+    body: null
+    headers:
+      Accept:
+      - application/json;version=2
+      Cookie:
+      - _session_id=7ec02a1cdbc965a5e696621f06db2d98
+    method: GET
+    uri: https://127.0.0.1:4433/api/media?search=name%3D%22TestOS+Mirror%22&per_page=4294967296
   response:
     body:
       string: "{\n  \"total\": 10,\n  \"subtotal\": 1,\n  \"page\": 1,\n  \"per_page\"\
         : 4294967296,\n  \"search\": \"name=\\\"TestOS Mirror\\\"\",\n  \"sort\":\
         \ {\n    \"by\": null,\n    \"order\": null\n  },\n  \"results\": [{\"path\"\
         :\"https://templeos.org/TempleOS.ISO\",\"os_family\":\"Redhat\",\"created_at\"\
-        :\"2019-11-07 19:26:58 UTC\",\"updated_at\":\"2019-11-07 19:26:58 UTC\",\"\
-        id\":12,\"name\":\"TestOS Mirror\"}]\n}\n"
-    headers:
-      Cache-Control:
-      - max-age=0, private, must-revalidate
-      Content-Security-Policy:
-      - 'default-src ''self''; child-src ''self''; connect-src ''self'' ws: wss:;
-        img-src ''self'' data: *.gravatar.com; script-src ''unsafe-eval'' ''unsafe-inline''
-        ''self''; style-src ''unsafe-inline'' ''self'''
-      Content-Type:
-      - application/json; charset=utf-8
-      Date:
-      - Thu, 07 Nov 2019 22:40:52 GMT
-      ETag:
-      - W/"528a34ad0f20f751ff91dcdc60f520ba"
-      Foreman_api_version:
-      - '2'
-      Foreman_version:
-      - 1.22.1
-      Server:
-      - Apache
-      Status:
-      - 200 OK
-      Strict-Transport-Security:
-      - max-age=631139040; includeSubdomains
-      Transfer-Encoding:
-      - chunked
-      Vary:
-      - Accept-Encoding
-      X-Content-Type-Options:
-      - nosniff
-      X-Download-Options:
-      - noopen
-      X-Frame-Options:
-      - sameorigin
-      X-Permitted-Cross-Domain-Policies:
-      - none
-      X-Powered-By:
-      - Phusion Passenger 4.0.53
-      X-Request-Id:
-      - af069771-0f4b-426f-8b80-c788d61c7c10
-      X-Runtime:
-      - '0.053280'
-      X-XSS-Protection:
-      - 1; mode=block
-    status:
-      code: 200
-      message: OK
-- request:
-    body: null
-    headers:
-      Accept:
-      - application/json;version=2
-      Cookie:
-      - _session_id=4f22deffc66a7552c44f1f4d6472247c
-    method: GET
-    uri: https://127.0.0.1:4433/api/ptables?thin=True&search=name%3D%22Part+table%22&per_page=4294967296
+        :\"2019-11-07 22:50:38 UTC\",\"updated_at\":\"2019-11-07 22:50:38 UTC\",\"\
+        id\":13,\"name\":\"TestOS Mirror\"}]\n}\n"
+    headers:
+      Cache-Control:
+      - max-age=0, private, must-revalidate
+      Content-Security-Policy:
+      - 'default-src ''self''; child-src ''self''; connect-src ''self'' ws: wss:;
+        img-src ''self'' data: *.gravatar.com; script-src ''unsafe-eval'' ''unsafe-inline''
+        ''self''; style-src ''unsafe-inline'' ''self'''
+      Content-Type:
+      - application/json; charset=utf-8
+      Date:
+      - Thu, 07 Nov 2019 22:51:03 GMT
+      ETag:
+      - W/"207dd7c1d0c526d4d994f904a664f8fd"
+      Foreman_api_version:
+      - '2'
+      Foreman_version:
+      - 1.22.1
+      Server:
+      - Apache
+      Status:
+      - 200 OK
+      Strict-Transport-Security:
+      - max-age=631139040; includeSubdomains
+      Transfer-Encoding:
+      - chunked
+      Vary:
+      - Accept-Encoding
+      X-Content-Type-Options:
+      - nosniff
+      X-Download-Options:
+      - noopen
+      X-Frame-Options:
+      - sameorigin
+      X-Permitted-Cross-Domain-Policies:
+      - none
+      X-Powered-By:
+      - Phusion Passenger 4.0.53
+      X-Request-Id:
+      - 52063d41-f490-4511-87a0-580d06b2a8c8
+      X-Runtime:
+      - '0.060701'
+      X-XSS-Protection:
+      - 1; mode=block
+    status:
+      code: 200
+      message: OK
+- request:
+    body: null
+    headers:
+      Accept:
+      - application/json;version=2
+      Cookie:
+      - _session_id=7ec02a1cdbc965a5e696621f06db2d98
+    method: GET
+    uri: https://127.0.0.1:4433/api/ptables?search=name%3D%22Part+table%22&per_page=4294967296
   response:
     body:
       string: "{\n  \"total\": 16,\n  \"subtotal\": 1,\n  \"page\": 1,\n  \"per_page\"\
         : 4294967296,\n  \"search\": \"name=\\\"Part table\\\"\",\n  \"sort\": {\n\
         \    \"by\": null,\n    \"order\": null\n  },\n  \"results\": [{\"os_family\"\
-        :\"Redhat\",\"created_at\":\"2019-11-07 19:26:53 UTC\",\"updated_at\":\"2019-11-07\
-        \ 19:26:53 UTC\",\"name\":\"Part table\",\"id\":117}]\n}\n"
-    headers:
-      Cache-Control:
-      - max-age=0, private, must-revalidate
-      Content-Security-Policy:
-      - 'default-src ''self''; child-src ''self''; connect-src ''self'' ws: wss:;
-        img-src ''self'' data: *.gravatar.com; script-src ''unsafe-eval'' ''unsafe-inline''
-        ''self''; style-src ''unsafe-inline'' ''self'''
-      Content-Type:
-      - application/json; charset=utf-8
-      Date:
-      - Thu, 07 Nov 2019 22:40:52 GMT
-      ETag:
-      - W/"06ee2d5a6fd9deca75efffe8709340fd"
-      Foreman_api_version:
-      - '2'
-      Foreman_version:
-      - 1.22.1
-      Server:
-      - Apache
-      Status:
-      - 200 OK
-      Strict-Transport-Security:
-      - max-age=631139040; includeSubdomains
-      Transfer-Encoding:
-      - chunked
-      Vary:
-      - Accept-Encoding
-      X-Content-Type-Options:
-      - nosniff
-      X-Download-Options:
-      - noopen
-      X-Frame-Options:
-      - sameorigin
-      X-Permitted-Cross-Domain-Policies:
-      - none
-      X-Powered-By:
-      - Phusion Passenger 4.0.53
-      X-Request-Id:
-      - 8f03fe7e-66b6-4ed5-813d-ce1c85ca6b07
-      X-Runtime:
-      - '0.055608'
-      X-XSS-Protection:
-      - 1; mode=block
-    status:
-      code: 200
-      message: OK
-- request:
-    body: null
-    headers:
-      Accept:
-      - application/json;version=2
-      Cookie:
-      - _session_id=4f22deffc66a7552c44f1f4d6472247c
-    method: GET
-    uri: https://127.0.0.1:4433/api/environments?thin=True&search=name%3D%22production%22&per_page=4294967296
+        :\"Redhat\",\"created_at\":\"2019-11-07 22:50:33 UTC\",\"updated_at\":\"2019-11-07\
+        \ 22:50:33 UTC\",\"name\":\"Part table\",\"id\":118}]\n}\n"
+    headers:
+      Cache-Control:
+      - max-age=0, private, must-revalidate
+      Content-Security-Policy:
+      - 'default-src ''self''; child-src ''self''; connect-src ''self'' ws: wss:;
+        img-src ''self'' data: *.gravatar.com; script-src ''unsafe-eval'' ''unsafe-inline''
+        ''self''; style-src ''unsafe-inline'' ''self'''
+      Content-Type:
+      - application/json; charset=utf-8
+      Date:
+      - Thu, 07 Nov 2019 22:51:03 GMT
+      ETag:
+      - W/"0386751c5537cf6760a802478ec3d6e5"
+      Foreman_api_version:
+      - '2'
+      Foreman_version:
+      - 1.22.1
+      Server:
+      - Apache
+      Status:
+      - 200 OK
+      Strict-Transport-Security:
+      - max-age=631139040; includeSubdomains
+      Transfer-Encoding:
+      - chunked
+      Vary:
+      - Accept-Encoding
+      X-Content-Type-Options:
+      - nosniff
+      X-Download-Options:
+      - noopen
+      X-Frame-Options:
+      - sameorigin
+      X-Permitted-Cross-Domain-Policies:
+      - none
+      X-Powered-By:
+      - Phusion Passenger 4.0.53
+      X-Request-Id:
+      - b1df7e10-7083-4e00-abae-a44841945fb8
+      X-Runtime:
+      - '0.064349'
+      X-XSS-Protection:
+      - 1; mode=block
+    status:
+      code: 200
+      message: OK
+- request:
+    body: null
+    headers:
+      Accept:
+      - application/json;version=2
+      Cookie:
+      - _session_id=7ec02a1cdbc965a5e696621f06db2d98
+    method: GET
+    uri: https://127.0.0.1:4433/api/environments?search=name%3D%22production%22&per_page=4294967296
   response:
     body:
       string: "{\n  \"total\": 2,\n  \"subtotal\": 1,\n  \"page\": 1,\n  \"per_page\"\
@@ -717,7 +716,7 @@
       Content-Type:
       - application/json; charset=utf-8
       Date:
-      - Thu, 07 Nov 2019 22:40:52 GMT
+      - Thu, 07 Nov 2019 22:51:03 GMT
       ETag:
       - W/"0a13f9eb5741a8133ab14c0c996f6a06"
       Foreman_api_version:
@@ -745,147 +744,147 @@
       X-Powered-By:
       - Phusion Passenger 4.0.53
       X-Request-Id:
-      - fd5c6b60-691b-427b-bf17-94471b6cdf46
-      X-Runtime:
-      - '0.052465'
-      X-XSS-Protection:
-      - 1; mode=block
-    status:
-      code: 200
-      message: OK
-- request:
-    body: null
-    headers:
-      Accept:
-      - application/json;version=2
-      Cookie:
-      - _session_id=4f22deffc66a7552c44f1f4d6472247c
-    method: GET
-    uri: https://127.0.0.1:4433/api/config_groups?thin=True&search=name%3D%22cfg_group1%22&per_page=4294967296
+      - 623c9736-3e46-4772-96ea-47bbb4c11231
+      X-Runtime:
+      - '0.058069'
+      X-XSS-Protection:
+      - 1; mode=block
+    status:
+      code: 200
+      message: OK
+- request:
+    body: null
+    headers:
+      Accept:
+      - application/json;version=2
+      Cookie:
+      - _session_id=7ec02a1cdbc965a5e696621f06db2d98
+    method: GET
+    uri: https://127.0.0.1:4433/api/config_groups?search=name%3D%22cfg_group1%22&per_page=4294967296
   response:
     body:
       string: "{\n  \"total\": 3,\n  \"subtotal\": 1,\n  \"page\": 1,\n  \"per_page\"\
         : 4294967296,\n  \"search\": \"name=\\\"cfg_group1\\\"\",\n  \"sort\": {\n\
         \    \"by\": null,\n    \"order\": null\n  },\n  \"results\": [{\"created_at\"\
-        :\"2019-11-07 22:40:35 UTC\",\"updated_at\":\"2019-11-07 22:40:35 UTC\",\"\
-        id\":8,\"name\":\"cfg_group1\",\"puppetclasses\":[]}]\n}\n"
-    headers:
-      Cache-Control:
-      - max-age=0, private, must-revalidate
-      Content-Security-Policy:
-      - 'default-src ''self''; child-src ''self''; connect-src ''self'' ws: wss:;
-        img-src ''self'' data: *.gravatar.com; script-src ''unsafe-eval'' ''unsafe-inline''
-        ''self''; style-src ''unsafe-inline'' ''self'''
-      Content-Type:
-      - application/json; charset=utf-8
-      Date:
-      - Thu, 07 Nov 2019 22:40:52 GMT
-      ETag:
-      - W/"956da8f7215c97a1d0d832f049e86a90"
-      Foreman_api_version:
-      - '2'
-      Foreman_version:
-      - 1.22.1
-      Server:
-      - Apache
-      Status:
-      - 200 OK
-      Strict-Transport-Security:
-      - max-age=631139040; includeSubdomains
-      Transfer-Encoding:
-      - chunked
-      Vary:
-      - Accept-Encoding
-      X-Content-Type-Options:
-      - nosniff
-      X-Download-Options:
-      - noopen
-      X-Frame-Options:
-      - sameorigin
-      X-Permitted-Cross-Domain-Policies:
-      - none
-      X-Powered-By:
-      - Phusion Passenger 4.0.53
-      X-Request-Id:
-      - 9065d6e9-fb4b-484a-a3dd-fb902aa9612d
-      X-Runtime:
-      - '0.060250'
-      X-XSS-Protection:
-      - 1; mode=block
-    status:
-      code: 200
-      message: OK
-- request:
-    body: null
-    headers:
-      Accept:
-      - application/json;version=2
-      Cookie:
-      - _session_id=4f22deffc66a7552c44f1f4d6472247c
-    method: GET
-    uri: https://127.0.0.1:4433/api/config_groups?thin=True&search=name%3D%22cfg_group2%22&per_page=4294967296
+        :\"2019-11-07 22:50:46 UTC\",\"updated_at\":\"2019-11-07 22:50:46 UTC\",\"\
+        id\":10,\"name\":\"cfg_group1\",\"puppetclasses\":[]}]\n}\n"
+    headers:
+      Cache-Control:
+      - max-age=0, private, must-revalidate
+      Content-Security-Policy:
+      - 'default-src ''self''; child-src ''self''; connect-src ''self'' ws: wss:;
+        img-src ''self'' data: *.gravatar.com; script-src ''unsafe-eval'' ''unsafe-inline''
+        ''self''; style-src ''unsafe-inline'' ''self'''
+      Content-Type:
+      - application/json; charset=utf-8
+      Date:
+      - Thu, 07 Nov 2019 22:51:03 GMT
+      ETag:
+      - W/"875ceab38e54915f7ebf35a89ee04667"
+      Foreman_api_version:
+      - '2'
+      Foreman_version:
+      - 1.22.1
+      Server:
+      - Apache
+      Status:
+      - 200 OK
+      Strict-Transport-Security:
+      - max-age=631139040; includeSubdomains
+      Transfer-Encoding:
+      - chunked
+      Vary:
+      - Accept-Encoding
+      X-Content-Type-Options:
+      - nosniff
+      X-Download-Options:
+      - noopen
+      X-Frame-Options:
+      - sameorigin
+      X-Permitted-Cross-Domain-Policies:
+      - none
+      X-Powered-By:
+      - Phusion Passenger 4.0.53
+      X-Request-Id:
+      - 29e2aaa3-282c-4bde-ab36-7c57a8f9b0ff
+      X-Runtime:
+      - '0.063575'
+      X-XSS-Protection:
+      - 1; mode=block
+    status:
+      code: 200
+      message: OK
+- request:
+    body: null
+    headers:
+      Accept:
+      - application/json;version=2
+      Cookie:
+      - _session_id=7ec02a1cdbc965a5e696621f06db2d98
+    method: GET
+    uri: https://127.0.0.1:4433/api/config_groups?search=name%3D%22cfg_group2%22&per_page=4294967296
   response:
     body:
       string: "{\n  \"total\": 3,\n  \"subtotal\": 1,\n  \"page\": 1,\n  \"per_page\"\
         : 4294967296,\n  \"search\": \"name=\\\"cfg_group2\\\"\",\n  \"sort\": {\n\
         \    \"by\": null,\n    \"order\": null\n  },\n  \"results\": [{\"created_at\"\
-        :\"2019-11-07 22:40:36 UTC\",\"updated_at\":\"2019-11-07 22:40:36 UTC\",\"\
-        id\":9,\"name\":\"cfg_group2\",\"puppetclasses\":[]}]\n}\n"
-    headers:
-      Cache-Control:
-      - max-age=0, private, must-revalidate
-      Content-Security-Policy:
-      - 'default-src ''self''; child-src ''self''; connect-src ''self'' ws: wss:;
-        img-src ''self'' data: *.gravatar.com; script-src ''unsafe-eval'' ''unsafe-inline''
-        ''self''; style-src ''unsafe-inline'' ''self'''
-      Content-Type:
-      - application/json; charset=utf-8
-      Date:
-      - Thu, 07 Nov 2019 22:40:52 GMT
-      ETag:
-      - W/"a28f6a847355ce3fce0ddb0d9650034f"
-      Foreman_api_version:
-      - '2'
-      Foreman_version:
-      - 1.22.1
-      Server:
-      - Apache
-      Status:
-      - 200 OK
-      Strict-Transport-Security:
-      - max-age=631139040; includeSubdomains
-      Transfer-Encoding:
-      - chunked
-      Vary:
-      - Accept-Encoding
-      X-Content-Type-Options:
-      - nosniff
-      X-Download-Options:
-      - noopen
-      X-Frame-Options:
-      - sameorigin
-      X-Permitted-Cross-Domain-Policies:
-      - none
-      X-Powered-By:
-      - Phusion Passenger 4.0.53
-      X-Request-Id:
-      - b0dc5f5d-fa24-4f2b-8f9c-ac25f2f21311
-      X-Runtime:
-      - '0.057518'
-      X-XSS-Protection:
-      - 1; mode=block
-    status:
-      code: 200
-      message: OK
-- request:
-    body: null
-    headers:
-      Accept:
-      - application/json;version=2
-      Cookie:
-      - _session_id=4f22deffc66a7552c44f1f4d6472247c
-    method: GET
-    uri: https://127.0.0.1:4433/api/smart_proxies?thin=True&search=name%3D%22foreman.example.com%22&per_page=4294967296
+        :\"2019-11-07 22:50:47 UTC\",\"updated_at\":\"2019-11-07 22:50:47 UTC\",\"\
+        id\":11,\"name\":\"cfg_group2\",\"puppetclasses\":[]}]\n}\n"
+    headers:
+      Cache-Control:
+      - max-age=0, private, must-revalidate
+      Content-Security-Policy:
+      - 'default-src ''self''; child-src ''self''; connect-src ''self'' ws: wss:;
+        img-src ''self'' data: *.gravatar.com; script-src ''unsafe-eval'' ''unsafe-inline''
+        ''self''; style-src ''unsafe-inline'' ''self'''
+      Content-Type:
+      - application/json; charset=utf-8
+      Date:
+      - Thu, 07 Nov 2019 22:51:03 GMT
+      ETag:
+      - W/"3843e47492e17acf2cebb9f13a070052"
+      Foreman_api_version:
+      - '2'
+      Foreman_version:
+      - 1.22.1
+      Server:
+      - Apache
+      Status:
+      - 200 OK
+      Strict-Transport-Security:
+      - max-age=631139040; includeSubdomains
+      Transfer-Encoding:
+      - chunked
+      Vary:
+      - Accept-Encoding
+      X-Content-Type-Options:
+      - nosniff
+      X-Download-Options:
+      - noopen
+      X-Frame-Options:
+      - sameorigin
+      X-Permitted-Cross-Domain-Policies:
+      - none
+      X-Powered-By:
+      - Phusion Passenger 4.0.53
+      X-Request-Id:
+      - 0754f77d-eb61-4f9d-b8f7-7a51ce3cb0d2
+      X-Runtime:
+      - '0.058571'
+      X-XSS-Protection:
+      - 1; mode=block
+    status:
+      code: 200
+      message: OK
+- request:
+    body: null
+    headers:
+      Accept:
+      - application/json;version=2
+      Cookie:
+      - _session_id=7ec02a1cdbc965a5e696621f06db2d98
+    method: GET
+    uri: https://127.0.0.1:4433/api/smart_proxies?search=name%3D%22foreman.example.com%22&per_page=4294967296
   response:
     body:
       string: "{\n  \"total\": 1,\n  \"subtotal\": 1,\n  \"page\": 1,\n  \"per_page\"\
@@ -910,7 +909,7 @@
       Content-Type:
       - application/json; charset=utf-8
       Date:
-      - Thu, 07 Nov 2019 22:40:52 GMT
+      - Thu, 07 Nov 2019 22:51:03 GMT
       ETag:
       - W/"de9a57105d9d15c8750b788d42a6f01e"
       Foreman_api_version:
@@ -938,23 +937,23 @@
       X-Powered-By:
       - Phusion Passenger 4.0.53
       X-Request-Id:
-      - b84468ed-0edd-40b7-9f06-2e052be7cdd6
-      X-Runtime:
-      - '0.067785'
-      X-XSS-Protection:
-      - 1; mode=block
-    status:
-      code: 200
-      message: OK
-- request:
-    body: null
-    headers:
-      Accept:
-      - application/json;version=2
-      Cookie:
-      - _session_id=4f22deffc66a7552c44f1f4d6472247c
-    method: GET
-    uri: https://127.0.0.1:4433/api/smart_proxies?thin=True&search=name%3D%22foreman.example.com%22&per_page=4294967296
+      - 68e89ceb-fc6f-4ec6-899d-ea894fbd12ec
+      X-Runtime:
+      - '0.069237'
+      X-XSS-Protection:
+      - 1; mode=block
+    status:
+      code: 200
+      message: OK
+- request:
+    body: null
+    headers:
+      Accept:
+      - application/json;version=2
+      Cookie:
+      - _session_id=7ec02a1cdbc965a5e696621f06db2d98
+    method: GET
+    uri: https://127.0.0.1:4433/api/smart_proxies?search=name%3D%22foreman.example.com%22&per_page=4294967296
   response:
     body:
       string: "{\n  \"total\": 1,\n  \"subtotal\": 1,\n  \"page\": 1,\n  \"per_page\"\
@@ -979,7 +978,7 @@
       Content-Type:
       - application/json; charset=utf-8
       Date:
-      - Thu, 07 Nov 2019 22:40:52 GMT
+      - Thu, 07 Nov 2019 22:51:03 GMT
       ETag:
       - W/"de9a57105d9d15c8750b788d42a6f01e"
       Foreman_api_version:
@@ -1007,30 +1006,30 @@
       X-Powered-By:
       - Phusion Passenger 4.0.53
       X-Request-Id:
-      - 38702dbb-8fd7-4d1e-b4dc-56e857a31614
-      X-Runtime:
-      - '0.066302'
-      X-XSS-Protection:
-      - 1; mode=block
-    status:
-      code: 200
-      message: OK
-- request:
-    body: null
-    headers:
-      Accept:
-      - application/json;version=2
-      Cookie:
-      - _session_id=4f22deffc66a7552c44f1f4d6472247c
-    method: GET
-    uri: https://127.0.0.1:4433/api/organizations?thin=True&search=name%3D%22Test+Org1%22&per_page=4294967296
+      - bdd42ba3-fc1b-4dfb-a0c0-e50620a4d7da
+      X-Runtime:
+      - '0.068493'
+      X-XSS-Protection:
+      - 1; mode=block
+    status:
+      code: 200
+      message: OK
+- request:
+    body: null
+    headers:
+      Accept:
+      - application/json;version=2
+      Cookie:
+      - _session_id=7ec02a1cdbc965a5e696621f06db2d98
+    method: GET
+    uri: https://127.0.0.1:4433/api/organizations?search=name%3D%22Test+Org1%22&per_page=4294967296
   response:
     body:
       string: "{\n  \"total\": 3,\n  \"subtotal\": 1,\n  \"page\": 1,\n  \"per_page\"\
         : 4294967296,\n  \"search\": \"name=\\\"Test Org1\\\"\",\n  \"sort\": {\n\
         \    \"by\": null,\n    \"order\": null\n  },\n  \"results\": [{\"ancestry\"\
         :null,\"parent_id\":null,\"parent_name\":null,\"created_at\":\"2019-11-07\
-        \ 19:26:36 UTC\",\"updated_at\":\"2019-11-07 19:26:36 UTC\",\"id\":45,\"name\"\
+        \ 22:50:17 UTC\",\"updated_at\":\"2019-11-07 22:50:17 UTC\",\"id\":49,\"name\"\
         :\"Test Org1\",\"title\":\"Test Org1\",\"description\":\"A test organization\"\
         }]\n}\n"
     headers:
@@ -1043,58 +1042,58 @@
       Content-Type:
       - application/json; charset=utf-8
       Date:
-      - Thu, 07 Nov 2019 22:40:52 GMT
-      ETag:
-      - W/"0695b75dc6dbc5f70e7e227931b5c570"
-      Foreman_api_version:
-      - '2'
-      Foreman_version:
-      - 1.22.1
-      Server:
-      - Apache
-      Status:
-      - 200 OK
-      Strict-Transport-Security:
-      - max-age=631139040; includeSubdomains
-      Transfer-Encoding:
-      - chunked
-      Vary:
-      - Accept-Encoding
-      X-Content-Type-Options:
-      - nosniff
-      X-Download-Options:
-      - noopen
-      X-Frame-Options:
-      - sameorigin
-      X-Permitted-Cross-Domain-Policies:
-      - none
-      X-Powered-By:
-      - Phusion Passenger 4.0.53
-      X-Request-Id:
-      - ea70eb0f-fb72-47c3-9e62-8b3aa7303cc8
-      X-Runtime:
-      - '0.056499'
-      X-XSS-Protection:
-      - 1; mode=block
-    status:
-      code: 200
-      message: OK
-- request:
-    body: null
-    headers:
-      Accept:
-      - application/json;version=2
-      Cookie:
-      - _session_id=4f22deffc66a7552c44f1f4d6472247c
-    method: GET
-    uri: https://127.0.0.1:4433/api/organizations?thin=True&search=name%3D%22Test+Org2%22&per_page=4294967296
+      - Thu, 07 Nov 2019 22:51:03 GMT
+      ETag:
+      - W/"d92b7a71b2c9a782f645085ea36e8487"
+      Foreman_api_version:
+      - '2'
+      Foreman_version:
+      - 1.22.1
+      Server:
+      - Apache
+      Status:
+      - 200 OK
+      Strict-Transport-Security:
+      - max-age=631139040; includeSubdomains
+      Transfer-Encoding:
+      - chunked
+      Vary:
+      - Accept-Encoding
+      X-Content-Type-Options:
+      - nosniff
+      X-Download-Options:
+      - noopen
+      X-Frame-Options:
+      - sameorigin
+      X-Permitted-Cross-Domain-Policies:
+      - none
+      X-Powered-By:
+      - Phusion Passenger 4.0.53
+      X-Request-Id:
+      - be5bda53-e9c2-4af2-a611-ed081bae06f7
+      X-Runtime:
+      - '0.057253'
+      X-XSS-Protection:
+      - 1; mode=block
+    status:
+      code: 200
+      message: OK
+- request:
+    body: null
+    headers:
+      Accept:
+      - application/json;version=2
+      Cookie:
+      - _session_id=7ec02a1cdbc965a5e696621f06db2d98
+    method: GET
+    uri: https://127.0.0.1:4433/api/organizations?search=name%3D%22Test+Org2%22&per_page=4294967296
   response:
     body:
       string: "{\n  \"total\": 3,\n  \"subtotal\": 1,\n  \"page\": 1,\n  \"per_page\"\
         : 4294967296,\n  \"search\": \"name=\\\"Test Org2\\\"\",\n  \"sort\": {\n\
         \    \"by\": null,\n    \"order\": null\n  },\n  \"results\": [{\"ancestry\"\
         :null,\"parent_id\":null,\"parent_name\":null,\"created_at\":\"2019-11-07\
-        \ 19:26:40 UTC\",\"updated_at\":\"2019-11-07 19:26:40 UTC\",\"id\":46,\"name\"\
+        \ 22:50:21 UTC\",\"updated_at\":\"2019-11-07 22:50:21 UTC\",\"id\":50,\"name\"\
         :\"Test Org2\",\"title\":\"Test Org2\",\"description\":\"A test organization\"\
         }]\n}\n"
     headers:
@@ -1107,66 +1106,66 @@
       Content-Type:
       - application/json; charset=utf-8
       Date:
-      - Thu, 07 Nov 2019 22:40:52 GMT
-      ETag:
-      - W/"c79c3442dcfed7614d2de7171aabebca"
-      Foreman_api_version:
-      - '2'
-      Foreman_version:
-      - 1.22.1
-      Server:
-      - Apache
-      Status:
-      - 200 OK
-      Strict-Transport-Security:
-      - max-age=631139040; includeSubdomains
-      Transfer-Encoding:
-      - chunked
-      Vary:
-      - Accept-Encoding
-      X-Content-Type-Options:
-      - nosniff
-      X-Download-Options:
-      - noopen
-      X-Frame-Options:
-      - sameorigin
-      X-Permitted-Cross-Domain-Policies:
-      - none
-      X-Powered-By:
-      - Phusion Passenger 4.0.53
-      X-Request-Id:
-      - 9006350a-d83a-4b32-80c4-4cb8ddacec16
-      X-Runtime:
-      - '0.059956'
-      X-XSS-Protection:
-      - 1; mode=block
-    status:
-      code: 200
-      message: OK
-- request:
-    body: null
-    headers:
-      Accept:
-      - application/json;version=2
-      Cookie:
-      - _session_id=4f22deffc66a7552c44f1f4d6472247c
-    method: GET
-    uri: https://127.0.0.1:4433/api/hostgroups?thin=False&search=title%3D%22New+host+group+with+puppet+classes%22&per_page=4294967296
+      - Thu, 07 Nov 2019 22:51:03 GMT
+      ETag:
+      - W/"151c34912239941111d374c34279047c"
+      Foreman_api_version:
+      - '2'
+      Foreman_version:
+      - 1.22.1
+      Server:
+      - Apache
+      Status:
+      - 200 OK
+      Strict-Transport-Security:
+      - max-age=631139040; includeSubdomains
+      Transfer-Encoding:
+      - chunked
+      Vary:
+      - Accept-Encoding
+      X-Content-Type-Options:
+      - nosniff
+      X-Download-Options:
+      - noopen
+      X-Frame-Options:
+      - sameorigin
+      X-Permitted-Cross-Domain-Policies:
+      - none
+      X-Powered-By:
+      - Phusion Passenger 4.0.53
+      X-Request-Id:
+      - cac32c73-8232-4165-b3cc-c640b889b10a
+      X-Runtime:
+      - '0.053035'
+      X-XSS-Protection:
+      - 1; mode=block
+    status:
+      code: 200
+      message: OK
+- request:
+    body: null
+    headers:
+      Accept:
+      - application/json;version=2
+      Cookie:
+      - _session_id=7ec02a1cdbc965a5e696621f06db2d98
+    method: GET
+    uri: https://127.0.0.1:4433/api/hostgroups?search=title%3D%22New+host+group+with+puppet+classes%22&per_page=4294967296
   response:
     body:
       string: "{\n  \"total\": 3,\n  \"subtotal\": 1,\n  \"page\": 1,\n  \"per_page\"\
         : 4294967296,\n  \"search\": \"title=\\\"New host group with puppet classes\\\
         \"\",\n  \"sort\": {\n    \"by\": null,\n    \"order\": null\n  },\n  \"results\"\
-        : [{\"subnet_id\":3,\"subnet_name\":\"Test subnet4\",\"operatingsystem_id\"\
-        :4,\"operatingsystem_name\":\"TestOS 7.6\",\"domain_id\":6,\"domain_name\"\
+        : [{\"subnet_id\":4,\"subnet_name\":\"Test subnet4\",\"operatingsystem_id\"\
+        :5,\"operatingsystem_name\":\"TestOS 7.6\",\"domain_id\":8,\"domain_name\"\
         :\"foo.example.com\",\"environment_id\":1,\"environment_name\":\"production\"\
-        ,\"compute_profile_id\":6,\"compute_profile_name\":\"myprofile\",\"ancestry\"\
-        :null,\"parent_id\":null,\"parent_name\":null,\"ptable_id\":117,\"ptable_name\"\
-        :\"Part table\",\"medium_id\":12,\"medium_name\":\"TestOS Mirror\",\"pxe_loader\"\
+        ,\"compute_profile_id\":7,\"compute_profile_name\":\"myprofile\",\"ancestry\"\
+        :null,\"parent_id\":null,\"parent_name\":null,\"ptable_id\":118,\"ptable_name\"\
+        :\"Part table\",\"medium_id\":13,\"medium_name\":\"TestOS Mirror\",\"pxe_loader\"\
         :\"Grub2 UEFI\",\"subnet6_id\":null,\"subnet6_name\":null,\"architecture_id\"\
         :1,\"architecture_name\":\"x86_64\",\"realm_id\":null,\"realm_name\":null,\"\
-        created_at\":\"2019-11-07 22:40:45 UTC\",\"updated_at\":\"2019-11-07 22:40:45\
-        \ UTC\",\"id\":28,\"name\":\"New host group with puppet classes\",\"title\"\
+        created_at\":\"2019-11-07 22:50:56 UTC\",\"updated_at\":\"2019-11-07 22:50:56\
+        \ UTC\",\"id\":34,\"name\":\"New host group with puppet classes\",\"title\"\
         :\"New host group with puppet classes\",\"description\":\"New host group\"\
         ,\"puppet_proxy_id\":1,\"puppet_proxy_name\":\"foreman.example.com\",\"puppet_ca_proxy_id\"\
         :1,\"puppet_ca_proxy_name\":\"foreman.example.com\",\"puppet_proxy\":{\"name\"\
@@ -1183,64 +1182,64 @@
       Content-Type:
       - application/json; charset=utf-8
       Date:
-      - Thu, 07 Nov 2019 22:40:53 GMT
-      ETag:
-      - W/"498237fb4b99c3938a49bc453e637a23"
-      Foreman_api_version:
-      - '2'
-      Foreman_version:
-      - 1.22.1
-      Server:
-      - Apache
-      Status:
-      - 200 OK
-      Strict-Transport-Security:
-      - max-age=631139040; includeSubdomains
-      Transfer-Encoding:
-      - chunked
-      Vary:
-      - Accept-Encoding
-      X-Content-Type-Options:
-      - nosniff
-      X-Download-Options:
-      - noopen
-      X-Frame-Options:
-      - sameorigin
-      X-Permitted-Cross-Domain-Policies:
-      - none
-      X-Powered-By:
-      - Phusion Passenger 4.0.53
-      X-Request-Id:
-      - 4b2ea73e-7080-4293-8226-3aa7915f4f3f
-      X-Runtime:
-      - '0.101338'
-      X-XSS-Protection:
-      - 1; mode=block
-    status:
-      code: 200
-      message: OK
-- request:
-    body: null
-    headers:
-      Accept:
-      - application/json;version=2
-      Cookie:
-      - _session_id=4f22deffc66a7552c44f1f4d6472247c
-    method: GET
-    uri: https://127.0.0.1:4433/api/hostgroups/28
-  response:
-    body:
-      string: '{"content_source_id":null,"content_source_name":null,"content_view_id":null,"content_view_name":null,"lifecycle_environment_id":null,"lifecycle_environment_name":null,"kickstart_repository_id":null,"kickstart_repository_name":null,"subnet_id":3,"subnet_name":"Test
-        subnet4","operatingsystem_id":4,"operatingsystem_name":"TestOS 7.6","domain_id":6,"domain_name":"foo.example.com","environment_id":1,"environment_name":"production","compute_profile_id":6,"compute_profile_name":"myprofile","ancestry":null,"parent_id":null,"parent_name":null,"ptable_id":117,"ptable_name":"Part
-        table","medium_id":12,"medium_name":"TestOS Mirror","pxe_loader":"Grub2 UEFI","subnet6_id":null,"subnet6_name":null,"architecture_id":1,"architecture_name":"x86_64","realm_id":null,"realm_name":null,"created_at":"2019-11-07
-        22:40:45 UTC","updated_at":"2019-11-07 22:40:45 UTC","id":28,"name":"New host
+      - Thu, 07 Nov 2019 22:51:03 GMT
+      ETag:
+      - W/"c66a2b81b257b1b721242954fc4405d7"
+      Foreman_api_version:
+      - '2'
+      Foreman_version:
+      - 1.22.1
+      Server:
+      - Apache
+      Status:
+      - 200 OK
+      Strict-Transport-Security:
+      - max-age=631139040; includeSubdomains
+      Transfer-Encoding:
+      - chunked
+      Vary:
+      - Accept-Encoding
+      X-Content-Type-Options:
+      - nosniff
+      X-Download-Options:
+      - noopen
+      X-Frame-Options:
+      - sameorigin
+      X-Permitted-Cross-Domain-Policies:
+      - none
+      X-Powered-By:
+      - Phusion Passenger 4.0.53
+      X-Request-Id:
+      - 1c9cb2e3-770a-455c-8cff-db1356c9d473
+      X-Runtime:
+      - '0.095203'
+      X-XSS-Protection:
+      - 1; mode=block
+    status:
+      code: 200
+      message: OK
+- request:
+    body: null
+    headers:
+      Accept:
+      - application/json;version=2
+      Cookie:
+      - _session_id=7ec02a1cdbc965a5e696621f06db2d98
+    method: GET
+    uri: https://127.0.0.1:4433/api/hostgroups/34
+  response:
+    body:
+      string: '{"content_source_id":null,"content_source_name":null,"content_view_id":null,"content_view_name":null,"lifecycle_environment_id":null,"lifecycle_environment_name":null,"kickstart_repository_id":null,"kickstart_repository_name":null,"subnet_id":4,"subnet_name":"Test
+        subnet4","operatingsystem_id":5,"operatingsystem_name":"TestOS 7.6","domain_id":8,"domain_name":"foo.example.com","environment_id":1,"environment_name":"production","compute_profile_id":7,"compute_profile_name":"myprofile","ancestry":null,"parent_id":null,"parent_name":null,"ptable_id":118,"ptable_name":"Part
+        table","medium_id":13,"medium_name":"TestOS Mirror","pxe_loader":"Grub2 UEFI","subnet6_id":null,"subnet6_name":null,"architecture_id":1,"architecture_name":"x86_64","realm_id":null,"realm_name":null,"created_at":"2019-11-07
+        22:50:56 UTC","updated_at":"2019-11-07 22:50:56 UTC","id":34,"name":"New host
         group with puppet classes","title":"New host group with puppet classes","description":"New
         host group","puppet_proxy_id":1,"puppet_proxy_name":"foreman.example.com","puppet_ca_proxy_id":1,"puppet_ca_proxy_name":"foreman.example.com","puppet_proxy":{"name":"foreman.example.com","id":1,"url":"https://foreman.example.com:9090"},"puppet_ca_proxy":{"name":"foreman.example.com","id":1,"url":"https://foreman.example.com:9090"},"parameters":[{"priority":60,"created_at":"2019-11-07
-        22:40:46 UTC","updated_at":"2019-11-07 22:40:46 UTC","id":32,"name":"subnet_param1","parameter_type":"string","value":"value1"},{"priority":60,"created_at":"2019-11-07
-        22:40:46 UTC","updated_at":"2019-11-07 22:40:46 UTC","id":33,"name":"subnet_param2","parameter_type":"string","value":"value2"}],"template_combinations":[],"puppetclasses":[{"id":24,"name":"prometheus::redis_exporter","module_name":"prometheus"}],"config_groups":[{"created_at":"2019-11-07
-        22:40:35 UTC","updated_at":"2019-11-07 22:40:35 UTC","id":8,"name":"cfg_group1","puppetclasses":[]},{"created_at":"2019-11-07
-        22:40:36 UTC","updated_at":"2019-11-07 22:40:36 UTC","id":9,"name":"cfg_group2","puppetclasses":[]}],"all_puppetclasses":[{"id":24,"name":"prometheus::redis_exporter","module_name":"prometheus"}],"locations":[{"id":44,"name":"Bar","title":"Bar","description":null},{"id":34,"name":"Foo","title":"Foo","description":null},{"id":43,"name":"Baz","title":"Foo/Baz","description":null}],"organizations":[{"id":45,"name":"Test
-        Org1","title":"Test Org1","description":"A test organization"},{"id":46,"name":"Test
+        22:50:57 UTC","updated_at":"2019-11-07 22:50:57 UTC","id":37,"name":"subnet_param1","parameter_type":"string","value":"value1"},{"priority":60,"created_at":"2019-11-07
+        22:50:57 UTC","updated_at":"2019-11-07 22:50:57 UTC","id":38,"name":"subnet_param2","parameter_type":"string","value":"value2"}],"template_combinations":[],"puppetclasses":[{"id":24,"name":"prometheus::redis_exporter","module_name":"prometheus"}],"config_groups":[{"created_at":"2019-11-07
+        22:50:46 UTC","updated_at":"2019-11-07 22:50:46 UTC","id":10,"name":"cfg_group1","puppetclasses":[]},{"created_at":"2019-11-07
+        22:50:47 UTC","updated_at":"2019-11-07 22:50:47 UTC","id":11,"name":"cfg_group2","puppetclasses":[]}],"all_puppetclasses":[{"id":24,"name":"prometheus::redis_exporter","module_name":"prometheus"}],"locations":[{"id":48,"name":"Bar","title":"Bar","description":null},{"id":34,"name":"Foo","title":"Foo","description":null},{"id":47,"name":"Baz","title":"Foo/Baz","description":null}],"organizations":[{"id":49,"name":"Test
+        Org1","title":"Test Org1","description":"A test organization"},{"id":50,"name":"Test
         Org2","title":"Test Org2","description":"A test organization"}]}'
     headers:
       Cache-Control:
@@ -1252,49 +1251,49 @@
       Content-Type:
       - application/json; charset=utf-8
       Date:
-      - Thu, 07 Nov 2019 22:40:53 GMT
-      ETag:
-      - W/"c2ab5205e7231ef207820085031b2ac7"
-      Foreman_api_version:
-      - '2'
-      Foreman_version:
-      - 1.22.1
-      Server:
-      - Apache
-      Status:
-      - 200 OK
-      Strict-Transport-Security:
-      - max-age=631139040; includeSubdomains
-      Transfer-Encoding:
-      - chunked
-      Vary:
-      - Accept-Encoding
-      X-Content-Type-Options:
-      - nosniff
-      X-Download-Options:
-      - noopen
-      X-Frame-Options:
-      - sameorigin
-      X-Permitted-Cross-Domain-Policies:
-      - none
-      X-Powered-By:
-      - Phusion Passenger 4.0.53
-      X-Request-Id:
-      - c52f6889-c860-4e94-9577-c687bb9a496f
-      X-Runtime:
-      - '0.183650'
-      X-XSS-Protection:
-      - 1; mode=block
-    status:
-      code: 200
-      message: OK
-- request:
-    body: null
-    headers:
-      Accept:
-      - application/json;version=2
-      Cookie:
-      - _session_id=4f22deffc66a7552c44f1f4d6472247c
+      - Thu, 07 Nov 2019 22:51:04 GMT
+      ETag:
+      - W/"04f2bbdfdf887abf20141b38987a10ae"
+      Foreman_api_version:
+      - '2'
+      Foreman_version:
+      - 1.22.1
+      Server:
+      - Apache
+      Status:
+      - 200 OK
+      Strict-Transport-Security:
+      - max-age=631139040; includeSubdomains
+      Transfer-Encoding:
+      - chunked
+      Vary:
+      - Accept-Encoding
+      X-Content-Type-Options:
+      - nosniff
+      X-Download-Options:
+      - noopen
+      X-Frame-Options:
+      - sameorigin
+      X-Permitted-Cross-Domain-Policies:
+      - none
+      X-Powered-By:
+      - Phusion Passenger 4.0.53
+      X-Request-Id:
+      - 2810b6b3-3bab-4d0b-92f6-89231050b1d9
+      X-Runtime:
+      - '0.199601'
+      X-XSS-Protection:
+      - 1; mode=block
+    status:
+      code: 200
+      message: OK
+- request:
+    body: null
+    headers:
+      Accept:
+      - application/json;version=2
+      Cookie:
+      - _session_id=7ec02a1cdbc965a5e696621f06db2d98
     method: GET
     uri: https://127.0.0.1:4433/api/environments/1/puppetclasses?search=name%3D%22prometheus%3A%3Aredis_exporter%22&per_page=4294967296
   response:
@@ -1315,7 +1314,7 @@
       Content-Type:
       - application/json; charset=utf-8
       Date:
-      - Thu, 07 Nov 2019 22:40:53 GMT
+      - Thu, 07 Nov 2019 22:51:04 GMT
       ETag:
       - W/"dc60ef08f53dc4350b0c4d14b3afc93a"
       Foreman_api_version:
@@ -1343,21 +1342,21 @@
       X-Powered-By:
       - Phusion Passenger 4.0.53
       X-Request-Id:
-      - 1421bc4b-63b0-45bf-aa23-f04a08806fcc
-      X-Runtime:
-      - '0.062095'
-      X-XSS-Protection:
-      - 1; mode=block
-    status:
-      code: 200
-      message: OK
-- request:
-    body: null
-    headers:
-      Accept:
-      - application/json;version=2
-      Cookie:
-      - _session_id=4f22deffc66a7552c44f1f4d6472247c
+      - 3baf4ab3-30ef-417a-ae6a-6cf7fef6c967
+      X-Runtime:
+      - '0.061204'
+      X-XSS-Protection:
+      - 1; mode=block
+    status:
+      code: 200
+      message: OK
+- request:
+    body: null
+    headers:
+      Accept:
+      - application/json;version=2
+      Cookie:
+      - _session_id=7ec02a1cdbc965a5e696621f06db2d98
     method: GET
     uri: https://127.0.0.1:4433/api/environments/1/puppetclasses?search=name%3D%22prometheus%3A%3Astatsd_exporter%22&per_page=4294967296
   response:
@@ -1378,7 +1377,7 @@
       Content-Type:
       - application/json; charset=utf-8
       Date:
-      - Thu, 07 Nov 2019 22:40:53 GMT
+      - Thu, 07 Nov 2019 22:51:04 GMT
       ETag:
       - W/"cd6bdb3a0c61aadf964658c597aff9a6"
       Foreman_api_version:
@@ -1406,9 +1405,9 @@
       X-Powered-By:
       - Phusion Passenger 4.0.53
       X-Request-Id:
-      - b9d1e5ce-8156-49f2-90cc-4f1196abcf3d
-      X-Runtime:
-      - '0.058667'
+      - aa3a6849-24e0-403a-9a39-cec7e21f4017
+      X-Runtime:
+      - '0.061778'
       X-XSS-Protection:
       - 1; mode=block
     status:
@@ -1424,12 +1423,12 @@
       Content-Type:
       - application/json
       Cookie:
-      - _session_id=4f22deffc66a7552c44f1f4d6472247c
+      - _session_id=7ec02a1cdbc965a5e696621f06db2d98
     method: POST
-    uri: https://127.0.0.1:4433/api/hostgroups/28/puppetclass_ids
-  response:
-    body:
-      string: '{"hostgroup_id":28,"puppetclass_id":29}'
+    uri: https://127.0.0.1:4433/api/hostgroups/34/puppetclass_ids
+  response:
+    body:
+      string: '{"hostgroup_id":34,"puppetclass_id":29}'
     headers:
       Cache-Control:
       - max-age=0, private, must-revalidate
@@ -1442,9 +1441,9 @@
       Content-Type:
       - application/json; charset=utf-8
       Date:
-      - Thu, 07 Nov 2019 22:40:53 GMT
-      ETag:
-      - W/"27ea52e18022bb08a7f0c1f4b0d39741"
+      - Thu, 07 Nov 2019 22:51:04 GMT
+      ETag:
+      - W/"83327b123f2d62950efe11bda5ee56c1"
       Foreman_api_version:
       - '2'
       Foreman_version:
@@ -1468,32 +1467,32 @@
       X-Powered-By:
       - Phusion Passenger 4.0.53
       X-Request-Id:
-      - 5490efc6-dde3-4a41-acc1-f88ae7397ab2
-      X-Runtime:
-      - '0.129642'
-      X-XSS-Protection:
-      - 1; mode=block
-    status:
-      code: 200
-      message: OK
-- request:
-    body: null
-    headers:
-      Accept:
-      - application/json;version=2
-      Cookie:
-      - _session_id=4f22deffc66a7552c44f1f4d6472247c; request_method=POST
-    method: GET
-    uri: https://127.0.0.1:4433/api/hostgroups/28/parameters?per_page=4294967296
+      - a308d294-8b4b-471c-96a8-3f736c00ae9f
+      X-Runtime:
+      - '0.131825'
+      X-XSS-Protection:
+      - 1; mode=block
+    status:
+      code: 200
+      message: OK
+- request:
+    body: null
+    headers:
+      Accept:
+      - application/json;version=2
+      Cookie:
+      - _session_id=7ec02a1cdbc965a5e696621f06db2d98; request_method=POST
+    method: GET
+    uri: https://127.0.0.1:4433/api/hostgroups/34/parameters?per_page=4294967296
   response:
     body:
       string: "{\n  \"total\": 2,\n  \"subtotal\": 2,\n  \"page\": 1,\n  \"per_page\"\
         : 4294967296,\n  \"search\": null,\n  \"sort\": {\n    \"by\": null,\n   \
         \ \"order\": null\n  },\n  \"results\": [{\"priority\":60,\"created_at\":\"\
-        2019-11-07 22:40:46 UTC\",\"updated_at\":\"2019-11-07 22:40:46 UTC\",\"id\"\
-        :32,\"name\":\"subnet_param1\",\"parameter_type\":\"string\",\"value\":\"\
-        value1\"},{\"priority\":60,\"created_at\":\"2019-11-07 22:40:46 UTC\",\"updated_at\"\
-        :\"2019-11-07 22:40:46 UTC\",\"id\":33,\"name\":\"subnet_param2\",\"parameter_type\"\
+        2019-11-07 22:50:57 UTC\",\"updated_at\":\"2019-11-07 22:50:57 UTC\",\"id\"\
+        :37,\"name\":\"subnet_param1\",\"parameter_type\":\"string\",\"value\":\"\
+        value1\"},{\"priority\":60,\"created_at\":\"2019-11-07 22:50:57 UTC\",\"updated_at\"\
+        :\"2019-11-07 22:50:57 UTC\",\"id\":38,\"name\":\"subnet_param2\",\"parameter_type\"\
         :\"string\",\"value\":\"value2\"}]\n}\n"
     headers:
       Cache-Control:
@@ -1505,9 +1504,9 @@
       Content-Type:
       - application/json; charset=utf-8
       Date:
-      - Thu, 07 Nov 2019 22:40:53 GMT
-      ETag:
-      - W/"047765944fa445efbc2c003aa0039304"
+      - Thu, 07 Nov 2019 22:51:04 GMT
+      ETag:
+      - W/"369787120152dc4d457e3a87036dfd91"
       Foreman_api_version:
       - '2'
       Foreman_version:
@@ -1536,765 +1535,12 @@
       X-Powered-By:
       - Phusion Passenger 4.0.53
       X-Request-Id:
-      - 6f20f429-4bc7-4711-971d-deaf75f62aca
-      X-Runtime:
-      - '0.067717'
-      X-XSS-Protection:
-      - 1; mode=block
-    status:
-      code: 200
-      message: OK
-=======
-      Accept: [application/json;version=2]
-      Accept-Encoding: ['gzip, deflate']
-      Connection: [keep-alive]
-      User-Agent: ['apypie (https://github.com/Apipie/apypie)']
-    method: GET
-    uri: https://centos7-foreman-nightly.desktop.example.com/api/status
-  response:
-    body: {string: '{"result":"ok","status":200,"version":"1.25.0-develop","api_version":2}'}
-    headers:
-      Cache-Control: ['max-age=0, private, must-revalidate']
-      Connection: [Keep-Alive]
-      Content-Security-Policy: ['default-src ''self''; child-src ''self''; connect-src
-          ''self'' ws: wss:; img-src ''self'' data: *.gravatar.com; script-src ''unsafe-eval''
-          ''unsafe-inline'' ''self''; style-src ''unsafe-inline'' ''self''']
-      Content-Type: [application/json; charset=utf-8]
-      Date: ['Wed, 06 Nov 2019 19:10:16 GMT']
-      ETag: [W/"557e0fd7e4a7e8a98a13de495e96f89e-gzip"]
-      Foreman_api_version: ['2']
-      Foreman_current_location: [; ANY]
-      Foreman_current_organization: [; ANY]
-      Foreman_version: [1.25.0-develop]
-      Keep-Alive: ['timeout=5, max=100']
-      Server: [Apache]
-      Set-Cookie: [_session_id=0d2f6694725cc8852358cc256c306af6; path=/; secure; HttpOnly;
-          SameSite=Lax]
-      Status: [200 OK]
-      Strict-Transport-Security: [max-age=631139040; includeSubdomains]
-      Vary: [Accept-Encoding]
-      X-Content-Type-Options: [nosniff]
-      X-Download-Options: [noopen]
-      X-Frame-Options: [sameorigin]
-      X-Permitted-Cross-Domain-Policies: [none]
-      X-Powered-By: [Phusion Passenger 4.0.53]
-      X-Request-Id: [1f026ab2-adcc-4f65-a9fd-ade4a0e3743f]
-      X-Runtime: ['0.119499']
-      X-XSS-Protection: [1; mode=block]
-      content-length: ['71']
-    status: {code: 200, message: OK}
-- request:
-    body: null
-    headers:
-      Accept: [application/json;version=2]
-      Accept-Encoding: ['gzip, deflate']
-      Connection: [keep-alive]
-      Cookie: [_session_id=0d2f6694725cc8852358cc256c306af6]
-      User-Agent: ['apypie (https://github.com/Apipie/apypie)']
-    method: GET
-    uri: https://centos7-foreman-nightly.desktop.example.com/api/hostgroups?search=title%3D%22New+host+group%22&per_page=4294967296
-  response:
-    body: {string: "{\n  \"total\": 2,\n  \"subtotal\": 1,\n  \"page\": 1,\n  \"per_page\":
-        4294967296,\n  \"search\": \"title=\\\"New host group\\\"\",\n  \"sort\":
-        {\n    \"by\": null,\n    \"order\": null\n  },\n  \"results\": [{\"subnet_id\":4,\"subnet_name\":\"Test
-        subnet4\",\"operatingsystem_id\":5,\"operatingsystem_name\":\"TestOS 7.6\",\"domain_id\":9,\"domain_name\":\"foo.example.com\",\"environment_id\":1,\"environment_name\":\"production\",\"compute_profile_id\":7,\"compute_profile_name\":\"myprofile\",\"ancestry\":null,\"parent_id\":null,\"parent_name\":null,\"ptable_id\":116,\"ptable_name\":\"Part
-        table\",\"medium_id\":13,\"medium_name\":\"TestOS Mirror\",\"pxe_loader\":\"Grub2
-        UEFI\",\"subnet6_id\":null,\"subnet6_name\":null,\"compute_resource_id\":1,\"compute_resource_name\":\"libvirt-cr\",\"architecture_id\":1,\"architecture_name\":\"x86_64\",\"realm_id\":null,\"realm_name\":null,\"created_at\":\"2019-11-06
-        19:10:12 UTC\",\"updated_at\":\"2019-11-06 19:10:12 UTC\",\"id\":45,\"name\":\"New
-        host group\",\"title\":\"New host group\",\"description\":\"New host group\",\"puppet_proxy_id\":1,\"puppet_proxy_name\":\"centos7-foreman-nightly.desktop.example.com\",\"puppet_ca_proxy_id\":1,\"puppet_ca_proxy_name\":\"centos7-foreman-nightly.desktop.example.com\",\"puppet_proxy\":{\"name\":\"centos7-foreman-nightly.desktop.example.com\",\"id\":1,\"url\":\"https://centos7-foreman-nightly.desktop.example.com:8443\"},\"puppet_ca_proxy\":{\"name\":\"centos7-foreman-nightly.desktop.example.com\",\"id\":1,\"url\":\"https://centos7-foreman-nightly.desktop.example.com:8443\"}}]\n}\n"}
-    headers:
-      Cache-Control: ['max-age=0, private, must-revalidate']
-      Connection: [Keep-Alive]
-      Content-Security-Policy: ['default-src ''self''; child-src ''self''; connect-src
-          ''self'' ws: wss:; img-src ''self'' data: *.gravatar.com; script-src ''unsafe-eval''
-          ''unsafe-inline'' ''self''; style-src ''unsafe-inline'' ''self''']
-      Content-Type: [application/json; charset=utf-8]
-      Date: ['Wed, 06 Nov 2019 19:10:16 GMT']
-      ETag: [W/"b10a0a50a05e9b1b922a6498b6e0ae79-gzip"]
-      Foreman_api_version: ['2']
-      Foreman_current_location: [; ANY]
-      Foreman_current_organization: [; ANY]
-      Foreman_version: [1.25.0-develop]
-      Keep-Alive: ['timeout=5, max=99']
-      Server: [Apache]
-      Status: [200 OK]
-      Strict-Transport-Security: [max-age=631139040; includeSubdomains]
-      Vary: [Accept-Encoding]
-      X-Content-Type-Options: [nosniff]
-      X-Download-Options: [noopen]
-      X-Frame-Options: [sameorigin]
-      X-Permitted-Cross-Domain-Policies: [none]
-      X-Powered-By: [Phusion Passenger 4.0.53]
-      X-Request-Id: [8c0edbef-f866-4d38-a708-8bd0c30173bf]
-      X-Runtime: ['0.037402']
-      X-XSS-Protection: [1; mode=block]
-      content-length: ['1418']
-    status: {code: 200, message: OK}
-- request:
-    body: null
-    headers:
-      Accept: [application/json;version=2]
-      Accept-Encoding: ['gzip, deflate']
-      Connection: [keep-alive]
-      Cookie: [_session_id=0d2f6694725cc8852358cc256c306af6]
-      User-Agent: ['apypie (https://github.com/Apipie/apypie)']
-    method: GET
-    uri: https://centos7-foreman-nightly.desktop.example.com/api/locations?search=title%3D%22Foo%22&per_page=4294967296
-  response:
-    body: {string: "{\n  \"total\": 4,\n  \"subtotal\": 1,\n  \"page\": 1,\n  \"per_page\":
-        4294967296,\n  \"search\": \"title=\\\"Foo\\\"\",\n  \"sort\": {\n    \"by\":
-        null,\n    \"order\": null\n  },\n  \"results\": [{\"ancestry\":null,\"parent_id\":null,\"parent_name\":null,\"created_at\":\"2019-11-03
-        11:23:30 UTC\",\"updated_at\":\"2019-11-03 11:23:30 UTC\",\"id\":5,\"name\":\"Foo\",\"title\":\"Foo\",\"description\":null}]\n}\n"}
-    headers:
-      Cache-Control: ['max-age=0, private, must-revalidate']
-      Connection: [Keep-Alive]
-      Content-Security-Policy: ['default-src ''self''; child-src ''self''; connect-src
-          ''self'' ws: wss:; img-src ''self'' data: *.gravatar.com; script-src ''unsafe-eval''
-          ''unsafe-inline'' ''self''; style-src ''unsafe-inline'' ''self''']
-      Content-Type: [application/json; charset=utf-8]
-      Date: ['Wed, 06 Nov 2019 19:10:16 GMT']
-      ETag: [W/"e1c57ff320979ccc0b522bac81528de1-gzip"]
-      Foreman_api_version: ['2']
-      Foreman_current_location: [; ANY]
-      Foreman_current_organization: [; ANY]
-      Foreman_version: [1.25.0-develop]
-      Keep-Alive: ['timeout=5, max=98']
-      Server: [Apache]
-      Status: [200 OK]
-      Strict-Transport-Security: [max-age=631139040; includeSubdomains]
-      Vary: [Accept-Encoding]
-      X-Content-Type-Options: [nosniff]
-      X-Download-Options: [noopen]
-      X-Frame-Options: [sameorigin]
-      X-Permitted-Cross-Domain-Policies: [none]
-      X-Powered-By: [Phusion Passenger 4.0.53]
-      X-Request-Id: [a1facc39-98e6-40d6-808a-b0d3d58615ab]
-      X-Runtime: ['0.019879']
-      X-XSS-Protection: [1; mode=block]
-      content-length: ['354']
-    status: {code: 200, message: OK}
-- request:
-    body: null
-    headers:
-      Accept: [application/json;version=2]
-      Accept-Encoding: ['gzip, deflate']
-      Connection: [keep-alive]
-      Cookie: [_session_id=0d2f6694725cc8852358cc256c306af6]
-      User-Agent: ['apypie (https://github.com/Apipie/apypie)']
-    method: GET
-    uri: https://centos7-foreman-nightly.desktop.example.com/api/locations?search=title%3D%22Foo%2FBaz%22&per_page=4294967296
-  response:
-    body: {string: "{\n  \"total\": 4,\n  \"subtotal\": 1,\n  \"page\": 1,\n  \"per_page\":
-        4294967296,\n  \"search\": \"title=\\\"Foo/Baz\\\"\",\n  \"sort\": {\n    \"by\":
-        null,\n    \"order\": null\n  },\n  \"results\": [{\"ancestry\":\"5\",\"parent_id\":5,\"parent_name\":\"Foo\",\"created_at\":\"2019-11-06
-        19:09:55 UTC\",\"updated_at\":\"2019-11-06 19:09:55 UTC\",\"id\":24,\"name\":\"Baz\",\"title\":\"Foo/Baz\",\"description\":null}]\n}\n"}
-    headers:
-      Cache-Control: ['max-age=0, private, must-revalidate']
-      Connection: [Keep-Alive]
-      Content-Security-Policy: ['default-src ''self''; child-src ''self''; connect-src
-          ''self'' ws: wss:; img-src ''self'' data: *.gravatar.com; script-src ''unsafe-eval''
-          ''unsafe-inline'' ''self''; style-src ''unsafe-inline'' ''self''']
-      Content-Type: [application/json; charset=utf-8]
-      Date: ['Wed, 06 Nov 2019 19:10:16 GMT']
-      ETag: [W/"efe0067e189d3833ba63d7d6d2f859fb-gzip"]
-      Foreman_api_version: ['2']
-      Foreman_current_location: [; ANY]
-      Foreman_current_organization: [; ANY]
-      Foreman_version: [1.25.0-develop]
-      Keep-Alive: ['timeout=5, max=97']
-      Server: [Apache]
-      Status: [200 OK]
-      Strict-Transport-Security: [max-age=631139040; includeSubdomains]
-      Vary: [Accept-Encoding]
-      X-Content-Type-Options: [nosniff]
-      X-Download-Options: [noopen]
-      X-Frame-Options: [sameorigin]
-      X-Permitted-Cross-Domain-Policies: [none]
-      X-Powered-By: [Phusion Passenger 4.0.53]
-      X-Request-Id: [14dff020-767d-41fc-8a6a-77290263eaf6]
-      X-Runtime: ['0.021087']
-      X-XSS-Protection: [1; mode=block]
-      content-length: ['360']
-    status: {code: 200, message: OK}
-- request:
-    body: null
-    headers:
-      Accept: [application/json;version=2]
-      Accept-Encoding: ['gzip, deflate']
-      Connection: [keep-alive]
-      Cookie: [_session_id=0d2f6694725cc8852358cc256c306af6]
-      User-Agent: ['apypie (https://github.com/Apipie/apypie)']
-    method: GET
-    uri: https://centos7-foreman-nightly.desktop.example.com/api/locations?search=title%3D%22Bar%22&per_page=4294967296
-  response:
-    body: {string: "{\n  \"total\": 4,\n  \"subtotal\": 1,\n  \"page\": 1,\n  \"per_page\":
-        4294967296,\n  \"search\": \"title=\\\"Bar\\\"\",\n  \"sort\": {\n    \"by\":
-        null,\n    \"order\": null\n  },\n  \"results\": [{\"ancestry\":null,\"parent_id\":null,\"parent_name\":null,\"created_at\":\"2019-11-06
-        19:09:57 UTC\",\"updated_at\":\"2019-11-06 19:09:57 UTC\",\"id\":25,\"name\":\"Bar\",\"title\":\"Bar\",\"description\":null}]\n}\n"}
-    headers:
-      Cache-Control: ['max-age=0, private, must-revalidate']
-      Connection: [Keep-Alive]
-      Content-Security-Policy: ['default-src ''self''; child-src ''self''; connect-src
-          ''self'' ws: wss:; img-src ''self'' data: *.gravatar.com; script-src ''unsafe-eval''
-          ''unsafe-inline'' ''self''; style-src ''unsafe-inline'' ''self''']
-      Content-Type: [application/json; charset=utf-8]
-      Date: ['Wed, 06 Nov 2019 19:10:16 GMT']
-      ETag: [W/"966347f617e23b741e706a9af1ce91c4-gzip"]
-      Foreman_api_version: ['2']
-      Foreman_current_location: [; ANY]
-      Foreman_current_organization: [; ANY]
-      Foreman_version: [1.25.0-develop]
-      Keep-Alive: ['timeout=5, max=96']
-      Server: [Apache]
-      Status: [200 OK]
-      Strict-Transport-Security: [max-age=631139040; includeSubdomains]
-      Vary: [Accept-Encoding]
-      X-Content-Type-Options: [nosniff]
-      X-Download-Options: [noopen]
-      X-Frame-Options: [sameorigin]
-      X-Permitted-Cross-Domain-Policies: [none]
-      X-Powered-By: [Phusion Passenger 4.0.53]
-      X-Request-Id: [45a620f1-4efc-46f0-834b-f479afb6cd26]
-      X-Runtime: ['0.019648']
-      X-XSS-Protection: [1; mode=block]
-      content-length: ['355']
-    status: {code: 200, message: OK}
-- request:
-    body: null
-    headers:
-      Accept: [application/json;version=2]
-      Accept-Encoding: ['gzip, deflate']
-      Connection: [keep-alive]
-      Cookie: [_session_id=0d2f6694725cc8852358cc256c306af6]
-      User-Agent: ['apypie (https://github.com/Apipie/apypie)']
-    method: GET
-    uri: https://centos7-foreman-nightly.desktop.example.com/api/domains?search=name%3D%22foo.example.com%22&per_page=4294967296
-  response:
-    body: {string: "{\n  \"total\": 4,\n  \"subtotal\": 1,\n  \"page\": 1,\n  \"per_page\":
-        4294967296,\n  \"search\": \"name=\\\"foo.example.com\\\"\",\n  \"sort\":
-        {\n    \"by\": null,\n    \"order\": null\n  },\n  \"results\": [{\"fullname\":null,\"created_at\":\"2019-11-06
-        19:10:02 UTC\",\"updated_at\":\"2019-11-06 19:10:02 UTC\",\"id\":9,\"name\":\"foo.example.com\",\"dns_id\":1,\"dns\":{\"name\":\"centos7-foreman-nightly.desktop.example.com\",\"id\":1,\"url\":\"https://centos7-foreman-nightly.desktop.example.com:8443\"}}]\n}\n"}
-    headers:
-      Cache-Control: ['max-age=0, private, must-revalidate']
-      Connection: [Keep-Alive]
-      Content-Security-Policy: ['default-src ''self''; child-src ''self''; connect-src
-          ''self'' ws: wss:; img-src ''self'' data: *.gravatar.com; script-src ''unsafe-eval''
-          ''unsafe-inline'' ''self''; style-src ''unsafe-inline'' ''self''']
-      Content-Type: [application/json; charset=utf-8]
-      Date: ['Wed, 06 Nov 2019 19:10:16 GMT']
-      ETag: [W/"370ab1b3b5d723fd801e41862ff1a872-gzip"]
-      Foreman_api_version: ['2']
-      Foreman_current_location: [; ANY]
-      Foreman_current_organization: [; ANY]
-      Foreman_version: [1.25.0-develop]
-      Keep-Alive: ['timeout=5, max=95']
-      Server: [Apache]
-      Status: [200 OK]
-      Strict-Transport-Security: [max-age=631139040; includeSubdomains]
-      Vary: [Accept-Encoding]
-      X-Content-Type-Options: [nosniff]
-      X-Download-Options: [noopen]
-      X-Frame-Options: [sameorigin]
-      X-Permitted-Cross-Domain-Policies: [none]
-      X-Powered-By: [Phusion Passenger 4.0.53]
-      X-Request-Id: [68f874fe-44f2-4dcf-928e-3384f78f5b64]
-      X-Runtime: ['0.021775']
-      X-XSS-Protection: [1; mode=block]
-      content-length: ['452']
-    status: {code: 200, message: OK}
-- request:
-    body: null
-    headers:
-      Accept: [application/json;version=2]
-      Accept-Encoding: ['gzip, deflate']
-      Connection: [keep-alive]
-      Cookie: [_session_id=0d2f6694725cc8852358cc256c306af6]
-      User-Agent: ['apypie (https://github.com/Apipie/apypie)']
-    method: GET
-    uri: https://centos7-foreman-nightly.desktop.example.com/api/subnets?search=name%3D%22Test+subnet4%22&per_page=4294967296
-  response:
-    body: {string: "{\n  \"total\": 1,\n  \"subtotal\": 1,\n  \"page\": 1,\n  \"per_page\":
-        4294967296,\n  \"search\": \"name=\\\"Test subnet4\\\"\",\n  \"sort\": {\n
-        \   \"by\": null,\n    \"order\": null\n  },\n  \"results\": [{\"network\":\"192.168.200.0\",\"network_type\":\"IPv4\",\"cidr\":27,\"mask\":\"255.255.255.224\",\"priority\":null,\"vlanid\":null,\"mtu\":1500,\"gateway\":null,\"dns_primary\":null,\"dns_secondary\":null,\"from\":null,\"to\":null,\"created_at\":\"2019-11-06
-        19:10:04 UTC\",\"updated_at\":\"2019-11-06 19:10:04 UTC\",\"ipam\":\"DHCP\",\"boot_mode\":\"DHCP\",\"id\":4,\"name\":\"Test
-        subnet4\",\"description\":null,\"network_address\":\"192.168.200.0/27\",\"dhcp_id\":null,\"dhcp_name\":null,\"tftp_id\":null,\"tftp_name\":null,\"httpboot_id\":null,\"httpboot_name\":null,\"dns_id\":null,\"template_id\":null,\"template_name\":null,\"dhcp\":null,\"tftp\":null,\"httpboot\":null,\"dns\":null,\"template\":null}]\n}\n"}
-    headers:
-      Cache-Control: ['max-age=0, private, must-revalidate']
-      Connection: [Keep-Alive]
-      Content-Security-Policy: ['default-src ''self''; child-src ''self''; connect-src
-          ''self'' ws: wss:; img-src ''self'' data: *.gravatar.com; script-src ''unsafe-eval''
-          ''unsafe-inline'' ''self''; style-src ''unsafe-inline'' ''self''']
-      Content-Type: [application/json; charset=utf-8]
-      Date: ['Wed, 06 Nov 2019 19:10:16 GMT']
-      ETag: [W/"1c63e288a9502a13821e0fdf81dfbcc5-gzip"]
-      Foreman_api_version: ['2']
-      Foreman_current_location: [; ANY]
-      Foreman_current_organization: [; ANY]
-      Foreman_version: [1.25.0-develop]
-      Keep-Alive: ['timeout=5, max=94']
-      Server: [Apache]
-      Status: [200 OK]
-      Strict-Transport-Security: [max-age=631139040; includeSubdomains]
-      Vary: [Accept-Encoding]
-      X-Content-Type-Options: [nosniff]
-      X-Download-Options: [noopen]
-      X-Frame-Options: [sameorigin]
-      X-Permitted-Cross-Domain-Policies: [none]
-      X-Powered-By: [Phusion Passenger 4.0.53]
-      X-Request-Id: [933442b3-02ee-4286-8769-dec1cd10c7ce]
-      X-Runtime: ['0.021189']
-      X-XSS-Protection: [1; mode=block]
-      content-length: ['801']
-    status: {code: 200, message: OK}
-- request:
-    body: null
-    headers:
-      Accept: [application/json;version=2]
-      Accept-Encoding: ['gzip, deflate']
-      Connection: [keep-alive]
-      Cookie: [_session_id=0d2f6694725cc8852358cc256c306af6]
-      User-Agent: ['apypie (https://github.com/Apipie/apypie)']
-    method: GET
-    uri: https://centos7-foreman-nightly.desktop.example.com/api/architectures?search=name%3D%22x86_64%22&per_page=4294967296
-  response:
-    body: {string: "{\n  \"total\": 2,\n  \"subtotal\": 1,\n  \"page\": 1,\n  \"per_page\":
-        4294967296,\n  \"search\": \"name=\\\"x86_64\\\"\",\n  \"sort\": {\n    \"by\":
-        null,\n    \"order\": null\n  },\n  \"results\": [{\"created_at\":\"2019-11-03
-        11:02:32 UTC\",\"updated_at\":\"2019-11-03 11:02:32 UTC\",\"name\":\"x86_64\",\"id\":1}]\n}\n"}
-    headers:
-      Cache-Control: ['max-age=0, private, must-revalidate']
-      Connection: [Keep-Alive]
-      Content-Security-Policy: ['default-src ''self''; child-src ''self''; connect-src
-          ''self'' ws: wss:; img-src ''self'' data: *.gravatar.com; script-src ''unsafe-eval''
-          ''unsafe-inline'' ''self''; style-src ''unsafe-inline'' ''self''']
-      Content-Type: [application/json; charset=utf-8]
-      Date: ['Wed, 06 Nov 2019 19:10:16 GMT']
-      ETag: [W/"5f7983a52cd8f7886d78cf0f0fa1e82f-gzip"]
-      Foreman_api_version: ['2']
-      Foreman_current_location: [; ANY]
-      Foreman_current_organization: [; ANY]
-      Foreman_version: [1.25.0-develop]
-      Keep-Alive: ['timeout=5, max=93']
-      Server: [Apache]
-      Status: [200 OK]
-      Strict-Transport-Security: [max-age=631139040; includeSubdomains]
-      Vary: [Accept-Encoding]
-      X-Content-Type-Options: [nosniff]
-      X-Download-Options: [noopen]
-      X-Frame-Options: [sameorigin]
-      X-Permitted-Cross-Domain-Policies: [none]
-      X-Powered-By: [Phusion Passenger 4.0.53]
-      X-Request-Id: [195fdb27-bfae-48ba-b710-190a74a73066]
-      X-Runtime: ['0.018499']
-      X-XSS-Protection: [1; mode=block]
-      content-length: ['274']
-    status: {code: 200, message: OK}
-- request:
-    body: null
-    headers:
-      Accept: [application/json;version=2]
-      Accept-Encoding: ['gzip, deflate']
-      Connection: [keep-alive]
-      Cookie: [_session_id=0d2f6694725cc8852358cc256c306af6]
-      User-Agent: ['apypie (https://github.com/Apipie/apypie)']
-    method: GET
-    uri: https://centos7-foreman-nightly.desktop.example.com/api/operatingsystems?search=title%3D%22TestOS+7.6%22&per_page=4294967296
-  response:
-    body: {string: "{\n  \"total\": 2,\n  \"subtotal\": 1,\n  \"page\": 1,\n  \"per_page\":
-        4294967296,\n  \"search\": \"title=\\\"TestOS 7.6\\\"\",\n  \"sort\": {\n
-        \   \"by\": null,\n    \"order\": null\n  },\n  \"results\": [{\"description\":null,\"major\":\"7\",\"minor\":\"6\",\"family\":\"Redhat\",\"release_name\":\"reverse
-        whip\",\"password_hash\":\"SHA256\",\"created_at\":\"2019-11-06 19:10:06 UTC\",\"updated_at\":\"2019-11-06
-        19:10:06 UTC\",\"id\":5,\"name\":\"TestOS\",\"title\":\"TestOS 7.6\"}]\n}\n"}
-    headers:
-      Cache-Control: ['max-age=0, private, must-revalidate']
-      Connection: [Keep-Alive]
-      Content-Security-Policy: ['default-src ''self''; child-src ''self''; connect-src
-          ''self'' ws: wss:; img-src ''self'' data: *.gravatar.com; script-src ''unsafe-eval''
-          ''unsafe-inline'' ''self''; style-src ''unsafe-inline'' ''self''']
-      Content-Type: [application/json; charset=utf-8]
-      Date: ['Wed, 06 Nov 2019 19:10:16 GMT']
-      ETag: [W/"2b1442daeac2e5b546c384d266d0a47a-gzip"]
-      Foreman_api_version: ['2']
-      Foreman_current_location: [; ANY]
-      Foreman_current_organization: [; ANY]
-      Foreman_version: [1.25.0-develop]
-      Keep-Alive: ['timeout=5, max=92']
-      Server: [Apache]
-      Status: [200 OK]
-      Strict-Transport-Security: [max-age=631139040; includeSubdomains]
-      Vary: [Accept-Encoding]
-      X-Content-Type-Options: [nosniff]
-      X-Download-Options: [noopen]
-      X-Frame-Options: [sameorigin]
-      X-Permitted-Cross-Domain-Policies: [none]
-      X-Powered-By: [Phusion Passenger 4.0.53]
-      X-Request-Id: [f6e0c77e-feac-4288-8cca-998820f75f31]
-      X-Runtime: ['0.019442']
-      X-XSS-Protection: [1; mode=block]
-      content-length: ['416']
-    status: {code: 200, message: OK}
-- request:
-    body: null
-    headers:
-      Accept: [application/json;version=2]
-      Accept-Encoding: ['gzip, deflate']
-      Connection: [keep-alive]
-      Cookie: [_session_id=0d2f6694725cc8852358cc256c306af6]
-      User-Agent: ['apypie (https://github.com/Apipie/apypie)']
-    method: GET
-    uri: https://centos7-foreman-nightly.desktop.example.com/api/media?search=name%3D%22TestOS+Mirror%22&per_page=4294967296
-  response:
-    body: {string: "{\n  \"total\": 10,\n  \"subtotal\": 1,\n  \"page\": 1,\n  \"per_page\":
-        4294967296,\n  \"search\": \"name=\\\"TestOS Mirror\\\"\",\n  \"sort\": {\n
-        \   \"by\": null,\n    \"order\": null\n  },\n  \"results\": [{\"path\":\"https://templeos.org/TempleOS.ISO\",\"os_family\":\"Redhat\",\"created_at\":\"2019-11-06
-        19:10:07 UTC\",\"updated_at\":\"2019-11-06 19:10:07 UTC\",\"id\":13,\"name\":\"TestOS
-        Mirror\"}]\n}\n"}
-    headers:
-      Cache-Control: ['max-age=0, private, must-revalidate']
-      Connection: [Keep-Alive]
-      Content-Security-Policy: ['default-src ''self''; child-src ''self''; connect-src
-          ''self'' ws: wss:; img-src ''self'' data: *.gravatar.com; script-src ''unsafe-eval''
-          ''unsafe-inline'' ''self''; style-src ''unsafe-inline'' ''self''']
-      Content-Type: [application/json; charset=utf-8]
-      Date: ['Wed, 06 Nov 2019 19:10:16 GMT']
-      ETag: [W/"2826063a91b21c7baedd01c55bc40cbc-gzip"]
-      Foreman_api_version: ['2']
-      Foreman_current_location: [; ANY]
-      Foreman_current_organization: [; ANY]
-      Foreman_version: [1.25.0-develop]
-      Keep-Alive: ['timeout=5, max=91']
-      Server: [Apache]
-      Status: [200 OK]
-      Strict-Transport-Security: [max-age=631139040; includeSubdomains]
-      Vary: [Accept-Encoding]
-      X-Content-Type-Options: [nosniff]
-      X-Download-Options: [noopen]
-      X-Frame-Options: [sameorigin]
-      X-Permitted-Cross-Domain-Policies: [none]
-      X-Powered-By: [Phusion Passenger 4.0.53]
-      X-Request-Id: [a8dae7aa-b6b1-4868-8a62-3c21cf4867f1]
-      X-Runtime: ['0.019697']
-      X-XSS-Protection: [1; mode=block]
-      content-length: ['354']
-    status: {code: 200, message: OK}
-- request:
-    body: null
-    headers:
-      Accept: [application/json;version=2]
-      Accept-Encoding: ['gzip, deflate']
-      Connection: [keep-alive]
-      Cookie: [_session_id=0d2f6694725cc8852358cc256c306af6]
-      User-Agent: ['apypie (https://github.com/Apipie/apypie)']
-    method: GET
-    uri: https://centos7-foreman-nightly.desktop.example.com/api/ptables?search=name%3D%22Part+table%22&per_page=4294967296
-  response:
-    body: {string: "{\n  \"total\": 16,\n  \"subtotal\": 1,\n  \"page\": 1,\n  \"per_page\":
-        4294967296,\n  \"search\": \"name=\\\"Part table\\\"\",\n  \"sort\": {\n    \"by\":
-        null,\n    \"order\": null\n  },\n  \"results\": [{\"description\":null,\"os_family\":\"Redhat\",\"created_at\":\"2019-11-06
-        19:10:05 UTC\",\"updated_at\":\"2019-11-06 19:10:05 UTC\",\"name\":\"Part
-        table\",\"id\":116}]\n}\n"}
-    headers:
-      Cache-Control: ['max-age=0, private, must-revalidate']
-      Connection: [Keep-Alive]
-      Content-Security-Policy: ['default-src ''self''; child-src ''self''; connect-src
-          ''self'' ws: wss:; img-src ''self'' data: *.gravatar.com; script-src ''unsafe-eval''
-          ''unsafe-inline'' ''self''; style-src ''unsafe-inline'' ''self''']
-      Content-Type: [application/json; charset=utf-8]
-      Date: ['Wed, 06 Nov 2019 19:10:16 GMT']
-      ETag: [W/"82a105f9c4bce45a91e2e0b5e0e0378f-gzip"]
-      Foreman_api_version: ['2']
-      Foreman_current_location: [; ANY]
-      Foreman_current_organization: [; ANY]
-      Foreman_version: [1.25.0-develop]
-      Keep-Alive: ['timeout=5, max=90']
-      Server: [Apache]
-      Status: [200 OK]
-      Strict-Transport-Security: [max-age=631139040; includeSubdomains]
-      Vary: [Accept-Encoding]
-      X-Content-Type-Options: [nosniff]
-      X-Download-Options: [noopen]
-      X-Frame-Options: [sameorigin]
-      X-Permitted-Cross-Domain-Policies: [none]
-      X-Powered-By: [Phusion Passenger 4.0.53]
-      X-Request-Id: [f6d1a59f-4b27-446b-b979-89024363f2a1]
-      X-Runtime: ['0.020358']
-      X-XSS-Protection: [1; mode=block]
-      content-length: ['325']
-    status: {code: 200, message: OK}
-- request:
-    body: null
-    headers:
-      Accept: [application/json;version=2]
-      Accept-Encoding: ['gzip, deflate']
-      Connection: [keep-alive]
-      Cookie: [_session_id=0d2f6694725cc8852358cc256c306af6]
-      User-Agent: ['apypie (https://github.com/Apipie/apypie)']
-    method: GET
-    uri: https://centos7-foreman-nightly.desktop.example.com/api/smart_proxies?search=name%3D%22centos7-foreman-nightly.desktop.example.com%22&per_page=4294967296
-  response:
-    body: {string: "{\n  \"total\": 1,\n  \"subtotal\": 1,\n  \"page\": 1,\n  \"per_page\":
-        4294967296,\n  \"search\": \"name=\\\"centos7-foreman-nightly.desktop.example.com\\\"\",\n
-        \ \"sort\": {\n    \"by\": null,\n    \"order\": null\n  },\n  \"results\":
-        [{\"created_at\":\"2019-11-03 11:03:54 UTC\",\"updated_at\":\"2019-11-03 11:03:54
-        UTC\",\"name\":\"centos7-foreman-nightly.desktop.example.com\",\"id\":1,\"url\":\"https://centos7-foreman-nightly.desktop.example.com:8443\",\"features\":[{\"capabilities\":[],\"name\":\"TFTP\",\"id\":2},{\"capabilities\":[],\"name\":\"Puppet
-        CA\",\"id\":6},{\"capabilities\":[],\"name\":\"Puppet\",\"id\":5},{\"capabilities\":[],\"name\":\"Logs\",\"id\":10},{\"capabilities\":[],\"name\":\"HTTPBoot\",\"id\":11},{\"capabilities\":[],\"name\":\"DNS\",\"id\":3}]}]\n}\n"}
-    headers:
-      Cache-Control: ['max-age=0, private, must-revalidate']
-      Connection: [Keep-Alive]
-      Content-Security-Policy: ['default-src ''self''; child-src ''self''; connect-src
-          ''self'' ws: wss:; img-src ''self'' data: *.gravatar.com; script-src ''unsafe-eval''
-          ''unsafe-inline'' ''self''; style-src ''unsafe-inline'' ''self''']
-      Content-Type: [application/json; charset=utf-8]
-      Date: ['Wed, 06 Nov 2019 19:10:16 GMT']
-      ETag: [W/"902d42c7fbe5bf4a10178d5acf727986-gzip"]
-      Foreman_api_version: ['2']
-      Foreman_current_location: [; ANY]
-      Foreman_current_organization: [; ANY]
-      Foreman_version: [1.25.0-develop]
-      Keep-Alive: ['timeout=5, max=89']
-      Server: [Apache]
-      Status: [200 OK]
-      Strict-Transport-Security: [max-age=631139040; includeSubdomains]
-      Vary: [Accept-Encoding]
-      X-Content-Type-Options: [nosniff]
-      X-Download-Options: [noopen]
-      X-Frame-Options: [sameorigin]
-      X-Permitted-Cross-Domain-Policies: [none]
-      X-Powered-By: [Phusion Passenger 4.0.53]
-      X-Request-Id: [c0cdef9e-8351-428b-94a2-25435422aa31]
-      X-Runtime: ['0.023717']
-      X-XSS-Protection: [1; mode=block]
-      content-length: ['684']
-    status: {code: 200, message: OK}
-- request:
-    body: null
-    headers:
-      Accept: [application/json;version=2]
-      Accept-Encoding: ['gzip, deflate']
-      Connection: [keep-alive]
-      Cookie: [_session_id=0d2f6694725cc8852358cc256c306af6]
-      User-Agent: ['apypie (https://github.com/Apipie/apypie)']
-    method: GET
-    uri: https://centos7-foreman-nightly.desktop.example.com/api/smart_proxies?search=name%3D%22centos7-foreman-nightly.desktop.example.com%22&per_page=4294967296
-  response:
-    body: {string: "{\n  \"total\": 1,\n  \"subtotal\": 1,\n  \"page\": 1,\n  \"per_page\":
-        4294967296,\n  \"search\": \"name=\\\"centos7-foreman-nightly.desktop.example.com\\\"\",\n
-        \ \"sort\": {\n    \"by\": null,\n    \"order\": null\n  },\n  \"results\":
-        [{\"created_at\":\"2019-11-03 11:03:54 UTC\",\"updated_at\":\"2019-11-03 11:03:54
-        UTC\",\"name\":\"centos7-foreman-nightly.desktop.example.com\",\"id\":1,\"url\":\"https://centos7-foreman-nightly.desktop.example.com:8443\",\"features\":[{\"capabilities\":[],\"name\":\"TFTP\",\"id\":2},{\"capabilities\":[],\"name\":\"Puppet
-        CA\",\"id\":6},{\"capabilities\":[],\"name\":\"Puppet\",\"id\":5},{\"capabilities\":[],\"name\":\"Logs\",\"id\":10},{\"capabilities\":[],\"name\":\"HTTPBoot\",\"id\":11},{\"capabilities\":[],\"name\":\"DNS\",\"id\":3}]}]\n}\n"}
-    headers:
-      Cache-Control: ['max-age=0, private, must-revalidate']
-      Connection: [Keep-Alive]
-      Content-Security-Policy: ['default-src ''self''; child-src ''self''; connect-src
-          ''self'' ws: wss:; img-src ''self'' data: *.gravatar.com; script-src ''unsafe-eval''
-          ''unsafe-inline'' ''self''; style-src ''unsafe-inline'' ''self''']
-      Content-Type: [application/json; charset=utf-8]
-      Date: ['Wed, 06 Nov 2019 19:10:16 GMT']
-      ETag: [W/"902d42c7fbe5bf4a10178d5acf727986-gzip"]
-      Foreman_api_version: ['2']
-      Foreman_current_location: [; ANY]
-      Foreman_current_organization: [; ANY]
-      Foreman_version: [1.25.0-develop]
-      Keep-Alive: ['timeout=5, max=88']
-      Server: [Apache]
-      Status: [200 OK]
-      Strict-Transport-Security: [max-age=631139040; includeSubdomains]
-      Vary: [Accept-Encoding]
-      X-Content-Type-Options: [nosniff]
-      X-Download-Options: [noopen]
-      X-Frame-Options: [sameorigin]
-      X-Permitted-Cross-Domain-Policies: [none]
-      X-Powered-By: [Phusion Passenger 4.0.53]
-      X-Request-Id: [0b667539-01c7-4af9-a5a0-df697c4e2a93]
-      X-Runtime: ['0.023561']
-      X-XSS-Protection: [1; mode=block]
-      content-length: ['684']
-    status: {code: 200, message: OK}
-- request:
-    body: null
-    headers:
-      Accept: [application/json;version=2]
-      Accept-Encoding: ['gzip, deflate']
-      Connection: [keep-alive]
-      Cookie: [_session_id=0d2f6694725cc8852358cc256c306af6]
-      User-Agent: ['apypie (https://github.com/Apipie/apypie)']
-    method: GET
-    uri: https://centos7-foreman-nightly.desktop.example.com/api/organizations?search=name%3D%22Test+Org1%22&per_page=4294967296
-  response:
-    body: {string: "{\n  \"total\": 3,\n  \"subtotal\": 1,\n  \"page\": 1,\n  \"per_page\":
-        4294967296,\n  \"search\": \"name=\\\"Test Org1\\\"\",\n  \"sort\": {\n    \"by\":
-        null,\n    \"order\": null\n  },\n  \"results\": [{\"ancestry\":null,\"parent_id\":null,\"parent_name\":null,\"created_at\":\"2019-11-06
-        19:09:59 UTC\",\"updated_at\":\"2019-11-06 19:09:59 UTC\",\"id\":26,\"name\":\"Test
-        Org1\",\"title\":\"Test Org1\",\"description\":\"A test organization\"}]\n}\n"}
-    headers:
-      Cache-Control: ['max-age=0, private, must-revalidate']
-      Connection: [Keep-Alive]
-      Content-Security-Policy: ['default-src ''self''; child-src ''self''; connect-src
-          ''self'' ws: wss:; img-src ''self'' data: *.gravatar.com; script-src ''unsafe-eval''
-          ''unsafe-inline'' ''self''; style-src ''unsafe-inline'' ''self''']
-      Content-Type: [application/json; charset=utf-8]
-      Date: ['Wed, 06 Nov 2019 19:10:16 GMT']
-      ETag: [W/"d32c2e88936206aa265dfc5db3392486-gzip"]
-      Foreman_api_version: ['2']
-      Foreman_current_location: [; ANY]
-      Foreman_current_organization: [; ANY]
-      Foreman_version: [1.25.0-develop]
-      Keep-Alive: ['timeout=5, max=87']
-      Server: [Apache]
-      Status: [200 OK]
-      Strict-Transport-Security: [max-age=631139040; includeSubdomains]
-      Vary: [Accept-Encoding]
-      X-Content-Type-Options: [nosniff]
-      X-Download-Options: [noopen]
-      X-Frame-Options: [sameorigin]
-      X-Permitted-Cross-Domain-Policies: [none]
-      X-Powered-By: [Phusion Passenger 4.0.53]
-      X-Request-Id: [de2a3379-b139-4a11-9e42-c6a572ad4add]
-      X-Runtime: ['0.019921']
-      X-XSS-Protection: [1; mode=block]
-      content-length: ['389']
-    status: {code: 200, message: OK}
-- request:
-    body: null
-    headers:
-      Accept: [application/json;version=2]
-      Accept-Encoding: ['gzip, deflate']
-      Connection: [keep-alive]
-      Cookie: [_session_id=0d2f6694725cc8852358cc256c306af6]
-      User-Agent: ['apypie (https://github.com/Apipie/apypie)']
-    method: GET
-    uri: https://centos7-foreman-nightly.desktop.example.com/api/organizations?search=name%3D%22Test+Org2%22&per_page=4294967296
-  response:
-    body: {string: "{\n  \"total\": 3,\n  \"subtotal\": 1,\n  \"page\": 1,\n  \"per_page\":
-        4294967296,\n  \"search\": \"name=\\\"Test Org2\\\"\",\n  \"sort\": {\n    \"by\":
-        null,\n    \"order\": null\n  },\n  \"results\": [{\"ancestry\":null,\"parent_id\":null,\"parent_name\":null,\"created_at\":\"2019-11-06
-        19:10:00 UTC\",\"updated_at\":\"2019-11-06 19:10:00 UTC\",\"id\":27,\"name\":\"Test
-        Org2\",\"title\":\"Test Org2\",\"description\":\"A test organization\"}]\n}\n"}
-    headers:
-      Cache-Control: ['max-age=0, private, must-revalidate']
-      Connection: [Keep-Alive]
-      Content-Security-Policy: ['default-src ''self''; child-src ''self''; connect-src
-          ''self'' ws: wss:; img-src ''self'' data: *.gravatar.com; script-src ''unsafe-eval''
-          ''unsafe-inline'' ''self''; style-src ''unsafe-inline'' ''self''']
-      Content-Type: [application/json; charset=utf-8]
-      Date: ['Wed, 06 Nov 2019 19:10:17 GMT']
-      ETag: [W/"f3ab5fb7522d674ffbd27586271a5ce8-gzip"]
-      Foreman_api_version: ['2']
-      Foreman_current_location: [; ANY]
-      Foreman_current_organization: [; ANY]
-      Foreman_version: [1.25.0-develop]
-      Keep-Alive: ['timeout=5, max=86']
-      Server: [Apache]
-      Status: [200 OK]
-      Strict-Transport-Security: [max-age=631139040; includeSubdomains]
-      Vary: [Accept-Encoding]
-      X-Content-Type-Options: [nosniff]
-      X-Download-Options: [noopen]
-      X-Frame-Options: [sameorigin]
-      X-Permitted-Cross-Domain-Policies: [none]
-      X-Powered-By: [Phusion Passenger 4.0.53]
-      X-Request-Id: [f66295c2-ad89-449b-8445-b6d719860c59]
-      X-Runtime: ['0.028965']
-      X-XSS-Protection: [1; mode=block]
-      content-length: ['389']
-    status: {code: 200, message: OK}
-- request:
-    body: null
-    headers:
-      Accept: [application/json;version=2]
-      Accept-Encoding: ['gzip, deflate']
-      Connection: [keep-alive]
-      Cookie: [_session_id=0d2f6694725cc8852358cc256c306af6]
-      User-Agent: ['apypie (https://github.com/Apipie/apypie)']
-    method: GET
-    uri: https://centos7-foreman-nightly.desktop.example.com/api/hostgroups?search=title%3D%22New+host+group%2FNested+New+host+group%22&per_page=4294967296
-  response:
-    body: {string: "{\n  \"total\": 2,\n  \"subtotal\": 1,\n  \"page\": 1,\n  \"per_page\":
-        4294967296,\n  \"search\": \"title=\\\"New host group/Nested New host group\\\"\",\n
-        \ \"sort\": {\n    \"by\": null,\n    \"order\": null\n  },\n  \"results\":
-        [{\"subnet_id\":4,\"subnet_name\":\"Test subnet4\",\"operatingsystem_id\":5,\"operatingsystem_name\":\"TestOS
-        7.6\",\"domain_id\":9,\"domain_name\":\"foo.example.com\",\"environment_id\":null,\"environment_name\":\"production\",\"compute_profile_id\":null,\"compute_profile_name\":\"myprofile\",\"ancestry\":\"45\",\"parent_id\":45,\"parent_name\":\"New
-        host group\",\"ptable_id\":116,\"ptable_name\":\"Part table\",\"medium_id\":13,\"medium_name\":\"TestOS
-        Mirror\",\"pxe_loader\":\"Grub2 UEFI\",\"subnet6_id\":null,\"subnet6_name\":null,\"compute_resource_id\":null,\"compute_resource_name\":\"libvirt-cr\",\"architecture_id\":1,\"architecture_name\":\"x86_64\",\"realm_id\":null,\"realm_name\":null,\"created_at\":\"2019-11-06
-        19:10:15 UTC\",\"updated_at\":\"2019-11-06 19:10:15 UTC\",\"id\":46,\"name\":\"Nested
-        New host group\",\"title\":\"New host group/Nested New host group\",\"description\":\"Nested
-        group\",\"puppet_proxy_id\":1,\"puppet_proxy_name\":\"centos7-foreman-nightly.desktop.example.com\",\"puppet_ca_proxy_id\":1,\"puppet_ca_proxy_name\":\"centos7-foreman-nightly.desktop.example.com\",\"puppet_proxy\":{\"name\":\"centos7-foreman-nightly.desktop.example.com\",\"id\":1,\"url\":\"https://centos7-foreman-nightly.desktop.example.com:8443\"},\"puppet_ca_proxy\":{\"name\":\"centos7-foreman-nightly.desktop.example.com\",\"id\":1,\"url\":\"https://centos7-foreman-nightly.desktop.example.com:8443\"}}]\n}\n"}
-    headers:
-      Cache-Control: ['max-age=0, private, must-revalidate']
-      Connection: [Keep-Alive]
-      Content-Security-Policy: ['default-src ''self''; child-src ''self''; connect-src
-          ''self'' ws: wss:; img-src ''self'' data: *.gravatar.com; script-src ''unsafe-eval''
-          ''unsafe-inline'' ''self''; style-src ''unsafe-inline'' ''self''']
-      Content-Type: [application/json; charset=utf-8]
-      Date: ['Wed, 06 Nov 2019 19:10:17 GMT']
-      ETag: [W/"83a693a2167b048503415bc642ea7da1-gzip"]
-      Foreman_api_version: ['2']
-      Foreman_current_location: [; ANY]
-      Foreman_current_organization: [; ANY]
-      Foreman_version: [1.25.0-develop]
-      Keep-Alive: ['timeout=5, max=85']
-      Server: [Apache]
-      Status: [200 OK]
-      Strict-Transport-Security: [max-age=631139040; includeSubdomains]
-      Vary: [Accept-Encoding]
-      X-Content-Type-Options: [nosniff]
-      X-Download-Options: [noopen]
-      X-Frame-Options: [sameorigin]
-      X-Permitted-Cross-Domain-Policies: [none]
-      X-Powered-By: [Phusion Passenger 4.0.53]
-      X-Request-Id: [b11ace76-a44f-4725-9472-d23d001e5f66]
-      X-Runtime: ['0.051792']
-      X-XSS-Protection: [1; mode=block]
-      content-length: ['1486']
-    status: {code: 200, message: OK}
-- request:
-    body: null
-    headers:
-      Accept: [application/json;version=2]
-      Accept-Encoding: ['gzip, deflate']
-      Connection: [keep-alive]
-      Cookie: [_session_id=0d2f6694725cc8852358cc256c306af6]
-      User-Agent: ['apypie (https://github.com/Apipie/apypie)']
-    method: GET
-    uri: https://centos7-foreman-nightly.desktop.example.com/api/hostgroups/46
-  response:
-    body: {string: '{"subnet_id":4,"subnet_name":"Test subnet4","operatingsystem_id":5,"operatingsystem_name":"TestOS
-        7.6","domain_id":9,"domain_name":"foo.example.com","environment_id":null,"environment_name":"production","compute_profile_id":null,"compute_profile_name":"myprofile","ancestry":"45","parent_id":45,"parent_name":"New
-        host group","ptable_id":116,"ptable_name":"Part table","medium_id":13,"medium_name":"TestOS
-        Mirror","pxe_loader":"Grub2 UEFI","subnet6_id":null,"subnet6_name":null,"compute_resource_id":null,"compute_resource_name":"libvirt-cr","architecture_id":1,"architecture_name":"x86_64","realm_id":null,"realm_name":null,"created_at":"2019-11-06
-        19:10:15 UTC","updated_at":"2019-11-06 19:10:15 UTC","id":46,"name":"Nested
-        New host group","title":"New host group/Nested New host group","description":"Nested
-        group","puppet_proxy_id":1,"puppet_proxy_name":"centos7-foreman-nightly.desktop.example.com","puppet_ca_proxy_id":1,"puppet_ca_proxy_name":"centos7-foreman-nightly.desktop.example.com","puppet_proxy":{"name":"centos7-foreman-nightly.desktop.example.com","id":1,"url":"https://centos7-foreman-nightly.desktop.example.com:8443"},"puppet_ca_proxy":{"name":"centos7-foreman-nightly.desktop.example.com","id":1,"url":"https://centos7-foreman-nightly.desktop.example.com:8443"},"parameters":[],"template_combinations":[],"puppetclasses":[],"config_groups":[],"all_puppetclasses":[],"locations":[{"id":25,"name":"Bar","title":"Bar","description":null},{"id":5,"name":"Foo","title":"Foo","description":null},{"id":24,"name":"Baz","title":"Foo/Baz","description":null}],"organizations":[{"id":26,"name":"Test
-        Org1","title":"Test Org1","description":"A test organization"},{"id":27,"name":"Test
-        Org2","title":"Test Org2","description":"A test organization"}]}'}
-    headers:
-      Cache-Control: ['max-age=0, private, must-revalidate']
-      Connection: [Keep-Alive]
-      Content-Security-Policy: ['default-src ''self''; child-src ''self''; connect-src
-          ''self'' ws: wss:; img-src ''self'' data: *.gravatar.com; script-src ''unsafe-eval''
-          ''unsafe-inline'' ''self''; style-src ''unsafe-inline'' ''self''']
-      Content-Type: [application/json; charset=utf-8]
-      Date: ['Wed, 06 Nov 2019 19:10:17 GMT']
-      ETag: [W/"6f7972923049f648dc1e2af7214d48dd-gzip"]
-      Foreman_api_version: ['2']
-      Foreman_current_location: [; ANY]
-      Foreman_current_organization: [; ANY]
-      Foreman_version: [1.25.0-develop]
-      Keep-Alive: ['timeout=5, max=84']
-      Server: [Apache]
-      Status: [200 OK]
-      Strict-Transport-Security: [max-age=631139040; includeSubdomains]
-      Vary: [Accept-Encoding]
-      X-Content-Type-Options: [nosniff]
-      X-Download-Options: [noopen]
-      X-Frame-Options: [sameorigin]
-      X-Permitted-Cross-Domain-Policies: [none]
-      X-Powered-By: [Phusion Passenger 4.0.53]
-      X-Request-Id: [dce1a6cc-ca6c-4816-ab05-37bfaa2bf625]
-      X-Runtime: ['0.075736']
-      X-XSS-Protection: [1; mode=block]
-      content-length: ['1760']
-    status: {code: 200, message: OK}
->>>>>>> a93f845d
+      - fc97d675-7d5f-44c8-870d-73356f217b20
+      X-Runtime:
+      - '0.063326'
+      X-XSS-Protection:
+      - 1; mode=block
+    status:
+      code: 200
+      message: OK
 version: 1