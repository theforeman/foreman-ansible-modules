--- conflicted
+++ resolved
@@ -2,7 +2,6 @@
 - request:
     body: null
     headers:
-<<<<<<< HEAD
       Accept:
       - application/json;version=2
     method: GET
@@ -22,7 +21,7 @@
       Content-Type:
       - application/json; charset=utf-8
       Date:
-      - Thu, 07 Nov 2019 22:41:20 GMT
+      - Thu, 07 Nov 2019 22:51:31 GMT
       ETag:
       - W/"7462024e111aafa1fe0b7de16a6757f0"
       Foreman_api_version:
@@ -32,53 +31,53 @@
       Server:
       - Apache
       Set-Cookie:
-      - _session_id=365a5d7c9502e9ec3f1eac7d19bb8bd7; path=/; secure; HttpOnly; SameSite=Lax
-      Status:
-      - 200 OK
-      Strict-Transport-Security:
-      - max-age=631139040; includeSubdomains
-      X-Content-Type-Options:
-      - nosniff
-      X-Download-Options:
-      - noopen
-      X-Frame-Options:
-      - sameorigin
-      X-Permitted-Cross-Domain-Policies:
-      - none
-      X-Powered-By:
-      - Phusion Passenger 4.0.53
-      X-Request-Id:
-      - e90aadd9-9fa9-46d1-b0a4-53cea04895e0
-      X-Runtime:
-      - '0.080239'
-      X-XSS-Protection:
-      - 1; mode=block
-    status:
-      code: 200
-      message: OK
-- request:
-    body: null
-    headers:
-      Accept:
-      - application/json;version=2
-      Cookie:
-      - _session_id=365a5d7c9502e9ec3f1eac7d19bb8bd7
-    method: GET
-    uri: https://127.0.0.1:4433/api/hostgroups?thin=False&search=title%3D%22New+host+group%22&per_page=4294967296
+      - _session_id=98029d8a9c4618d423bb49eb0e9ec141; path=/; secure; HttpOnly; SameSite=Lax
+      Status:
+      - 200 OK
+      Strict-Transport-Security:
+      - max-age=631139040; includeSubdomains
+      X-Content-Type-Options:
+      - nosniff
+      X-Download-Options:
+      - noopen
+      X-Frame-Options:
+      - sameorigin
+      X-Permitted-Cross-Domain-Policies:
+      - none
+      X-Powered-By:
+      - Phusion Passenger 4.0.53
+      X-Request-Id:
+      - 8679896d-6188-4baa-a847-899ddc2d3bc3
+      X-Runtime:
+      - '0.084928'
+      X-XSS-Protection:
+      - 1; mode=block
+    status:
+      code: 200
+      message: OK
+- request:
+    body: null
+    headers:
+      Accept:
+      - application/json;version=2
+      Cookie:
+      - _session_id=98029d8a9c4618d423bb49eb0e9ec141
+    method: GET
+    uri: https://127.0.0.1:4433/api/hostgroups?search=title%3D%22New+host+group%22&per_page=4294967296
   response:
     body:
       string: "{\n  \"total\": 4,\n  \"subtotal\": 1,\n  \"page\": 1,\n  \"per_page\"\
         : 4294967296,\n  \"search\": \"title=\\\"New host group\\\"\",\n  \"sort\"\
         : {\n    \"by\": null,\n    \"order\": null\n  },\n  \"results\": [{\"subnet_id\"\
-        :3,\"subnet_name\":\"Test subnet4\",\"operatingsystem_id\":4,\"operatingsystem_name\"\
-        :\"TestOS 7.6\",\"domain_id\":6,\"domain_name\":\"foo.example.com\",\"environment_id\"\
-        :1,\"environment_name\":\"production\",\"compute_profile_id\":6,\"compute_profile_name\"\
+        :4,\"subnet_name\":\"Test subnet4\",\"operatingsystem_id\":5,\"operatingsystem_name\"\
+        :\"TestOS 7.6\",\"domain_id\":8,\"domain_name\":\"foo.example.com\",\"environment_id\"\
+        :1,\"environment_name\":\"production\",\"compute_profile_id\":7,\"compute_profile_name\"\
         :\"myprofile\",\"ancestry\":null,\"parent_id\":null,\"parent_name\":null,\"\
-        ptable_id\":117,\"ptable_name\":\"Part table\",\"medium_id\":12,\"medium_name\"\
+        ptable_id\":118,\"ptable_name\":\"Part table\",\"medium_id\":13,\"medium_name\"\
         :\"TestOS Mirror\",\"pxe_loader\":\"Grub2 UEFI\",\"subnet6_id\":null,\"subnet6_name\"\
         :null,\"architecture_id\":1,\"architecture_name\":\"x86_64\",\"realm_id\"\
-        :null,\"realm_name\":null,\"created_at\":\"2019-11-07 22:40:41 UTC\",\"updated_at\"\
-        :\"2019-11-07 22:40:41 UTC\",\"id\":27,\"name\":\"New host group\",\"title\"\
+        :null,\"realm_name\":null,\"created_at\":\"2019-11-07 22:50:53 UTC\",\"updated_at\"\
+        :\"2019-11-07 22:50:53 UTC\",\"id\":33,\"name\":\"New host group\",\"title\"\
         :\"New host group\",\"description\":\"New host group\",\"puppet_proxy_id\"\
         :1,\"puppet_proxy_name\":\"foreman.example.com\",\"puppet_ca_proxy_id\":1,\"\
         puppet_ca_proxy_name\":\"foreman.example.com\",\"puppet_proxy\":{\"name\"\
@@ -95,63 +94,695 @@
       Content-Type:
       - application/json; charset=utf-8
       Date:
-      - Thu, 07 Nov 2019 22:41:20 GMT
-      ETag:
-      - W/"3fdda4681f9896c1389439814d02fff1"
-      Foreman_api_version:
-      - '2'
-      Foreman_version:
-      - 1.22.1
-      Server:
-      - Apache
-      Status:
-      - 200 OK
-      Strict-Transport-Security:
-      - max-age=631139040; includeSubdomains
-      Transfer-Encoding:
-      - chunked
-      Vary:
-      - Accept-Encoding
-      X-Content-Type-Options:
-      - nosniff
-      X-Download-Options:
-      - noopen
-      X-Frame-Options:
-      - sameorigin
-      X-Permitted-Cross-Domain-Policies:
-      - none
-      X-Powered-By:
-      - Phusion Passenger 4.0.53
-      X-Request-Id:
-      - 8f6ad373-15f2-4cc7-b29a-684a3a1351cc
-      X-Runtime:
-      - '0.098637'
-      X-XSS-Protection:
-      - 1; mode=block
-    status:
-      code: 200
-      message: OK
-- request:
-    body: null
-    headers:
-      Accept:
-      - application/json;version=2
-      Cookie:
-      - _session_id=365a5d7c9502e9ec3f1eac7d19bb8bd7
-    method: GET
-    uri: https://127.0.0.1:4433/api/hostgroups/27
-  response:
-    body:
-      string: '{"content_source_id":null,"content_source_name":null,"content_view_id":null,"content_view_name":null,"lifecycle_environment_id":null,"lifecycle_environment_name":null,"kickstart_repository_id":null,"kickstart_repository_name":null,"subnet_id":3,"subnet_name":"Test
-        subnet4","operatingsystem_id":4,"operatingsystem_name":"TestOS 7.6","domain_id":6,"domain_name":"foo.example.com","environment_id":1,"environment_name":"production","compute_profile_id":6,"compute_profile_name":"myprofile","ancestry":null,"parent_id":null,"parent_name":null,"ptable_id":117,"ptable_name":"Part
-        table","medium_id":12,"medium_name":"TestOS Mirror","pxe_loader":"Grub2 UEFI","subnet6_id":null,"subnet6_name":null,"architecture_id":1,"architecture_name":"x86_64","realm_id":null,"realm_name":null,"created_at":"2019-11-07
-        22:40:41 UTC","updated_at":"2019-11-07 22:40:41 UTC","id":27,"name":"New host
-        group","title":"New host group","description":"New host group","puppet_proxy_id":1,"puppet_proxy_name":"foreman.example.com","puppet_ca_proxy_id":1,"puppet_ca_proxy_name":"foreman.example.com","puppet_proxy":{"name":"foreman.example.com","id":1,"url":"https://foreman.example.com:9090"},"puppet_ca_proxy":{"name":"foreman.example.com","id":1,"url":"https://foreman.example.com:9090"},"parameters":[{"priority":60,"created_at":"2019-11-07
-        22:40:42 UTC","updated_at":"2019-11-07 22:40:42 UTC","id":30,"name":"subnet_param1","parameter_type":"string","value":"value1"},{"priority":60,"created_at":"2019-11-07
-        22:40:42 UTC","updated_at":"2019-11-07 22:40:42 UTC","id":31,"name":"subnet_param2","parameter_type":"string","value":"value2"}],"template_combinations":[],"puppetclasses":[],"config_groups":[{"created_at":"2019-11-07
-        22:40:35 UTC","updated_at":"2019-11-07 22:40:35 UTC","id":8,"name":"cfg_group1","puppetclasses":[]},{"created_at":"2019-11-07
-        22:40:36 UTC","updated_at":"2019-11-07 22:40:36 UTC","id":9,"name":"cfg_group2","puppetclasses":[]}],"all_puppetclasses":[],"locations":[{"id":44,"name":"Bar","title":"Bar","description":null},{"id":34,"name":"Foo","title":"Foo","description":null},{"id":43,"name":"Baz","title":"Foo/Baz","description":null}],"organizations":[{"id":45,"name":"Test
-        Org1","title":"Test Org1","description":"A test organization"},{"id":46,"name":"Test
+      - Thu, 07 Nov 2019 22:51:31 GMT
+      ETag:
+      - W/"7033e936c27725a2408d3180419639ae"
+      Foreman_api_version:
+      - '2'
+      Foreman_version:
+      - 1.22.1
+      Server:
+      - Apache
+      Status:
+      - 200 OK
+      Strict-Transport-Security:
+      - max-age=631139040; includeSubdomains
+      Transfer-Encoding:
+      - chunked
+      Vary:
+      - Accept-Encoding
+      X-Content-Type-Options:
+      - nosniff
+      X-Download-Options:
+      - noopen
+      X-Frame-Options:
+      - sameorigin
+      X-Permitted-Cross-Domain-Policies:
+      - none
+      X-Powered-By:
+      - Phusion Passenger 4.0.53
+      X-Request-Id:
+      - 846b67bf-4ded-448d-abbd-0b52e18d56d3
+      X-Runtime:
+      - '0.102677'
+      X-XSS-Protection:
+      - 1; mode=block
+    status:
+      code: 200
+      message: OK
+- request:
+    body: null
+    headers:
+      Accept:
+      - application/json;version=2
+      Cookie:
+      - _session_id=98029d8a9c4618d423bb49eb0e9ec141
+    method: GET
+    uri: https://127.0.0.1:4433/api/locations?search=title%3D%22Foo%22&per_page=4294967296
+  response:
+    body:
+      string: "{\n  \"total\": 5,\n  \"subtotal\": 1,\n  \"page\": 1,\n  \"per_page\"\
+        : 4294967296,\n  \"search\": \"title=\\\"Foo\\\"\",\n  \"sort\": {\n    \"\
+        by\": null,\n    \"order\": null\n  },\n  \"results\": [{\"ancestry\":null,\"\
+        parent_id\":null,\"parent_name\":null,\"created_at\":\"2019-10-22 17:43:26\
+        \ UTC\",\"updated_at\":\"2019-10-22 17:43:26 UTC\",\"id\":34,\"name\":\"Foo\"\
+        ,\"title\":\"Foo\",\"description\":null}]\n}\n"
+    headers:
+      Cache-Control:
+      - max-age=0, private, must-revalidate
+      Content-Security-Policy:
+      - 'default-src ''self''; child-src ''self''; connect-src ''self'' ws: wss:;
+        img-src ''self'' data: *.gravatar.com; script-src ''unsafe-eval'' ''unsafe-inline''
+        ''self''; style-src ''unsafe-inline'' ''self'''
+      Content-Type:
+      - application/json; charset=utf-8
+      Date:
+      - Thu, 07 Nov 2019 22:51:32 GMT
+      ETag:
+      - W/"4d11207b5a3c1623d8c469b926727f65"
+      Foreman_api_version:
+      - '2'
+      Foreman_version:
+      - 1.22.1
+      Server:
+      - Apache
+      Status:
+      - 200 OK
+      Strict-Transport-Security:
+      - max-age=631139040; includeSubdomains
+      Transfer-Encoding:
+      - chunked
+      Vary:
+      - Accept-Encoding
+      X-Content-Type-Options:
+      - nosniff
+      X-Download-Options:
+      - noopen
+      X-Frame-Options:
+      - sameorigin
+      X-Permitted-Cross-Domain-Policies:
+      - none
+      X-Powered-By:
+      - Phusion Passenger 4.0.53
+      X-Request-Id:
+      - 7a0cb9fe-d907-4a03-ae19-91a608ca71d5
+      X-Runtime:
+      - '0.057474'
+      X-XSS-Protection:
+      - 1; mode=block
+    status:
+      code: 200
+      message: OK
+- request:
+    body: null
+    headers:
+      Accept:
+      - application/json;version=2
+      Cookie:
+      - _session_id=98029d8a9c4618d423bb49eb0e9ec141
+    method: GET
+    uri: https://127.0.0.1:4433/api/locations?search=title%3D%22Foo%2FBaz%22&per_page=4294967296
+  response:
+    body:
+      string: "{\n  \"total\": 5,\n  \"subtotal\": 1,\n  \"page\": 1,\n  \"per_page\"\
+        : 4294967296,\n  \"search\": \"title=\\\"Foo/Baz\\\"\",\n  \"sort\": {\n \
+        \   \"by\": null,\n    \"order\": null\n  },\n  \"results\": [{\"ancestry\"\
+        :\"34\",\"parent_id\":34,\"parent_name\":\"Foo\",\"created_at\":\"2019-11-07\
+        \ 22:50:09 UTC\",\"updated_at\":\"2019-11-07 22:50:09 UTC\",\"id\":47,\"name\"\
+        :\"Baz\",\"title\":\"Foo/Baz\",\"description\":null}]\n}\n"
+    headers:
+      Cache-Control:
+      - max-age=0, private, must-revalidate
+      Content-Security-Policy:
+      - 'default-src ''self''; child-src ''self''; connect-src ''self'' ws: wss:;
+        img-src ''self'' data: *.gravatar.com; script-src ''unsafe-eval'' ''unsafe-inline''
+        ''self''; style-src ''unsafe-inline'' ''self'''
+      Content-Type:
+      - application/json; charset=utf-8
+      Date:
+      - Thu, 07 Nov 2019 22:51:32 GMT
+      ETag:
+      - W/"4b0663aa46bada283b6b881aae634a9d"
+      Foreman_api_version:
+      - '2'
+      Foreman_version:
+      - 1.22.1
+      Server:
+      - Apache
+      Status:
+      - 200 OK
+      Strict-Transport-Security:
+      - max-age=631139040; includeSubdomains
+      Transfer-Encoding:
+      - chunked
+      Vary:
+      - Accept-Encoding
+      X-Content-Type-Options:
+      - nosniff
+      X-Download-Options:
+      - noopen
+      X-Frame-Options:
+      - sameorigin
+      X-Permitted-Cross-Domain-Policies:
+      - none
+      X-Powered-By:
+      - Phusion Passenger 4.0.53
+      X-Request-Id:
+      - 9c7c62c9-2669-4884-a7dd-7648f75c0b8e
+      X-Runtime:
+      - '0.057942'
+      X-XSS-Protection:
+      - 1; mode=block
+    status:
+      code: 200
+      message: OK
+- request:
+    body: null
+    headers:
+      Accept:
+      - application/json;version=2
+      Cookie:
+      - _session_id=98029d8a9c4618d423bb49eb0e9ec141
+    method: GET
+    uri: https://127.0.0.1:4433/api/locations?search=title%3D%22Bar%22&per_page=4294967296
+  response:
+    body:
+      string: "{\n  \"total\": 5,\n  \"subtotal\": 1,\n  \"page\": 1,\n  \"per_page\"\
+        : 4294967296,\n  \"search\": \"title=\\\"Bar\\\"\",\n  \"sort\": {\n    \"\
+        by\": null,\n    \"order\": null\n  },\n  \"results\": [{\"ancestry\":null,\"\
+        parent_id\":null,\"parent_name\":null,\"created_at\":\"2019-11-07 22:50:13\
+        \ UTC\",\"updated_at\":\"2019-11-07 22:50:13 UTC\",\"id\":48,\"name\":\"Bar\"\
+        ,\"title\":\"Bar\",\"description\":null}]\n}\n"
+    headers:
+      Cache-Control:
+      - max-age=0, private, must-revalidate
+      Content-Security-Policy:
+      - 'default-src ''self''; child-src ''self''; connect-src ''self'' ws: wss:;
+        img-src ''self'' data: *.gravatar.com; script-src ''unsafe-eval'' ''unsafe-inline''
+        ''self''; style-src ''unsafe-inline'' ''self'''
+      Content-Type:
+      - application/json; charset=utf-8
+      Date:
+      - Thu, 07 Nov 2019 22:51:32 GMT
+      ETag:
+      - W/"8d90d2fe748f081074af021184c4e3a6"
+      Foreman_api_version:
+      - '2'
+      Foreman_version:
+      - 1.22.1
+      Server:
+      - Apache
+      Status:
+      - 200 OK
+      Strict-Transport-Security:
+      - max-age=631139040; includeSubdomains
+      Transfer-Encoding:
+      - chunked
+      Vary:
+      - Accept-Encoding
+      X-Content-Type-Options:
+      - nosniff
+      X-Download-Options:
+      - noopen
+      X-Frame-Options:
+      - sameorigin
+      X-Permitted-Cross-Domain-Policies:
+      - none
+      X-Powered-By:
+      - Phusion Passenger 4.0.53
+      X-Request-Id:
+      - abe8f954-f46a-4262-a910-cdabc56d06eb
+      X-Runtime:
+      - '0.051259'
+      X-XSS-Protection:
+      - 1; mode=block
+    status:
+      code: 200
+      message: OK
+- request:
+    body: null
+    headers:
+      Accept:
+      - application/json;version=2
+      Cookie:
+      - _session_id=98029d8a9c4618d423bb49eb0e9ec141
+    method: GET
+    uri: https://127.0.0.1:4433/api/architectures?search=name%3D%22x86_64%22&per_page=4294967296
+  response:
+    body:
+      string: "{\n  \"total\": 2,\n  \"subtotal\": 1,\n  \"page\": 1,\n  \"per_page\"\
+        : 4294967296,\n  \"search\": \"name=\\\"x86_64\\\"\",\n  \"sort\": {\n   \
+        \ \"by\": null,\n    \"order\": null\n  },\n  \"results\": [{\"created_at\"\
+        :\"2019-10-17 12:27:57 UTC\",\"updated_at\":\"2019-10-17 12:27:57 UTC\",\"\
+        name\":\"x86_64\",\"id\":1}]\n}\n"
+    headers:
+      Cache-Control:
+      - max-age=0, private, must-revalidate
+      Content-Security-Policy:
+      - 'default-src ''self''; child-src ''self''; connect-src ''self'' ws: wss:;
+        img-src ''self'' data: *.gravatar.com; script-src ''unsafe-eval'' ''unsafe-inline''
+        ''self''; style-src ''unsafe-inline'' ''self'''
+      Content-Type:
+      - application/json; charset=utf-8
+      Date:
+      - Thu, 07 Nov 2019 22:51:32 GMT
+      ETag:
+      - W/"05c213890d16d735398c4450758add11"
+      Foreman_api_version:
+      - '2'
+      Foreman_version:
+      - 1.22.1
+      Server:
+      - Apache
+      Status:
+      - 200 OK
+      Strict-Transport-Security:
+      - max-age=631139040; includeSubdomains
+      Transfer-Encoding:
+      - chunked
+      Vary:
+      - Accept-Encoding
+      X-Content-Type-Options:
+      - nosniff
+      X-Download-Options:
+      - noopen
+      X-Frame-Options:
+      - sameorigin
+      X-Permitted-Cross-Domain-Policies:
+      - none
+      X-Powered-By:
+      - Phusion Passenger 4.0.53
+      X-Request-Id:
+      - db4d888c-b30a-4f49-b45b-40b7ae58d16e
+      X-Runtime:
+      - '0.052513'
+      X-XSS-Protection:
+      - 1; mode=block
+    status:
+      code: 200
+      message: OK
+- request:
+    body: null
+    headers:
+      Accept:
+      - application/json;version=2
+      Cookie:
+      - _session_id=98029d8a9c4618d423bb49eb0e9ec141
+    method: GET
+    uri: https://127.0.0.1:4433/api/operatingsystems?search=title%3D%22TestOS+7.6%22&per_page=4294967296
+  response:
+    body:
+      string: "{\n  \"total\": 2,\n  \"subtotal\": 1,\n  \"page\": 1,\n  \"per_page\"\
+        : 4294967296,\n  \"search\": \"title=\\\"TestOS 7.6\\\"\",\n  \"sort\": {\n\
+        \    \"by\": null,\n    \"order\": null\n  },\n  \"results\": [{\"description\"\
+        :null,\"major\":\"7\",\"minor\":\"6\",\"family\":\"Redhat\",\"release_name\"\
+        :\"reverse whip\",\"password_hash\":\"SHA256\",\"created_at\":\"2019-11-07\
+        \ 22:50:35 UTC\",\"updated_at\":\"2019-11-07 22:50:35 UTC\",\"id\":5,\"name\"\
+        :\"TestOS\",\"title\":\"TestOS 7.6\"}]\n}\n"
+    headers:
+      Cache-Control:
+      - max-age=0, private, must-revalidate
+      Content-Security-Policy:
+      - 'default-src ''self''; child-src ''self''; connect-src ''self'' ws: wss:;
+        img-src ''self'' data: *.gravatar.com; script-src ''unsafe-eval'' ''unsafe-inline''
+        ''self''; style-src ''unsafe-inline'' ''self'''
+      Content-Type:
+      - application/json; charset=utf-8
+      Date:
+      - Thu, 07 Nov 2019 22:51:32 GMT
+      ETag:
+      - W/"5591a8458f315131edcd1ff9712ce754"
+      Foreman_api_version:
+      - '2'
+      Foreman_version:
+      - 1.22.1
+      Server:
+      - Apache
+      Status:
+      - 200 OK
+      Strict-Transport-Security:
+      - max-age=631139040; includeSubdomains
+      Transfer-Encoding:
+      - chunked
+      Vary:
+      - Accept-Encoding
+      X-Content-Type-Options:
+      - nosniff
+      X-Download-Options:
+      - noopen
+      X-Frame-Options:
+      - sameorigin
+      X-Permitted-Cross-Domain-Policies:
+      - none
+      X-Powered-By:
+      - Phusion Passenger 4.0.53
+      X-Request-Id:
+      - 3190ebd5-e014-4890-a362-ba6d5e80557c
+      X-Runtime:
+      - '0.052187'
+      X-XSS-Protection:
+      - 1; mode=block
+    status:
+      code: 200
+      message: OK
+- request:
+    body: null
+    headers:
+      Accept:
+      - application/json;version=2
+      Cookie:
+      - _session_id=98029d8a9c4618d423bb49eb0e9ec141
+    method: GET
+    uri: https://127.0.0.1:4433/api/media?search=name%3D%22TestOS+Mirror%22&per_page=4294967296
+  response:
+    body:
+      string: "{\n  \"total\": 10,\n  \"subtotal\": 1,\n  \"page\": 1,\n  \"per_page\"\
+        : 4294967296,\n  \"search\": \"name=\\\"TestOS Mirror\\\"\",\n  \"sort\":\
+        \ {\n    \"by\": null,\n    \"order\": null\n  },\n  \"results\": [{\"path\"\
+        :\"https://templeos.org/TempleOS.ISO\",\"os_family\":\"Redhat\",\"created_at\"\
+        :\"2019-11-07 22:50:38 UTC\",\"updated_at\":\"2019-11-07 22:50:38 UTC\",\"\
+        id\":13,\"name\":\"TestOS Mirror\"}]\n}\n"
+    headers:
+      Cache-Control:
+      - max-age=0, private, must-revalidate
+      Content-Security-Policy:
+      - 'default-src ''self''; child-src ''self''; connect-src ''self'' ws: wss:;
+        img-src ''self'' data: *.gravatar.com; script-src ''unsafe-eval'' ''unsafe-inline''
+        ''self''; style-src ''unsafe-inline'' ''self'''
+      Content-Type:
+      - application/json; charset=utf-8
+      Date:
+      - Thu, 07 Nov 2019 22:51:32 GMT
+      ETag:
+      - W/"207dd7c1d0c526d4d994f904a664f8fd"
+      Foreman_api_version:
+      - '2'
+      Foreman_version:
+      - 1.22.1
+      Server:
+      - Apache
+      Status:
+      - 200 OK
+      Strict-Transport-Security:
+      - max-age=631139040; includeSubdomains
+      Transfer-Encoding:
+      - chunked
+      Vary:
+      - Accept-Encoding
+      X-Content-Type-Options:
+      - nosniff
+      X-Download-Options:
+      - noopen
+      X-Frame-Options:
+      - sameorigin
+      X-Permitted-Cross-Domain-Policies:
+      - none
+      X-Powered-By:
+      - Phusion Passenger 4.0.53
+      X-Request-Id:
+      - 2df2cac0-d68a-47ac-bc53-84bbfe65d0c1
+      X-Runtime:
+      - '0.052311'
+      X-XSS-Protection:
+      - 1; mode=block
+    status:
+      code: 200
+      message: OK
+- request:
+    body: null
+    headers:
+      Accept:
+      - application/json;version=2
+      Cookie:
+      - _session_id=98029d8a9c4618d423bb49eb0e9ec141
+    method: GET
+    uri: https://127.0.0.1:4433/api/ptables?search=name%3D%22Part+table%22&per_page=4294967296
+  response:
+    body:
+      string: "{\n  \"total\": 16,\n  \"subtotal\": 1,\n  \"page\": 1,\n  \"per_page\"\
+        : 4294967296,\n  \"search\": \"name=\\\"Part table\\\"\",\n  \"sort\": {\n\
+        \    \"by\": null,\n    \"order\": null\n  },\n  \"results\": [{\"os_family\"\
+        :\"Redhat\",\"created_at\":\"2019-11-07 22:50:33 UTC\",\"updated_at\":\"2019-11-07\
+        \ 22:50:33 UTC\",\"name\":\"Part table\",\"id\":118}]\n}\n"
+    headers:
+      Cache-Control:
+      - max-age=0, private, must-revalidate
+      Content-Security-Policy:
+      - 'default-src ''self''; child-src ''self''; connect-src ''self'' ws: wss:;
+        img-src ''self'' data: *.gravatar.com; script-src ''unsafe-eval'' ''unsafe-inline''
+        ''self''; style-src ''unsafe-inline'' ''self'''
+      Content-Type:
+      - application/json; charset=utf-8
+      Date:
+      - Thu, 07 Nov 2019 22:51:32 GMT
+      ETag:
+      - W/"0386751c5537cf6760a802478ec3d6e5"
+      Foreman_api_version:
+      - '2'
+      Foreman_version:
+      - 1.22.1
+      Server:
+      - Apache
+      Status:
+      - 200 OK
+      Strict-Transport-Security:
+      - max-age=631139040; includeSubdomains
+      Transfer-Encoding:
+      - chunked
+      Vary:
+      - Accept-Encoding
+      X-Content-Type-Options:
+      - nosniff
+      X-Download-Options:
+      - noopen
+      X-Frame-Options:
+      - sameorigin
+      X-Permitted-Cross-Domain-Policies:
+      - none
+      X-Powered-By:
+      - Phusion Passenger 4.0.53
+      X-Request-Id:
+      - d01efe9e-a691-4ff7-a10d-b3a5270828de
+      X-Runtime:
+      - '0.060609'
+      X-XSS-Protection:
+      - 1; mode=block
+    status:
+      code: 200
+      message: OK
+- request:
+    body: null
+    headers:
+      Accept:
+      - application/json;version=2
+      Cookie:
+      - _session_id=98029d8a9c4618d423bb49eb0e9ec141
+    method: GET
+    uri: https://127.0.0.1:4433/api/organizations?search=name%3D%22Test+Org1%22&per_page=4294967296
+  response:
+    body:
+      string: "{\n  \"total\": 3,\n  \"subtotal\": 1,\n  \"page\": 1,\n  \"per_page\"\
+        : 4294967296,\n  \"search\": \"name=\\\"Test Org1\\\"\",\n  \"sort\": {\n\
+        \    \"by\": null,\n    \"order\": null\n  },\n  \"results\": [{\"ancestry\"\
+        :null,\"parent_id\":null,\"parent_name\":null,\"created_at\":\"2019-11-07\
+        \ 22:50:17 UTC\",\"updated_at\":\"2019-11-07 22:50:17 UTC\",\"id\":49,\"name\"\
+        :\"Test Org1\",\"title\":\"Test Org1\",\"description\":\"A test organization\"\
+        }]\n}\n"
+    headers:
+      Cache-Control:
+      - max-age=0, private, must-revalidate
+      Content-Security-Policy:
+      - 'default-src ''self''; child-src ''self''; connect-src ''self'' ws: wss:;
+        img-src ''self'' data: *.gravatar.com; script-src ''unsafe-eval'' ''unsafe-inline''
+        ''self''; style-src ''unsafe-inline'' ''self'''
+      Content-Type:
+      - application/json; charset=utf-8
+      Date:
+      - Thu, 07 Nov 2019 22:51:32 GMT
+      ETag:
+      - W/"d92b7a71b2c9a782f645085ea36e8487"
+      Foreman_api_version:
+      - '2'
+      Foreman_version:
+      - 1.22.1
+      Server:
+      - Apache
+      Status:
+      - 200 OK
+      Strict-Transport-Security:
+      - max-age=631139040; includeSubdomains
+      Transfer-Encoding:
+      - chunked
+      Vary:
+      - Accept-Encoding
+      X-Content-Type-Options:
+      - nosniff
+      X-Download-Options:
+      - noopen
+      X-Frame-Options:
+      - sameorigin
+      X-Permitted-Cross-Domain-Policies:
+      - none
+      X-Powered-By:
+      - Phusion Passenger 4.0.53
+      X-Request-Id:
+      - ec468e02-4180-41d0-8980-2bc3bc05f83f
+      X-Runtime:
+      - '0.054339'
+      X-XSS-Protection:
+      - 1; mode=block
+    status:
+      code: 200
+      message: OK
+- request:
+    body: null
+    headers:
+      Accept:
+      - application/json;version=2
+      Cookie:
+      - _session_id=98029d8a9c4618d423bb49eb0e9ec141
+    method: GET
+    uri: https://127.0.0.1:4433/api/organizations?search=name%3D%22Test+Org2%22&per_page=4294967296
+  response:
+    body:
+      string: "{\n  \"total\": 3,\n  \"subtotal\": 1,\n  \"page\": 1,\n  \"per_page\"\
+        : 4294967296,\n  \"search\": \"name=\\\"Test Org2\\\"\",\n  \"sort\": {\n\
+        \    \"by\": null,\n    \"order\": null\n  },\n  \"results\": [{\"ancestry\"\
+        :null,\"parent_id\":null,\"parent_name\":null,\"created_at\":\"2019-11-07\
+        \ 22:50:21 UTC\",\"updated_at\":\"2019-11-07 22:50:21 UTC\",\"id\":50,\"name\"\
+        :\"Test Org2\",\"title\":\"Test Org2\",\"description\":\"A test organization\"\
+        }]\n}\n"
+    headers:
+      Cache-Control:
+      - max-age=0, private, must-revalidate
+      Content-Security-Policy:
+      - 'default-src ''self''; child-src ''self''; connect-src ''self'' ws: wss:;
+        img-src ''self'' data: *.gravatar.com; script-src ''unsafe-eval'' ''unsafe-inline''
+        ''self''; style-src ''unsafe-inline'' ''self'''
+      Content-Type:
+      - application/json; charset=utf-8
+      Date:
+      - Thu, 07 Nov 2019 22:51:32 GMT
+      ETag:
+      - W/"151c34912239941111d374c34279047c"
+      Foreman_api_version:
+      - '2'
+      Foreman_version:
+      - 1.22.1
+      Server:
+      - Apache
+      Status:
+      - 200 OK
+      Strict-Transport-Security:
+      - max-age=631139040; includeSubdomains
+      Transfer-Encoding:
+      - chunked
+      Vary:
+      - Accept-Encoding
+      X-Content-Type-Options:
+      - nosniff
+      X-Download-Options:
+      - noopen
+      X-Frame-Options:
+      - sameorigin
+      X-Permitted-Cross-Domain-Policies:
+      - none
+      X-Powered-By:
+      - Phusion Passenger 4.0.53
+      X-Request-Id:
+      - 1612d343-6017-4500-8ed5-08407169d899
+      X-Runtime:
+      - '0.050522'
+      X-XSS-Protection:
+      - 1; mode=block
+    status:
+      code: 200
+      message: OK
+- request:
+    body: null
+    headers:
+      Accept:
+      - application/json;version=2
+      Cookie:
+      - _session_id=98029d8a9c4618d423bb49eb0e9ec141
+    method: GET
+    uri: https://127.0.0.1:4433/api/hostgroups?search=title%3D%22New+host+group%2FNested+New+host+group+2%22&per_page=4294967296
+  response:
+    body:
+      string: "{\n  \"total\": 4,\n  \"subtotal\": 0,\n  \"page\": 1,\n  \"per_page\"\
+        : 4294967296,\n  \"search\": \"title=\\\"New host group/Nested New host group\
+        \ 2\\\"\",\n  \"sort\": {\n    \"by\": null,\n    \"order\": null\n  },\n\
+        \  \"results\": []\n}\n"
+    headers:
+      Cache-Control:
+      - max-age=0, private, must-revalidate
+      Content-Security-Policy:
+      - 'default-src ''self''; child-src ''self''; connect-src ''self'' ws: wss:;
+        img-src ''self'' data: *.gravatar.com; script-src ''unsafe-eval'' ''unsafe-inline''
+        ''self''; style-src ''unsafe-inline'' ''self'''
+      Content-Type:
+      - application/json; charset=utf-8
+      Date:
+      - Thu, 07 Nov 2019 22:51:32 GMT
+      ETag:
+      - W/"65a63f986327a02d9c0530625a2c0b70"
+      Foreman_api_version:
+      - '2'
+      Foreman_version:
+      - 1.22.1
+      Server:
+      - Apache
+      Status:
+      - 200 OK
+      Strict-Transport-Security:
+      - max-age=631139040; includeSubdomains
+      Transfer-Encoding:
+      - chunked
+      Vary:
+      - Accept-Encoding
+      X-Content-Type-Options:
+      - nosniff
+      X-Download-Options:
+      - noopen
+      X-Frame-Options:
+      - sameorigin
+      X-Permitted-Cross-Domain-Policies:
+      - none
+      X-Powered-By:
+      - Phusion Passenger 4.0.53
+      X-Request-Id:
+      - 117b7b2b-e15d-4054-9c26-3c9393c55fd7
+      X-Runtime:
+      - '0.055050'
+      X-XSS-Protection:
+      - 1; mode=block
+    status:
+      code: 200
+      message: OK
+- request:
+    body: '{"hostgroup": {"name": "Nested New host group 2", "parent_id": 33, "operatingsystem_id":
+      5, "architecture_id": 1, "pxe_loader": "PXELinux BIOS", "medium_id": 13, "ptable_id":
+      118, "location_ids": [34, 47, 48], "organization_ids": [49, 50]}}'
+    headers:
+      Accept:
+      - application/json;version=2
+      Content-Length:
+      - '240'
+      Content-Type:
+      - application/json
+      Cookie:
+      - _session_id=98029d8a9c4618d423bb49eb0e9ec141
+    method: POST
+    uri: https://127.0.0.1:4433/api/hostgroups
+  response:
+    body:
+      string: '{"subnet_id":null,"subnet_name":"Test subnet4","operatingsystem_id":5,"operatingsystem_name":"TestOS
+        7.6","domain_id":null,"domain_name":"foo.example.com","environment_id":null,"environment_name":"production","compute_profile_id":null,"compute_profile_name":"myprofile","ancestry":"33","parent_id":33,"parent_name":"New
+        host group","ptable_id":118,"ptable_name":"Part table","medium_id":13,"medium_name":"TestOS
+        Mirror","pxe_loader":"PXELinux BIOS","subnet6_id":null,"subnet6_name":null,"architecture_id":1,"architecture_name":"x86_64","realm_id":null,"realm_name":null,"created_at":"2019-11-07
+        22:51:32 UTC","updated_at":"2019-11-07 22:51:32 UTC","id":37,"name":"Nested
+        New host group 2","title":"New host group/Nested New host group 2","description":null,"puppet_proxy_id":null,"puppet_proxy_name":"foreman.example.com","puppet_ca_proxy_id":null,"puppet_ca_proxy_name":"foreman.example.com","puppet_proxy":{"name":"foreman.example.com","id":1,"url":"https://foreman.example.com:9090"},"puppet_ca_proxy":{"name":"foreman.example.com","id":1,"url":"https://foreman.example.com:9090"},"parameters":[],"template_combinations":[],"puppetclasses":[],"config_groups":[],"all_puppetclasses":[],"locations":[{"id":34,"name":"Foo","title":"Foo","description":null},{"id":47,"name":"Baz","title":"Foo/Baz","description":null},{"id":48,"name":"Bar","title":"Bar","description":null}],"organizations":[{"id":49,"name":"Test
+        Org1","title":"Test Org1","description":"A test organization"},{"id":50,"name":"Test
         Org2","title":"Test Org2","description":"A test organization"}]}'
     headers:
       Cache-Control:
@@ -163,203 +794,9 @@
       Content-Type:
       - application/json; charset=utf-8
       Date:
-      - Thu, 07 Nov 2019 22:41:20 GMT
-      ETag:
-      - W/"564171fa777eb8c1d6b893c8b3e87ecf"
-      Foreman_api_version:
-      - '2'
-      Foreman_version:
-      - 1.22.1
-      Server:
-      - Apache
-      Status:
-      - 200 OK
-      Strict-Transport-Security:
-      - max-age=631139040; includeSubdomains
-      Transfer-Encoding:
-      - chunked
-      Vary:
-      - Accept-Encoding
-      X-Content-Type-Options:
-      - nosniff
-      X-Download-Options:
-      - noopen
-      X-Frame-Options:
-      - sameorigin
-      X-Permitted-Cross-Domain-Policies:
-      - none
-      X-Powered-By:
-      - Phusion Passenger 4.0.53
-      X-Request-Id:
-      - b4ae7d07-041f-48e7-97bb-0670a1e25f20
-      X-Runtime:
-      - '0.172735'
-      X-XSS-Protection:
-      - 1; mode=block
-    status:
-      code: 200
-      message: OK
-- request:
-    body: null
-    headers:
-      Accept:
-      - application/json;version=2
-      Cookie:
-      - _session_id=365a5d7c9502e9ec3f1eac7d19bb8bd7
-    method: GET
-    uri: https://127.0.0.1:4433/api/hostgroups/27/parameters?per_page=4294967296
-  response:
-    body:
-      string: "{\n  \"total\": 2,\n  \"subtotal\": 2,\n  \"page\": 1,\n  \"per_page\"\
-        : 4294967296,\n  \"search\": null,\n  \"sort\": {\n    \"by\": null,\n   \
-        \ \"order\": null\n  },\n  \"results\": [{\"priority\":60,\"created_at\":\"\
-        2019-11-07 22:40:42 UTC\",\"updated_at\":\"2019-11-07 22:40:42 UTC\",\"id\"\
-        :30,\"name\":\"subnet_param1\",\"parameter_type\":\"string\",\"value\":\"\
-        value1\"},{\"priority\":60,\"created_at\":\"2019-11-07 22:40:42 UTC\",\"updated_at\"\
-        :\"2019-11-07 22:40:42 UTC\",\"id\":31,\"name\":\"subnet_param2\",\"parameter_type\"\
-        :\"string\",\"value\":\"value2\"}]\n}\n"
-    headers:
-      Cache-Control:
-      - max-age=0, private, must-revalidate
-      Content-Security-Policy:
-      - 'default-src ''self''; child-src ''self''; connect-src ''self'' ws: wss:;
-        img-src ''self'' data: *.gravatar.com; script-src ''unsafe-eval'' ''unsafe-inline''
-        ''self''; style-src ''unsafe-inline'' ''self'''
-      Content-Type:
-      - application/json; charset=utf-8
-      Date:
-      - Thu, 07 Nov 2019 22:41:20 GMT
-      ETag:
-      - W/"8497f931e08a94eafe2282fba101b7e6"
-      Foreman_api_version:
-      - '2'
-      Foreman_version:
-      - 1.22.1
-      Server:
-      - Apache
-      Status:
-      - 200 OK
-      Strict-Transport-Security:
-      - max-age=631139040; includeSubdomains
-      Transfer-Encoding:
-      - chunked
-      Vary:
-      - Accept-Encoding
-      X-Content-Type-Options:
-      - nosniff
-      X-Download-Options:
-      - noopen
-      X-Frame-Options:
-      - sameorigin
-      X-Permitted-Cross-Domain-Policies:
-      - none
-      X-Powered-By:
-      - Phusion Passenger 4.0.53
-      X-Request-Id:
-      - a94214a7-c9ce-4423-b3a0-f46d596c2d82
-      X-Runtime:
-      - '0.071189'
-      X-XSS-Protection:
-      - 1; mode=block
-    status:
-      code: 200
-      message: OK
-- request:
-    body: '{"parameter": {"value": "new_value1"}}'
-    headers:
-      Accept:
-      - application/json;version=2
-      Content-Length:
-      - '38'
-      Content-Type:
-      - application/json
-      Cookie:
-      - _session_id=365a5d7c9502e9ec3f1eac7d19bb8bd7
-    method: PUT
-    uri: https://127.0.0.1:4433/api/hostgroups/27/parameters/30
-  response:
-    body:
-      string: '{"priority":60,"created_at":"2019-11-07 22:40:42 UTC","updated_at":"2019-11-07
-        22:41:21 UTC","id":30,"name":"subnet_param1","parameter_type":"string","value":"new_value1"}'
-    headers:
-      Cache-Control:
-      - max-age=0, private, must-revalidate
-      Content-Security-Policy:
-      - 'default-src ''self''; child-src ''self''; connect-src ''self'' ws: wss:;
-        img-src ''self'' data: *.gravatar.com; script-src ''unsafe-eval'' ''unsafe-inline''
-        ''self''; style-src ''unsafe-inline'' ''self'''
-      Content-Type:
-      - application/json; charset=utf-8
-      Date:
-      - Thu, 07 Nov 2019 22:41:21 GMT
-      ETag:
-      - W/"06a9b5d4ab0d4eb91696b54df0aa6860"
-      Foreman_api_version:
-      - '2'
-      Foreman_version:
-      - 1.22.1
-      Server:
-      - Apache
-      Set-Cookie:
-      - request_method=PUT; path=/; secure; HttpOnly; SameSite=Lax
-      Status:
-      - 200 OK
-      Strict-Transport-Security:
-      - max-age=631139040; includeSubdomains
-      Transfer-Encoding:
-      - chunked
-      Vary:
-      - Accept-Encoding
-      X-Content-Type-Options:
-      - nosniff
-      X-Download-Options:
-      - noopen
-      X-Frame-Options:
-      - sameorigin
-      X-Permitted-Cross-Domain-Policies:
-      - none
-      X-Powered-By:
-      - Phusion Passenger 4.0.53
-      X-Request-Id:
-      - 04a6484f-5201-4b5a-9bf8-c4244300ba65
-      X-Runtime:
-      - '0.165549'
-      X-XSS-Protection:
-      - 1; mode=block
-    status:
-      code: 200
-      message: OK
-- request:
-    body: '{"parameter": {"name": "subnet_param3", "value": "value3", "parameter_type":
-      "string"}}'
-    headers:
-      Accept:
-      - application/json;version=2
-      Content-Length:
-      - '87'
-      Content-Type:
-      - application/json
-      Cookie:
-      - _session_id=365a5d7c9502e9ec3f1eac7d19bb8bd7; request_method=PUT
-    method: POST
-    uri: https://127.0.0.1:4433/api/hostgroups/27/parameters
-  response:
-    body:
-      string: '{"priority":60,"created_at":"2019-11-07 22:41:21 UTC","updated_at":"2019-11-07
-        22:41:21 UTC","id":34,"name":"subnet_param3","parameter_type":"string","value":"value3"}'
-    headers:
-      Cache-Control:
-      - max-age=0, private, must-revalidate
-      Content-Security-Policy:
-      - 'default-src ''self''; child-src ''self''; connect-src ''self'' ws: wss:;
-        img-src ''self'' data: *.gravatar.com; script-src ''unsafe-eval'' ''unsafe-inline''
-        ''self''; style-src ''unsafe-inline'' ''self'''
-      Content-Type:
-      - application/json; charset=utf-8
-      Date:
-      - Thu, 07 Nov 2019 22:41:21 GMT
-      ETag:
-      - W/"5236ff0713c1f0b15d0a90fce0c545ee"
+      - Thu, 07 Nov 2019 22:51:32 GMT
+      ETag:
+      - W/"17ce379166d100d8a28a23a385b08703"
       Foreman_api_version:
       - '2'
       Foreman_version:
@@ -385,202 +822,12 @@
       X-Powered-By:
       - Phusion Passenger 4.0.53
       X-Request-Id:
-      - 75b2fffb-523c-4b80-a8a4-7a6a4dd375d9
-      X-Runtime:
-      - '0.149842'
+      - 1825b32e-d877-4e8b-8593-be7bfca41be3
+      X-Runtime:
+      - '0.650653'
       X-XSS-Protection:
       - 1; mode=block
     status:
       code: 201
       message: Created
-- request:
-    body: null
-    headers:
-      Accept:
-      - application/json;version=2
-      Content-Length:
-      - '0'
-      Cookie:
-      - _session_id=365a5d7c9502e9ec3f1eac7d19bb8bd7; request_method=POST
-    method: DELETE
-    uri: https://127.0.0.1:4433/api/hostgroups/27/parameters/31
-  response:
-    body:
-      string: '{"id":31,"name":"subnet_param2","value":"value2","reference_id":27,"created_at":"2019-11-07T22:40:42.703Z","updated_at":"2019-11-07T22:40:42.703Z","priority":60,"hidden_value":"*****","key_type":"string"}'
-    headers:
-      Cache-Control:
-      - max-age=0, private, must-revalidate
-      Content-Security-Policy:
-      - 'default-src ''self''; child-src ''self''; connect-src ''self'' ws: wss:;
-        img-src ''self'' data: *.gravatar.com; script-src ''unsafe-eval'' ''unsafe-inline''
-        ''self''; style-src ''unsafe-inline'' ''self'''
-      Content-Type:
-      - application/json; charset=utf-8
-      Date:
-      - Thu, 07 Nov 2019 22:41:21 GMT
-      ETag:
-      - W/"32e86e1bf8998858de993e888279d653"
-      Foreman_api_version:
-      - '2'
-      Foreman_version:
-      - 1.22.1
-      Server:
-      - Apache
-      Set-Cookie:
-      - request_method=DELETE; path=/; secure; HttpOnly; SameSite=Lax
-      Status:
-      - 200 OK
-      Strict-Transport-Security:
-      - max-age=631139040; includeSubdomains
-      Transfer-Encoding:
-      - chunked
-      Vary:
-      - Accept-Encoding
-      X-Content-Type-Options:
-      - nosniff
-      X-Download-Options:
-      - noopen
-      X-Frame-Options:
-      - sameorigin
-      X-Permitted-Cross-Domain-Policies:
-      - none
-      X-Powered-By:
-      - Phusion Passenger 4.0.53
-      X-Request-Id:
-      - ec4da24d-99b8-4e4d-b64b-4daf102a4756
-      X-Runtime:
-      - '0.136111'
-      X-XSS-Protection:
-      - 1; mode=block
-    status:
-      code: 200
-      message: OK
-=======
-      Accept: [application/json;version=2]
-      Accept-Encoding: ['gzip, deflate']
-      Connection: [keep-alive]
-      User-Agent: ['apypie (https://github.com/Apipie/apypie)']
-    method: GET
-    uri: https://centos7-foreman-nightly.desktop.example.com/api/status
-  response:
-    body: {string: '{"result":"ok","status":200,"version":"1.25.0-develop","api_version":2}'}
-    headers:
-      Cache-Control: ['max-age=0, private, must-revalidate']
-      Connection: [Keep-Alive]
-      Content-Security-Policy: ['default-src ''self''; child-src ''self''; connect-src
-          ''self'' ws: wss:; img-src ''self'' data: *.gravatar.com; script-src ''unsafe-eval''
-          ''unsafe-inline'' ''self''; style-src ''unsafe-inline'' ''self''']
-      Content-Type: [application/json; charset=utf-8]
-      Date: ['Wed, 06 Nov 2019 19:10:25 GMT']
-      ETag: [W/"557e0fd7e4a7e8a98a13de495e96f89e-gzip"]
-      Foreman_api_version: ['2']
-      Foreman_current_location: [; ANY]
-      Foreman_current_organization: [; ANY]
-      Foreman_version: [1.25.0-develop]
-      Keep-Alive: ['timeout=5, max=100']
-      Server: [Apache]
-      Set-Cookie: [_session_id=c6679fba8b985986ecbaefbd3dcdf66c; path=/; secure; HttpOnly;
-          SameSite=Lax]
-      Status: [200 OK]
-      Strict-Transport-Security: [max-age=631139040; includeSubdomains]
-      Vary: [Accept-Encoding]
-      X-Content-Type-Options: [nosniff]
-      X-Download-Options: [noopen]
-      X-Frame-Options: [sameorigin]
-      X-Permitted-Cross-Domain-Policies: [none]
-      X-Powered-By: [Phusion Passenger 4.0.53]
-      X-Request-Id: [95d4c853-1d43-426f-b5d5-5330c3c19b79]
-      X-Runtime: ['0.109233']
-      X-XSS-Protection: [1; mode=block]
-      content-length: ['71']
-    status: {code: 200, message: OK}
-- request:
-    body: null
-    headers:
-      Accept: [application/json;version=2]
-      Accept-Encoding: ['gzip, deflate']
-      Connection: [keep-alive]
-      Cookie: [_session_id=c6679fba8b985986ecbaefbd3dcdf66c]
-      User-Agent: ['apypie (https://github.com/Apipie/apypie)']
-    method: GET
-    uri: https://centos7-foreman-nightly.desktop.example.com/api/hostgroups?search=title%3D%22Super+New+host+group+2%22&per_page=4294967296
-  response:
-    body: {string: "{\n  \"total\": 5,\n  \"subtotal\": 1,\n  \"page\": 1,\n  \"per_page\":
-        4294967296,\n  \"search\": \"title=\\\"Super New host group 2\\\"\",\n  \"sort\":
-        {\n    \"by\": null,\n    \"order\": null\n  },\n  \"results\": [{\"subnet_id\":null,\"subnet_name\":null,\"operatingsystem_id\":null,\"operatingsystem_name\":null,\"domain_id\":null,\"domain_name\":null,\"environment_id\":null,\"environment_name\":null,\"compute_profile_id\":null,\"compute_profile_name\":null,\"ancestry\":null,\"parent_id\":null,\"parent_name\":null,\"ptable_id\":null,\"ptable_name\":null,\"medium_id\":null,\"medium_name\":null,\"pxe_loader\":null,\"subnet6_id\":null,\"subnet6_name\":null,\"compute_resource_id\":null,\"compute_resource_name\":null,\"architecture_id\":null,\"architecture_name\":null,\"realm_id\":null,\"realm_name\":null,\"created_at\":\"2019-11-06
-        19:10:24 UTC\",\"updated_at\":\"2019-11-06 19:10:25 UTC\",\"id\":49,\"name\":\"Super
-        New host group 2\",\"title\":\"Super New host group 2\",\"description\":null,\"puppet_proxy_id\":null,\"puppet_proxy_name\":null,\"puppet_ca_proxy_id\":null,\"puppet_ca_proxy_name\":null,\"puppet_proxy\":null,\"puppet_ca_proxy\":null}]\n}\n"}
-    headers:
-      Cache-Control: ['max-age=0, private, must-revalidate']
-      Connection: [Keep-Alive]
-      Content-Security-Policy: ['default-src ''self''; child-src ''self''; connect-src
-          ''self'' ws: wss:; img-src ''self'' data: *.gravatar.com; script-src ''unsafe-eval''
-          ''unsafe-inline'' ''self''; style-src ''unsafe-inline'' ''self''']
-      Content-Type: [application/json; charset=utf-8]
-      Date: ['Wed, 06 Nov 2019 19:10:26 GMT']
-      ETag: [W/"02c06ecf474b3fd5b1e2927152730a11-gzip"]
-      Foreman_api_version: ['2']
-      Foreman_current_location: [; ANY]
-      Foreman_current_organization: [; ANY]
-      Foreman_version: [1.25.0-develop]
-      Keep-Alive: ['timeout=5, max=99']
-      Server: [Apache]
-      Status: [200 OK]
-      Strict-Transport-Security: [max-age=631139040; includeSubdomains]
-      Vary: [Accept-Encoding]
-      X-Content-Type-Options: [nosniff]
-      X-Download-Options: [noopen]
-      X-Frame-Options: [sameorigin]
-      X-Permitted-Cross-Domain-Policies: [none]
-      X-Powered-By: [Phusion Passenger 4.0.53]
-      X-Request-Id: [f0d9d883-6173-438c-96e8-ebfe18dad53d]
-      X-Runtime: ['0.016885']
-      X-XSS-Protection: [1; mode=block]
-      content-length: ['1049']
-    status: {code: 200, message: OK}
-- request:
-    body: null
-    headers:
-      Accept: [application/json;version=2]
-      Accept-Encoding: ['gzip, deflate']
-      Connection: [keep-alive]
-      Content-Length: ['0']
-      Cookie: [_session_id=c6679fba8b985986ecbaefbd3dcdf66c]
-      User-Agent: ['apypie (https://github.com/Apipie/apypie)']
-    method: DELETE
-    uri: https://centos7-foreman-nightly.desktop.example.com/api/hostgroups/49
-  response:
-    body: {string: '{"id":49,"name":"Super New host group 2","created_at":"2019-11-06T19:10:24.605Z","updated_at":"2019-11-06T19:10:25.362Z","environment_id":null,"operatingsystem_id":null,"architecture_id":null,"medium_id":null,"ptable_id":null,"root_pass":null,"puppet_ca_proxy_id":null,"use_image":null,"image_file":"","ancestry":null,"vm_defaults":null,"subnet_id":null,"domain_id":null,"puppet_proxy_id":null,"title":"Super
-        New host group 2","realm_id":null,"compute_profile_id":null,"grub_pass":"","lookup_value_matcher":"hostgroup=Super
-        New host group 2","subnet6_id":null,"pxe_loader":null,"description":null,"compute_resource_id":null}'}
-    headers:
-      Cache-Control: ['max-age=0, private, must-revalidate']
-      Connection: [Keep-Alive]
-      Content-Security-Policy: ['default-src ''self''; child-src ''self''; connect-src
-          ''self'' ws: wss:; img-src ''self'' data: *.gravatar.com; script-src ''unsafe-eval''
-          ''unsafe-inline'' ''self''; style-src ''unsafe-inline'' ''self''']
-      Content-Type: [application/json; charset=utf-8]
-      Date: ['Wed, 06 Nov 2019 19:10:26 GMT']
-      ETag: [W/"86c3439ddbf11f62d75ab95d9d40ac8b-gzip"]
-      Foreman_api_version: ['2']
-      Foreman_current_location: [; ANY]
-      Foreman_current_organization: [; ANY]
-      Foreman_version: [1.25.0-develop]
-      Keep-Alive: ['timeout=5, max=98']
-      Server: [Apache]
-      Set-Cookie: [request_method=DELETE; path=/; secure; HttpOnly; SameSite=Lax]
-      Status: [200 OK]
-      Strict-Transport-Security: [max-age=631139040; includeSubdomains]
-      Vary: [Accept-Encoding]
-      X-Content-Type-Options: [nosniff]
-      X-Download-Options: [noopen]
-      X-Frame-Options: [sameorigin]
-      X-Permitted-Cross-Domain-Policies: [none]
-      X-Powered-By: [Phusion Passenger 4.0.53]
-      X-Request-Id: [ab307efc-1434-4248-9088-a47535be2587]
-      X-Runtime: ['0.047213']
-      X-XSS-Protection: [1; mode=block]
-      content-length: ['624']
-    status: {code: 200, message: OK}
->>>>>>> a93f845d
 version: 1