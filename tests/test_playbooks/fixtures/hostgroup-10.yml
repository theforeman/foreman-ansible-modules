--- conflicted
+++ resolved
@@ -2,7 +2,6 @@
 - request:
     body: null
     headers:
-<<<<<<< HEAD
       Accept:
       - application/json;version=2
     method: GET
@@ -22,7 +21,7 @@
       Content-Type:
       - application/json; charset=utf-8
       Date:
-      - Thu, 07 Nov 2019 22:41:14 GMT
+      - Thu, 07 Nov 2019 22:51:25 GMT
       ETag:
       - W/"7462024e111aafa1fe0b7de16a6757f0"
       Foreman_api_version:
@@ -32,57 +31,58 @@
       Server:
       - Apache
       Set-Cookie:
-      - _session_id=5f8690caff38e903619ee650eb6487ff; path=/; secure; HttpOnly; SameSite=Lax
-      Status:
-      - 200 OK
-      Strict-Transport-Security:
-      - max-age=631139040; includeSubdomains
-      X-Content-Type-Options:
-      - nosniff
-      X-Download-Options:
-      - noopen
-      X-Frame-Options:
-      - sameorigin
-      X-Permitted-Cross-Domain-Policies:
-      - none
-      X-Powered-By:
-      - Phusion Passenger 4.0.53
-      X-Request-Id:
-      - fff392bd-edf1-4f41-a863-6fb31daaa5ad
-      X-Runtime:
-      - '0.086813'
-      X-XSS-Protection:
-      - 1; mode=block
-    status:
-      code: 200
-      message: OK
-- request:
-    body: null
-    headers:
-      Accept:
-      - application/json;version=2
-      Cookie:
-      - _session_id=5f8690caff38e903619ee650eb6487ff
-    method: GET
-    uri: https://127.0.0.1:4433/api/hostgroups?thin=True&search=title%3D%22New+host+group%22&per_page=4294967296
+      - _session_id=7c9e1bedaa09375dd54d5557f8628a4d; path=/; secure; HttpOnly; SameSite=Lax
+      Status:
+      - 200 OK
+      Strict-Transport-Security:
+      - max-age=631139040; includeSubdomains
+      X-Content-Type-Options:
+      - nosniff
+      X-Download-Options:
+      - noopen
+      X-Frame-Options:
+      - sameorigin
+      X-Permitted-Cross-Domain-Policies:
+      - none
+      X-Powered-By:
+      - Phusion Passenger 4.0.53
+      X-Request-Id:
+      - 5106107f-fb7e-4668-a5e7-a97f111d6a63
+      X-Runtime:
+      - '0.082909'
+      X-XSS-Protection:
+      - 1; mode=block
+    status:
+      code: 200
+      message: OK
+- request:
+    body: null
+    headers:
+      Accept:
+      - application/json;version=2
+      Cookie:
+      - _session_id=7c9e1bedaa09375dd54d5557f8628a4d
+    method: GET
+    uri: https://127.0.0.1:4433/api/hostgroups?search=title%3D%22New+host+group%2FNested+New+host+group%22&per_page=4294967296
   response:
     body:
       string: "{\n  \"total\": 3,\n  \"subtotal\": 1,\n  \"page\": 1,\n  \"per_page\"\
-        : 4294967296,\n  \"search\": \"title=\\\"New host group\\\"\",\n  \"sort\"\
-        : {\n    \"by\": null,\n    \"order\": null\n  },\n  \"results\": [{\"subnet_id\"\
-        :3,\"subnet_name\":\"Test subnet4\",\"operatingsystem_id\":4,\"operatingsystem_name\"\
-        :\"TestOS 7.6\",\"domain_id\":6,\"domain_name\":\"foo.example.com\",\"environment_id\"\
-        :1,\"environment_name\":\"production\",\"compute_profile_id\":6,\"compute_profile_name\"\
-        :\"myprofile\",\"ancestry\":null,\"parent_id\":null,\"parent_name\":null,\"\
-        ptable_id\":117,\"ptable_name\":\"Part table\",\"medium_id\":12,\"medium_name\"\
-        :\"TestOS Mirror\",\"pxe_loader\":\"Grub2 UEFI\",\"subnet6_id\":null,\"subnet6_name\"\
+        : 4294967296,\n  \"search\": \"title=\\\"New host group/Nested New host group\\\
+        \"\",\n  \"sort\": {\n    \"by\": null,\n    \"order\": null\n  },\n  \"results\"\
+        : [{\"subnet_id\":4,\"subnet_name\":\"Test subnet4\",\"operatingsystem_id\"\
+        :5,\"operatingsystem_name\":\"TestOS 7.6\",\"domain_id\":8,\"domain_name\"\
+        :\"foo.example.com\",\"environment_id\":null,\"environment_name\":\"production\"\
+        ,\"compute_profile_id\":null,\"compute_profile_name\":\"myprofile\",\"ancestry\"\
+        :\"33\",\"parent_id\":33,\"parent_name\":\"New host group\",\"ptable_id\"\
+        :118,\"ptable_name\":\"Part table\",\"medium_id\":13,\"medium_name\":\"TestOS\
+        \ Mirror\",\"pxe_loader\":\"Grub2 UEFI\",\"subnet6_id\":null,\"subnet6_name\"\
         :null,\"architecture_id\":1,\"architecture_name\":\"x86_64\",\"realm_id\"\
-        :null,\"realm_name\":null,\"created_at\":\"2019-11-07 22:40:41 UTC\",\"updated_at\"\
-        :\"2019-11-07 22:40:41 UTC\",\"id\":27,\"name\":\"New host group\",\"title\"\
-        :\"New host group\",\"description\":\"New host group\",\"puppet_proxy_id\"\
-        :1,\"puppet_proxy_name\":\"foreman.example.com\",\"puppet_ca_proxy_id\":1,\"\
-        puppet_ca_proxy_name\":\"foreman.example.com\",\"puppet_proxy\":{\"name\"\
-        :\"foreman.example.com\",\"id\":1,\"url\":\"https://foreman.example.com:9090\"\
+        :null,\"realm_name\":null,\"created_at\":\"2019-11-07 22:51:20 UTC\",\"updated_at\"\
+        :\"2019-11-07 22:51:20 UTC\",\"id\":35,\"name\":\"Nested New host group\"\
+        ,\"title\":\"New host group/Nested New host group\",\"description\":\"Nested\
+        \ group\",\"puppet_proxy_id\":1,\"puppet_proxy_name\":\"foreman.example.com\"\
+        ,\"puppet_ca_proxy_id\":1,\"puppet_ca_proxy_name\":\"foreman.example.com\"\
+        ,\"puppet_proxy\":{\"name\":\"foreman.example.com\",\"id\":1,\"url\":\"https://foreman.example.com:9090\"\
         },\"puppet_ca_proxy\":{\"name\":\"foreman.example.com\",\"id\":1,\"url\":\"\
         https://foreman.example.com:9090\"}}]\n}\n"
     headers:
@@ -95,51 +95,51 @@
       Content-Type:
       - application/json; charset=utf-8
       Date:
-      - Thu, 07 Nov 2019 22:41:14 GMT
-      ETag:
-      - W/"39b0cf3dfc15e7cae8d3854784cffb6d"
-      Foreman_api_version:
-      - '2'
-      Foreman_version:
-      - 1.22.1
-      Server:
-      - Apache
-      Status:
-      - 200 OK
-      Strict-Transport-Security:
-      - max-age=631139040; includeSubdomains
-      Transfer-Encoding:
-      - chunked
-      Vary:
-      - Accept-Encoding
-      X-Content-Type-Options:
-      - nosniff
-      X-Download-Options:
-      - noopen
-      X-Frame-Options:
-      - sameorigin
-      X-Permitted-Cross-Domain-Policies:
-      - none
-      X-Powered-By:
-      - Phusion Passenger 4.0.53
-      X-Request-Id:
-      - 6729ad5d-51bc-49b3-a638-ba34bbbfd8ac
-      X-Runtime:
-      - '0.122986'
-      X-XSS-Protection:
-      - 1; mode=block
-    status:
-      code: 200
-      message: OK
-- request:
-    body: null
-    headers:
-      Accept:
-      - application/json;version=2
-      Cookie:
-      - _session_id=5f8690caff38e903619ee650eb6487ff
-    method: GET
-    uri: https://127.0.0.1:4433/api/locations?thin=True&search=title%3D%22Foo%22&per_page=4294967296
+      - Thu, 07 Nov 2019 22:51:25 GMT
+      ETag:
+      - W/"6f2aa252c7a228980602ddf821d30e58"
+      Foreman_api_version:
+      - '2'
+      Foreman_version:
+      - 1.22.1
+      Server:
+      - Apache
+      Status:
+      - 200 OK
+      Strict-Transport-Security:
+      - max-age=631139040; includeSubdomains
+      Transfer-Encoding:
+      - chunked
+      Vary:
+      - Accept-Encoding
+      X-Content-Type-Options:
+      - nosniff
+      X-Download-Options:
+      - noopen
+      X-Frame-Options:
+      - sameorigin
+      X-Permitted-Cross-Domain-Policies:
+      - none
+      X-Powered-By:
+      - Phusion Passenger 4.0.53
+      X-Request-Id:
+      - 73daf1f6-21a4-48f8-9176-3303a4f9447e
+      X-Runtime:
+      - '0.133650'
+      X-XSS-Protection:
+      - 1; mode=block
+    status:
+      code: 200
+      message: OK
+- request:
+    body: null
+    headers:
+      Accept:
+      - application/json;version=2
+      Cookie:
+      - _session_id=7c9e1bedaa09375dd54d5557f8628a4d
+    method: GET
+    uri: https://127.0.0.1:4433/api/locations?search=title%3D%22Foo%22&per_page=4294967296
   response:
     body:
       string: "{\n  \"total\": 5,\n  \"subtotal\": 1,\n  \"page\": 1,\n  \"per_page\"\
@@ -158,7 +158,7 @@
       Content-Type:
       - application/json; charset=utf-8
       Date:
-      - Thu, 07 Nov 2019 22:41:15 GMT
+      - Thu, 07 Nov 2019 22:51:25 GMT
       ETag:
       - W/"4d11207b5a3c1623d8c469b926727f65"
       Foreman_api_version:
@@ -186,30 +186,30 @@
       X-Powered-By:
       - Phusion Passenger 4.0.53
       X-Request-Id:
-      - f1847df5-655b-405d-a059-f8f4a4093d1e
-      X-Runtime:
-      - '0.058059'
-      X-XSS-Protection:
-      - 1; mode=block
-    status:
-      code: 200
-      message: OK
-- request:
-    body: null
-    headers:
-      Accept:
-      - application/json;version=2
-      Cookie:
-      - _session_id=5f8690caff38e903619ee650eb6487ff
-    method: GET
-    uri: https://127.0.0.1:4433/api/locations?thin=True&search=title%3D%22Foo%2FBaz%22&per_page=4294967296
+      - e62a2530-d7f9-4483-bb62-1dde74b878e3
+      X-Runtime:
+      - '0.052075'
+      X-XSS-Protection:
+      - 1; mode=block
+    status:
+      code: 200
+      message: OK
+- request:
+    body: null
+    headers:
+      Accept:
+      - application/json;version=2
+      Cookie:
+      - _session_id=7c9e1bedaa09375dd54d5557f8628a4d
+    method: GET
+    uri: https://127.0.0.1:4433/api/locations?search=title%3D%22Foo%2FBaz%22&per_page=4294967296
   response:
     body:
       string: "{\n  \"total\": 5,\n  \"subtotal\": 1,\n  \"page\": 1,\n  \"per_page\"\
         : 4294967296,\n  \"search\": \"title=\\\"Foo/Baz\\\"\",\n  \"sort\": {\n \
         \   \"by\": null,\n    \"order\": null\n  },\n  \"results\": [{\"ancestry\"\
         :\"34\",\"parent_id\":34,\"parent_name\":\"Foo\",\"created_at\":\"2019-11-07\
-        \ 19:26:28 UTC\",\"updated_at\":\"2019-11-07 19:26:28 UTC\",\"id\":43,\"name\"\
+        \ 22:50:09 UTC\",\"updated_at\":\"2019-11-07 22:50:09 UTC\",\"id\":47,\"name\"\
         :\"Baz\",\"title\":\"Foo/Baz\",\"description\":null}]\n}\n"
     headers:
       Cache-Control:
@@ -221,58 +221,58 @@
       Content-Type:
       - application/json; charset=utf-8
       Date:
-      - Thu, 07 Nov 2019 22:41:15 GMT
-      ETag:
-      - W/"636a8096ae9abd91c57f8ead0ad0082a"
-      Foreman_api_version:
-      - '2'
-      Foreman_version:
-      - 1.22.1
-      Server:
-      - Apache
-      Status:
-      - 200 OK
-      Strict-Transport-Security:
-      - max-age=631139040; includeSubdomains
-      Transfer-Encoding:
-      - chunked
-      Vary:
-      - Accept-Encoding
-      X-Content-Type-Options:
-      - nosniff
-      X-Download-Options:
-      - noopen
-      X-Frame-Options:
-      - sameorigin
-      X-Permitted-Cross-Domain-Policies:
-      - none
-      X-Powered-By:
-      - Phusion Passenger 4.0.53
-      X-Request-Id:
-      - 5103db71-cb0a-4651-bf18-ab7c293ee5d6
-      X-Runtime:
-      - '0.058502'
-      X-XSS-Protection:
-      - 1; mode=block
-    status:
-      code: 200
-      message: OK
-- request:
-    body: null
-    headers:
-      Accept:
-      - application/json;version=2
-      Cookie:
-      - _session_id=5f8690caff38e903619ee650eb6487ff
-    method: GET
-    uri: https://127.0.0.1:4433/api/locations?thin=True&search=title%3D%22Bar%22&per_page=4294967296
+      - Thu, 07 Nov 2019 22:51:25 GMT
+      ETag:
+      - W/"4b0663aa46bada283b6b881aae634a9d"
+      Foreman_api_version:
+      - '2'
+      Foreman_version:
+      - 1.22.1
+      Server:
+      - Apache
+      Status:
+      - 200 OK
+      Strict-Transport-Security:
+      - max-age=631139040; includeSubdomains
+      Transfer-Encoding:
+      - chunked
+      Vary:
+      - Accept-Encoding
+      X-Content-Type-Options:
+      - nosniff
+      X-Download-Options:
+      - noopen
+      X-Frame-Options:
+      - sameorigin
+      X-Permitted-Cross-Domain-Policies:
+      - none
+      X-Powered-By:
+      - Phusion Passenger 4.0.53
+      X-Request-Id:
+      - 2b358151-1826-4ff3-9853-fc2edc4ccb2f
+      X-Runtime:
+      - '0.060697'
+      X-XSS-Protection:
+      - 1; mode=block
+    status:
+      code: 200
+      message: OK
+- request:
+    body: null
+    headers:
+      Accept:
+      - application/json;version=2
+      Cookie:
+      - _session_id=7c9e1bedaa09375dd54d5557f8628a4d
+    method: GET
+    uri: https://127.0.0.1:4433/api/locations?search=title%3D%22Bar%22&per_page=4294967296
   response:
     body:
       string: "{\n  \"total\": 5,\n  \"subtotal\": 1,\n  \"page\": 1,\n  \"per_page\"\
         : 4294967296,\n  \"search\": \"title=\\\"Bar\\\"\",\n  \"sort\": {\n    \"\
         by\": null,\n    \"order\": null\n  },\n  \"results\": [{\"ancestry\":null,\"\
-        parent_id\":null,\"parent_name\":null,\"created_at\":\"2019-11-07 19:26:32\
-        \ UTC\",\"updated_at\":\"2019-11-07 19:26:32 UTC\",\"id\":44,\"name\":\"Bar\"\
+        parent_id\":null,\"parent_name\":null,\"created_at\":\"2019-11-07 22:50:13\
+        \ UTC\",\"updated_at\":\"2019-11-07 22:50:13 UTC\",\"id\":48,\"name\":\"Bar\"\
         ,\"title\":\"Bar\",\"description\":null}]\n}\n"
     headers:
       Cache-Control:
@@ -284,51 +284,184 @@
       Content-Type:
       - application/json; charset=utf-8
       Date:
-      - Thu, 07 Nov 2019 22:41:15 GMT
-      ETag:
-      - W/"51e3885634a34800007b110218547147"
-      Foreman_api_version:
-      - '2'
-      Foreman_version:
-      - 1.22.1
-      Server:
-      - Apache
-      Status:
-      - 200 OK
-      Strict-Transport-Security:
-      - max-age=631139040; includeSubdomains
-      Transfer-Encoding:
-      - chunked
-      Vary:
-      - Accept-Encoding
-      X-Content-Type-Options:
-      - nosniff
-      X-Download-Options:
-      - noopen
-      X-Frame-Options:
-      - sameorigin
-      X-Permitted-Cross-Domain-Policies:
-      - none
-      X-Powered-By:
-      - Phusion Passenger 4.0.53
-      X-Request-Id:
-      - 076fe3cb-1ce2-4271-8cb1-802264092e1a
-      X-Runtime:
-      - '0.055581'
-      X-XSS-Protection:
-      - 1; mode=block
-    status:
-      code: 200
-      message: OK
-- request:
-    body: null
-    headers:
-      Accept:
-      - application/json;version=2
-      Cookie:
-      - _session_id=5f8690caff38e903619ee650eb6487ff
-    method: GET
-    uri: https://127.0.0.1:4433/api/architectures?thin=True&search=name%3D%22x86_64%22&per_page=4294967296
+      - Thu, 07 Nov 2019 22:51:25 GMT
+      ETag:
+      - W/"8d90d2fe748f081074af021184c4e3a6"
+      Foreman_api_version:
+      - '2'
+      Foreman_version:
+      - 1.22.1
+      Server:
+      - Apache
+      Status:
+      - 200 OK
+      Strict-Transport-Security:
+      - max-age=631139040; includeSubdomains
+      Transfer-Encoding:
+      - chunked
+      Vary:
+      - Accept-Encoding
+      X-Content-Type-Options:
+      - nosniff
+      X-Download-Options:
+      - noopen
+      X-Frame-Options:
+      - sameorigin
+      X-Permitted-Cross-Domain-Policies:
+      - none
+      X-Powered-By:
+      - Phusion Passenger 4.0.53
+      X-Request-Id:
+      - 143d684e-0ee0-472e-bac1-4d5f623c655e
+      X-Runtime:
+      - '0.055890'
+      X-XSS-Protection:
+      - 1; mode=block
+    status:
+      code: 200
+      message: OK
+- request:
+    body: null
+    headers:
+      Accept:
+      - application/json;version=2
+      Cookie:
+      - _session_id=7c9e1bedaa09375dd54d5557f8628a4d
+    method: GET
+    uri: https://127.0.0.1:4433/api/domains?search=name%3D%22foo.example.com%22&per_page=4294967296
+  response:
+    body:
+      string: "{\n  \"total\": 3,\n  \"subtotal\": 1,\n  \"page\": 1,\n  \"per_page\"\
+        : 4294967296,\n  \"search\": \"name=\\\"foo.example.com\\\"\",\n  \"sort\"\
+        : {\n    \"by\": null,\n    \"order\": null\n  },\n  \"results\": [{\"fullname\"\
+        :null,\"created_at\":\"2019-11-07 22:50:26 UTC\",\"updated_at\":\"2019-11-07\
+        \ 22:50:26 UTC\",\"id\":8,\"name\":\"foo.example.com\",\"dns_id\":1,\"dns\"\
+        :{\"name\":\"foreman.example.com\",\"id\":1,\"url\":\"https://foreman.example.com:9090\"\
+        }}]\n}\n"
+    headers:
+      Cache-Control:
+      - max-age=0, private, must-revalidate
+      Content-Security-Policy:
+      - 'default-src ''self''; child-src ''self''; connect-src ''self'' ws: wss:;
+        img-src ''self'' data: *.gravatar.com; script-src ''unsafe-eval'' ''unsafe-inline''
+        ''self''; style-src ''unsafe-inline'' ''self'''
+      Content-Type:
+      - application/json; charset=utf-8
+      Date:
+      - Thu, 07 Nov 2019 22:51:25 GMT
+      ETag:
+      - W/"61054be510bba32845fe18fc2347a0ea"
+      Foreman_api_version:
+      - '2'
+      Foreman_version:
+      - 1.22.1
+      Server:
+      - Apache
+      Status:
+      - 200 OK
+      Strict-Transport-Security:
+      - max-age=631139040; includeSubdomains
+      Transfer-Encoding:
+      - chunked
+      Vary:
+      - Accept-Encoding
+      X-Content-Type-Options:
+      - nosniff
+      X-Download-Options:
+      - noopen
+      X-Frame-Options:
+      - sameorigin
+      X-Permitted-Cross-Domain-Policies:
+      - none
+      X-Powered-By:
+      - Phusion Passenger 4.0.53
+      X-Request-Id:
+      - fb423e1d-0865-4660-a2b7-42a9a10bb050
+      X-Runtime:
+      - '0.060563'
+      X-XSS-Protection:
+      - 1; mode=block
+    status:
+      code: 200
+      message: OK
+- request:
+    body: null
+    headers:
+      Accept:
+      - application/json;version=2
+      Cookie:
+      - _session_id=7c9e1bedaa09375dd54d5557f8628a4d
+    method: GET
+    uri: https://127.0.0.1:4433/api/subnets?search=name%3D%22Test+subnet4%22&per_page=4294967296
+  response:
+    body:
+      string: "{\n  \"total\": 1,\n  \"subtotal\": 1,\n  \"page\": 1,\n  \"per_page\"\
+        : 4294967296,\n  \"search\": \"name=\\\"Test subnet4\\\"\",\n  \"sort\": {\n\
+        \    \"by\": null,\n    \"order\": null\n  },\n  \"results\": [{\"network\"\
+        :\"192.168.200.0\",\"network_type\":\"IPv4\",\"cidr\":27,\"mask\":\"255.255.255.224\"\
+        ,\"priority\":null,\"vlanid\":null,\"mtu\":1500,\"gateway\":null,\"dns_primary\"\
+        :null,\"dns_secondary\":null,\"from\":null,\"to\":null,\"created_at\":\"2019-11-07\
+        \ 22:50:30 UTC\",\"updated_at\":\"2019-11-07 22:50:30 UTC\",\"ipam\":\"DHCP\"\
+        ,\"boot_mode\":\"DHCP\",\"id\":4,\"name\":\"Test subnet4\",\"description\"\
+        :null,\"network_address\":\"192.168.200.0/27\",\"dhcp_id\":null,\"dhcp_name\"\
+        :null,\"tftp_id\":null,\"tftp_name\":null,\"httpboot_id\":null,\"httpboot_name\"\
+        :null,\"dns_id\":null,\"template_id\":null,\"template_name\":null,\"dhcp\"\
+        :null,\"tftp\":null,\"httpboot\":null,\"dns\":null,\"template\":null}]\n}\n"
+    headers:
+      Cache-Control:
+      - max-age=0, private, must-revalidate
+      Content-Security-Policy:
+      - 'default-src ''self''; child-src ''self''; connect-src ''self'' ws: wss:;
+        img-src ''self'' data: *.gravatar.com; script-src ''unsafe-eval'' ''unsafe-inline''
+        ''self''; style-src ''unsafe-inline'' ''self'''
+      Content-Type:
+      - application/json; charset=utf-8
+      Date:
+      - Thu, 07 Nov 2019 22:51:25 GMT
+      ETag:
+      - W/"1226cac0309c1ebdad2ef07863a336aa"
+      Foreman_api_version:
+      - '2'
+      Foreman_version:
+      - 1.22.1
+      Server:
+      - Apache
+      Status:
+      - 200 OK
+      Strict-Transport-Security:
+      - max-age=631139040; includeSubdomains
+      Transfer-Encoding:
+      - chunked
+      Vary:
+      - Accept-Encoding
+      X-Content-Type-Options:
+      - nosniff
+      X-Download-Options:
+      - noopen
+      X-Frame-Options:
+      - sameorigin
+      X-Permitted-Cross-Domain-Policies:
+      - none
+      X-Powered-By:
+      - Phusion Passenger 4.0.53
+      X-Request-Id:
+      - 9b851ff0-ea58-41a5-9def-123adbec5ed4
+      X-Runtime:
+      - '0.068580'
+      X-XSS-Protection:
+      - 1; mode=block
+    status:
+      code: 200
+      message: OK
+- request:
+    body: null
+    headers:
+      Accept:
+      - application/json;version=2
+      Cookie:
+      - _session_id=7c9e1bedaa09375dd54d5557f8628a4d
+    method: GET
+    uri: https://127.0.0.1:4433/api/architectures?search=name%3D%22x86_64%22&per_page=4294967296
   response:
     body:
       string: "{\n  \"total\": 2,\n  \"subtotal\": 1,\n  \"page\": 1,\n  \"per_page\"\
@@ -346,7 +479,7 @@
       Content-Type:
       - application/json; charset=utf-8
       Date:
-      - Thu, 07 Nov 2019 22:41:15 GMT
+      - Thu, 07 Nov 2019 22:51:26 GMT
       ETag:
       - W/"05c213890d16d735398c4450758add11"
       Foreman_api_version:
@@ -374,23 +507,23 @@
       X-Powered-By:
       - Phusion Passenger 4.0.53
       X-Request-Id:
-      - bb91ac96-fdee-44ab-b7a6-b09eb3edcaea
-      X-Runtime:
-      - '0.053908'
-      X-XSS-Protection:
-      - 1; mode=block
-    status:
-      code: 200
-      message: OK
-- request:
-    body: null
-    headers:
-      Accept:
-      - application/json;version=2
-      Cookie:
-      - _session_id=5f8690caff38e903619ee650eb6487ff
-    method: GET
-    uri: https://127.0.0.1:4433/api/operatingsystems?thin=True&search=title%3D%22TestOS+7.6%22&per_page=4294967296
+      - 98bc71a1-9247-4a24-9d39-d0391f548cda
+      X-Runtime:
+      - '0.064158'
+      X-XSS-Protection:
+      - 1; mode=block
+    status:
+      code: 200
+      message: OK
+- request:
+    body: null
+    headers:
+      Accept:
+      - application/json;version=2
+      Cookie:
+      - _session_id=7c9e1bedaa09375dd54d5557f8628a4d
+    method: GET
+    uri: https://127.0.0.1:4433/api/operatingsystems?search=title%3D%22TestOS+7.6%22&per_page=4294967296
   response:
     body:
       string: "{\n  \"total\": 2,\n  \"subtotal\": 1,\n  \"page\": 1,\n  \"per_page\"\
@@ -398,7 +531,7 @@
         \    \"by\": null,\n    \"order\": null\n  },\n  \"results\": [{\"description\"\
         :null,\"major\":\"7\",\"minor\":\"6\",\"family\":\"Redhat\",\"release_name\"\
         :\"reverse whip\",\"password_hash\":\"SHA256\",\"created_at\":\"2019-11-07\
-        \ 19:26:55 UTC\",\"updated_at\":\"2019-11-07 19:26:55 UTC\",\"id\":4,\"name\"\
+        \ 22:50:35 UTC\",\"updated_at\":\"2019-11-07 22:50:35 UTC\",\"id\":5,\"name\"\
         :\"TestOS\",\"title\":\"TestOS 7.6\"}]\n}\n"
     headers:
       Cache-Control:
@@ -410,266 +543,321 @@
       Content-Type:
       - application/json; charset=utf-8
       Date:
-      - Thu, 07 Nov 2019 22:41:15 GMT
-      ETag:
-      - W/"4065d191ab8a49060dffae1668a4cdd3"
-      Foreman_api_version:
-      - '2'
-      Foreman_version:
-      - 1.22.1
-      Server:
-      - Apache
-      Status:
-      - 200 OK
-      Strict-Transport-Security:
-      - max-age=631139040; includeSubdomains
-      Transfer-Encoding:
-      - chunked
-      Vary:
-      - Accept-Encoding
-      X-Content-Type-Options:
-      - nosniff
-      X-Download-Options:
-      - noopen
-      X-Frame-Options:
-      - sameorigin
-      X-Permitted-Cross-Domain-Policies:
-      - none
-      X-Powered-By:
-      - Phusion Passenger 4.0.53
-      X-Request-Id:
-      - f0564b72-7d7e-4b55-9396-b19bdc7edba6
-      X-Runtime:
-      - '0.052838'
-      X-XSS-Protection:
-      - 1; mode=block
-    status:
-      code: 200
-      message: OK
-- request:
-    body: null
-    headers:
-      Accept:
-      - application/json;version=2
-      Cookie:
-      - _session_id=5f8690caff38e903619ee650eb6487ff
-    method: GET
-    uri: https://127.0.0.1:4433/api/media?thin=True&search=name%3D%22TestOS+Mirror%22&per_page=4294967296
+      - Thu, 07 Nov 2019 22:51:26 GMT
+      ETag:
+      - W/"5591a8458f315131edcd1ff9712ce754"
+      Foreman_api_version:
+      - '2'
+      Foreman_version:
+      - 1.22.1
+      Server:
+      - Apache
+      Status:
+      - 200 OK
+      Strict-Transport-Security:
+      - max-age=631139040; includeSubdomains
+      Transfer-Encoding:
+      - chunked
+      Vary:
+      - Accept-Encoding
+      X-Content-Type-Options:
+      - nosniff
+      X-Download-Options:
+      - noopen
+      X-Frame-Options:
+      - sameorigin
+      X-Permitted-Cross-Domain-Policies:
+      - none
+      X-Powered-By:
+      - Phusion Passenger 4.0.53
+      X-Request-Id:
+      - 51e56a28-4122-45fa-8fe3-b3bbd438e3cd
+      X-Runtime:
+      - '0.064612'
+      X-XSS-Protection:
+      - 1; mode=block
+    status:
+      code: 200
+      message: OK
+- request:
+    body: null
+    headers:
+      Accept:
+      - application/json;version=2
+      Cookie:
+      - _session_id=7c9e1bedaa09375dd54d5557f8628a4d
+    method: GET
+    uri: https://127.0.0.1:4433/api/media?search=name%3D%22TestOS+Mirror%22&per_page=4294967296
   response:
     body:
       string: "{\n  \"total\": 10,\n  \"subtotal\": 1,\n  \"page\": 1,\n  \"per_page\"\
         : 4294967296,\n  \"search\": \"name=\\\"TestOS Mirror\\\"\",\n  \"sort\":\
         \ {\n    \"by\": null,\n    \"order\": null\n  },\n  \"results\": [{\"path\"\
         :\"https://templeos.org/TempleOS.ISO\",\"os_family\":\"Redhat\",\"created_at\"\
-        :\"2019-11-07 19:26:58 UTC\",\"updated_at\":\"2019-11-07 19:26:58 UTC\",\"\
-        id\":12,\"name\":\"TestOS Mirror\"}]\n}\n"
-    headers:
-      Cache-Control:
-      - max-age=0, private, must-revalidate
-      Content-Security-Policy:
-      - 'default-src ''self''; child-src ''self''; connect-src ''self'' ws: wss:;
-        img-src ''self'' data: *.gravatar.com; script-src ''unsafe-eval'' ''unsafe-inline''
-        ''self''; style-src ''unsafe-inline'' ''self'''
-      Content-Type:
-      - application/json; charset=utf-8
-      Date:
-      - Thu, 07 Nov 2019 22:41:15 GMT
-      ETag:
-      - W/"528a34ad0f20f751ff91dcdc60f520ba"
-      Foreman_api_version:
-      - '2'
-      Foreman_version:
-      - 1.22.1
-      Server:
-      - Apache
-      Status:
-      - 200 OK
-      Strict-Transport-Security:
-      - max-age=631139040; includeSubdomains
-      Transfer-Encoding:
-      - chunked
-      Vary:
-      - Accept-Encoding
-      X-Content-Type-Options:
-      - nosniff
-      X-Download-Options:
-      - noopen
-      X-Frame-Options:
-      - sameorigin
-      X-Permitted-Cross-Domain-Policies:
-      - none
-      X-Powered-By:
-      - Phusion Passenger 4.0.53
-      X-Request-Id:
-      - 1a80cbe6-b37a-4a34-a982-7f6ebfb78036
-      X-Runtime:
-      - '0.055837'
-      X-XSS-Protection:
-      - 1; mode=block
-    status:
-      code: 200
-      message: OK
-- request:
-    body: null
-    headers:
-      Accept:
-      - application/json;version=2
-      Cookie:
-      - _session_id=5f8690caff38e903619ee650eb6487ff
-    method: GET
-    uri: https://127.0.0.1:4433/api/ptables?thin=True&search=name%3D%22Part+table%22&per_page=4294967296
+        :\"2019-11-07 22:50:38 UTC\",\"updated_at\":\"2019-11-07 22:50:38 UTC\",\"\
+        id\":13,\"name\":\"TestOS Mirror\"}]\n}\n"
+    headers:
+      Cache-Control:
+      - max-age=0, private, must-revalidate
+      Content-Security-Policy:
+      - 'default-src ''self''; child-src ''self''; connect-src ''self'' ws: wss:;
+        img-src ''self'' data: *.gravatar.com; script-src ''unsafe-eval'' ''unsafe-inline''
+        ''self''; style-src ''unsafe-inline'' ''self'''
+      Content-Type:
+      - application/json; charset=utf-8
+      Date:
+      - Thu, 07 Nov 2019 22:51:26 GMT
+      ETag:
+      - W/"207dd7c1d0c526d4d994f904a664f8fd"
+      Foreman_api_version:
+      - '2'
+      Foreman_version:
+      - 1.22.1
+      Server:
+      - Apache
+      Status:
+      - 200 OK
+      Strict-Transport-Security:
+      - max-age=631139040; includeSubdomains
+      Transfer-Encoding:
+      - chunked
+      Vary:
+      - Accept-Encoding
+      X-Content-Type-Options:
+      - nosniff
+      X-Download-Options:
+      - noopen
+      X-Frame-Options:
+      - sameorigin
+      X-Permitted-Cross-Domain-Policies:
+      - none
+      X-Powered-By:
+      - Phusion Passenger 4.0.53
+      X-Request-Id:
+      - e22d46dc-4339-4964-b9ad-8271ad197065
+      X-Runtime:
+      - '0.052931'
+      X-XSS-Protection:
+      - 1; mode=block
+    status:
+      code: 200
+      message: OK
+- request:
+    body: null
+    headers:
+      Accept:
+      - application/json;version=2
+      Cookie:
+      - _session_id=7c9e1bedaa09375dd54d5557f8628a4d
+    method: GET
+    uri: https://127.0.0.1:4433/api/ptables?search=name%3D%22Part+table%22&per_page=4294967296
   response:
     body:
       string: "{\n  \"total\": 16,\n  \"subtotal\": 1,\n  \"page\": 1,\n  \"per_page\"\
         : 4294967296,\n  \"search\": \"name=\\\"Part table\\\"\",\n  \"sort\": {\n\
         \    \"by\": null,\n    \"order\": null\n  },\n  \"results\": [{\"os_family\"\
-        :\"Redhat\",\"created_at\":\"2019-11-07 19:26:53 UTC\",\"updated_at\":\"2019-11-07\
-        \ 19:26:53 UTC\",\"name\":\"Part table\",\"id\":117}]\n}\n"
-    headers:
-      Cache-Control:
-      - max-age=0, private, must-revalidate
-      Content-Security-Policy:
-      - 'default-src ''self''; child-src ''self''; connect-src ''self'' ws: wss:;
-        img-src ''self'' data: *.gravatar.com; script-src ''unsafe-eval'' ''unsafe-inline''
-        ''self''; style-src ''unsafe-inline'' ''self'''
-      Content-Type:
-      - application/json; charset=utf-8
-      Date:
-      - Thu, 07 Nov 2019 22:41:15 GMT
-      ETag:
-      - W/"06ee2d5a6fd9deca75efffe8709340fd"
-      Foreman_api_version:
-      - '2'
-      Foreman_version:
-      - 1.22.1
-      Server:
-      - Apache
-      Status:
-      - 200 OK
-      Strict-Transport-Security:
-      - max-age=631139040; includeSubdomains
-      Transfer-Encoding:
-      - chunked
-      Vary:
-      - Accept-Encoding
-      X-Content-Type-Options:
-      - nosniff
-      X-Download-Options:
-      - noopen
-      X-Frame-Options:
-      - sameorigin
-      X-Permitted-Cross-Domain-Policies:
-      - none
-      X-Powered-By:
-      - Phusion Passenger 4.0.53
-      X-Request-Id:
-      - 68541082-6291-434f-b54b-e9aaf32accaf
-      X-Runtime:
-      - '0.056852'
-      X-XSS-Protection:
-      - 1; mode=block
-    status:
-      code: 200
-      message: OK
-=======
-      Accept: [application/json;version=2]
-      Accept-Encoding: ['gzip, deflate']
-      Connection: [keep-alive]
-      User-Agent: ['apypie (https://github.com/Apipie/apypie)']
-    method: GET
-    uri: https://centos7-foreman-nightly.desktop.example.com/api/status
-  response:
-    body: {string: '{"result":"ok","status":200,"version":"1.25.0-develop","api_version":2}'}
-    headers:
-      Cache-Control: ['max-age=0, private, must-revalidate']
-      Connection: [Keep-Alive]
-      Content-Security-Policy: ['default-src ''self''; child-src ''self''; connect-src
-          ''self'' ws: wss:; img-src ''self'' data: *.gravatar.com; script-src ''unsafe-eval''
-          ''unsafe-inline'' ''self''; style-src ''unsafe-inline'' ''self''']
-      Content-Type: [application/json; charset=utf-8]
-      Date: ['Wed, 06 Nov 2019 19:10:24 GMT']
-      ETag: [W/"557e0fd7e4a7e8a98a13de495e96f89e-gzip"]
-      Foreman_api_version: ['2']
-      Foreman_current_location: [; ANY]
-      Foreman_current_organization: [; ANY]
-      Foreman_version: [1.25.0-develop]
-      Keep-Alive: ['timeout=5, max=100']
-      Server: [Apache]
-      Set-Cookie: [_session_id=a6991c587528de7219173b62e8e8ace9; path=/; secure; HttpOnly;
-          SameSite=Lax]
-      Status: [200 OK]
-      Strict-Transport-Security: [max-age=631139040; includeSubdomains]
-      Vary: [Accept-Encoding]
-      X-Content-Type-Options: [nosniff]
-      X-Download-Options: [noopen]
-      X-Frame-Options: [sameorigin]
-      X-Permitted-Cross-Domain-Policies: [none]
-      X-Powered-By: [Phusion Passenger 4.0.53]
-      X-Request-Id: [e9727c1a-4414-4055-84cc-d74611fa180b]
-      X-Runtime: ['0.115840']
-      X-XSS-Protection: [1; mode=block]
-      content-length: ['71']
-    status: {code: 200, message: OK}
-- request:
-    body: null
-    headers:
-      Accept: [application/json;version=2]
-      Accept-Encoding: ['gzip, deflate']
-      Connection: [keep-alive]
-      Cookie: [_session_id=a6991c587528de7219173b62e8e8ace9]
-      User-Agent: ['apypie (https://github.com/Apipie/apypie)']
-    method: GET
-    uri: https://centos7-foreman-nightly.desktop.example.com/api/hostgroups?search=title%3D%22Super+New+host+group%22&per_page=4294967296
-  response:
-    body: {string: "{\n  \"total\": 4,\n  \"subtotal\": 0,\n  \"page\": 1,\n  \"per_page\":
-        4294967296,\n  \"search\": \"title=\\\"Super New host group\\\"\",\n  \"sort\":
-        {\n    \"by\": null,\n    \"order\": null\n  },\n  \"results\": []\n}\n"}
-    headers:
-      Cache-Control: ['max-age=0, private, must-revalidate']
-      Connection: [Keep-Alive]
-      Content-Security-Policy: ['default-src ''self''; child-src ''self''; connect-src
-          ''self'' ws: wss:; img-src ''self'' data: *.gravatar.com; script-src ''unsafe-eval''
-          ''unsafe-inline'' ''self''; style-src ''unsafe-inline'' ''self''']
-      Content-Type: [application/json; charset=utf-8]
-      Date: ['Wed, 06 Nov 2019 19:10:24 GMT']
-      ETag: [W/"5e39e54f231d15e0aa816b8027450b7b-gzip"]
-      Foreman_api_version: ['2']
-      Foreman_current_location: [; ANY]
-      Foreman_current_organization: [; ANY]
-      Foreman_version: [1.25.0-develop]
-      Keep-Alive: ['timeout=5, max=99']
-      Server: [Apache]
-      Status: [200 OK]
-      Strict-Transport-Security: [max-age=631139040; includeSubdomains]
-      Vary: [Accept-Encoding]
-      X-Content-Type-Options: [nosniff]
-      X-Download-Options: [noopen]
-      X-Frame-Options: [sameorigin]
-      X-Permitted-Cross-Domain-Policies: [none]
-      X-Powered-By: [Phusion Passenger 4.0.53]
-      X-Request-Id: [8a97839e-6d9a-4ec6-8df0-f300d10eca29]
-      X-Runtime: ['0.015120']
-      X-XSS-Protection: [1; mode=block]
-      content-length: ['187']
-    status: {code: 200, message: OK}
->>>>>>> a93f845d
-- request:
-    body: '{"hostgroup": {"name": "Super New host group"}}'
-    headers:
-<<<<<<< HEAD
-      Accept:
-      - application/json;version=2
-      Cookie:
-      - _session_id=5f8690caff38e903619ee650eb6487ff
-    method: GET
-    uri: https://127.0.0.1:4433/api/organizations?thin=True&search=name%3D%22Test+Org1%22&per_page=4294967296
+        :\"Redhat\",\"created_at\":\"2019-11-07 22:50:33 UTC\",\"updated_at\":\"2019-11-07\
+        \ 22:50:33 UTC\",\"name\":\"Part table\",\"id\":118}]\n}\n"
+    headers:
+      Cache-Control:
+      - max-age=0, private, must-revalidate
+      Content-Security-Policy:
+      - 'default-src ''self''; child-src ''self''; connect-src ''self'' ws: wss:;
+        img-src ''self'' data: *.gravatar.com; script-src ''unsafe-eval'' ''unsafe-inline''
+        ''self''; style-src ''unsafe-inline'' ''self'''
+      Content-Type:
+      - application/json; charset=utf-8
+      Date:
+      - Thu, 07 Nov 2019 22:51:26 GMT
+      ETag:
+      - W/"0386751c5537cf6760a802478ec3d6e5"
+      Foreman_api_version:
+      - '2'
+      Foreman_version:
+      - 1.22.1
+      Server:
+      - Apache
+      Status:
+      - 200 OK
+      Strict-Transport-Security:
+      - max-age=631139040; includeSubdomains
+      Transfer-Encoding:
+      - chunked
+      Vary:
+      - Accept-Encoding
+      X-Content-Type-Options:
+      - nosniff
+      X-Download-Options:
+      - noopen
+      X-Frame-Options:
+      - sameorigin
+      X-Permitted-Cross-Domain-Policies:
+      - none
+      X-Powered-By:
+      - Phusion Passenger 4.0.53
+      X-Request-Id:
+      - cd0fec01-b80d-4877-9fef-78fa65a61147
+      X-Runtime:
+      - '0.056127'
+      X-XSS-Protection:
+      - 1; mode=block
+    status:
+      code: 200
+      message: OK
+- request:
+    body: null
+    headers:
+      Accept:
+      - application/json;version=2
+      Cookie:
+      - _session_id=7c9e1bedaa09375dd54d5557f8628a4d
+    method: GET
+    uri: https://127.0.0.1:4433/api/smart_proxies?search=name%3D%22foreman.example.com%22&per_page=4294967296
+  response:
+    body:
+      string: "{\n  \"total\": 1,\n  \"subtotal\": 1,\n  \"page\": 1,\n  \"per_page\"\
+        : 4294967296,\n  \"search\": \"name=\\\"foreman.example.com\\\"\",\n  \"sort\"\
+        : {\n    \"by\": null,\n    \"order\": null\n  },\n  \"results\": [{\"created_at\"\
+        :\"2019-10-17 12:43:39 UTC\",\"updated_at\":\"2019-11-07 14:40:05 UTC\",\"\
+        name\":\"foreman.example.com\",\"id\":1,\"url\":\"https://foreman.example.com:9090\"\
+        ,\"download_policy\":\"on_demand\",\"features\":[{\"capabilities\":[],\"name\"\
+        :\"Pulp\",\"id\":2},{\"capabilities\":[],\"name\":\"Templates\",\"id\":1},{\"\
+        capabilities\":[],\"name\":\"TFTP\",\"id\":5},{\"capabilities\":[],\"name\"\
+        :\"Puppet CA\",\"id\":9},{\"capabilities\":[],\"name\":\"Puppet\",\"id\":8},{\"\
+        capabilities\":[],\"name\":\"Logs\",\"id\":13},{\"capabilities\":[],\"name\"\
+        :\"HTTPBoot\",\"id\":14},{\"capabilities\":[],\"name\":\"DNS\",\"id\":6}]}]\n\
+        }\n"
+    headers:
+      Cache-Control:
+      - max-age=0, private, must-revalidate
+      Content-Security-Policy:
+      - 'default-src ''self''; child-src ''self''; connect-src ''self'' ws: wss:;
+        img-src ''self'' data: *.gravatar.com; script-src ''unsafe-eval'' ''unsafe-inline''
+        ''self''; style-src ''unsafe-inline'' ''self'''
+      Content-Type:
+      - application/json; charset=utf-8
+      Date:
+      - Thu, 07 Nov 2019 22:51:26 GMT
+      ETag:
+      - W/"de9a57105d9d15c8750b788d42a6f01e"
+      Foreman_api_version:
+      - '2'
+      Foreman_version:
+      - 1.22.1
+      Server:
+      - Apache
+      Status:
+      - 200 OK
+      Strict-Transport-Security:
+      - max-age=631139040; includeSubdomains
+      Transfer-Encoding:
+      - chunked
+      Vary:
+      - Accept-Encoding
+      X-Content-Type-Options:
+      - nosniff
+      X-Download-Options:
+      - noopen
+      X-Frame-Options:
+      - sameorigin
+      X-Permitted-Cross-Domain-Policies:
+      - none
+      X-Powered-By:
+      - Phusion Passenger 4.0.53
+      X-Request-Id:
+      - fa774b39-5927-4645-8a76-b54cb851ca12
+      X-Runtime:
+      - '0.068812'
+      X-XSS-Protection:
+      - 1; mode=block
+    status:
+      code: 200
+      message: OK
+- request:
+    body: null
+    headers:
+      Accept:
+      - application/json;version=2
+      Cookie:
+      - _session_id=7c9e1bedaa09375dd54d5557f8628a4d
+    method: GET
+    uri: https://127.0.0.1:4433/api/smart_proxies?search=name%3D%22foreman.example.com%22&per_page=4294967296
+  response:
+    body:
+      string: "{\n  \"total\": 1,\n  \"subtotal\": 1,\n  \"page\": 1,\n  \"per_page\"\
+        : 4294967296,\n  \"search\": \"name=\\\"foreman.example.com\\\"\",\n  \"sort\"\
+        : {\n    \"by\": null,\n    \"order\": null\n  },\n  \"results\": [{\"created_at\"\
+        :\"2019-10-17 12:43:39 UTC\",\"updated_at\":\"2019-11-07 14:40:05 UTC\",\"\
+        name\":\"foreman.example.com\",\"id\":1,\"url\":\"https://foreman.example.com:9090\"\
+        ,\"download_policy\":\"on_demand\",\"features\":[{\"capabilities\":[],\"name\"\
+        :\"Pulp\",\"id\":2},{\"capabilities\":[],\"name\":\"Templates\",\"id\":1},{\"\
+        capabilities\":[],\"name\":\"TFTP\",\"id\":5},{\"capabilities\":[],\"name\"\
+        :\"Puppet CA\",\"id\":9},{\"capabilities\":[],\"name\":\"Puppet\",\"id\":8},{\"\
+        capabilities\":[],\"name\":\"Logs\",\"id\":13},{\"capabilities\":[],\"name\"\
+        :\"HTTPBoot\",\"id\":14},{\"capabilities\":[],\"name\":\"DNS\",\"id\":6}]}]\n\
+        }\n"
+    headers:
+      Cache-Control:
+      - max-age=0, private, must-revalidate
+      Content-Security-Policy:
+      - 'default-src ''self''; child-src ''self''; connect-src ''self'' ws: wss:;
+        img-src ''self'' data: *.gravatar.com; script-src ''unsafe-eval'' ''unsafe-inline''
+        ''self''; style-src ''unsafe-inline'' ''self'''
+      Content-Type:
+      - application/json; charset=utf-8
+      Date:
+      - Thu, 07 Nov 2019 22:51:26 GMT
+      ETag:
+      - W/"de9a57105d9d15c8750b788d42a6f01e"
+      Foreman_api_version:
+      - '2'
+      Foreman_version:
+      - 1.22.1
+      Server:
+      - Apache
+      Status:
+      - 200 OK
+      Strict-Transport-Security:
+      - max-age=631139040; includeSubdomains
+      Transfer-Encoding:
+      - chunked
+      Vary:
+      - Accept-Encoding
+      X-Content-Type-Options:
+      - nosniff
+      X-Download-Options:
+      - noopen
+      X-Frame-Options:
+      - sameorigin
+      X-Permitted-Cross-Domain-Policies:
+      - none
+      X-Powered-By:
+      - Phusion Passenger 4.0.53
+      X-Request-Id:
+      - a4ba436f-51fe-497c-9a34-29e37edd7f68
+      X-Runtime:
+      - '0.080362'
+      X-XSS-Protection:
+      - 1; mode=block
+    status:
+      code: 200
+      message: OK
+- request:
+    body: null
+    headers:
+      Accept:
+      - application/json;version=2
+      Cookie:
+      - _session_id=7c9e1bedaa09375dd54d5557f8628a4d
+    method: GET
+    uri: https://127.0.0.1:4433/api/organizations?search=name%3D%22Test+Org1%22&per_page=4294967296
   response:
     body:
       string: "{\n  \"total\": 3,\n  \"subtotal\": 1,\n  \"page\": 1,\n  \"per_page\"\
         : 4294967296,\n  \"search\": \"name=\\\"Test Org1\\\"\",\n  \"sort\": {\n\
         \    \"by\": null,\n    \"order\": null\n  },\n  \"results\": [{\"ancestry\"\
         :null,\"parent_id\":null,\"parent_name\":null,\"created_at\":\"2019-11-07\
-        \ 19:26:36 UTC\",\"updated_at\":\"2019-11-07 19:26:36 UTC\",\"id\":45,\"name\"\
+        \ 22:50:17 UTC\",\"updated_at\":\"2019-11-07 22:50:17 UTC\",\"id\":49,\"name\"\
         :\"Test Org1\",\"title\":\"Test Org1\",\"description\":\"A test organization\"\
         }]\n}\n"
     headers:
@@ -682,58 +870,58 @@
       Content-Type:
       - application/json; charset=utf-8
       Date:
-      - Thu, 07 Nov 2019 22:41:15 GMT
-      ETag:
-      - W/"0695b75dc6dbc5f70e7e227931b5c570"
-      Foreman_api_version:
-      - '2'
-      Foreman_version:
-      - 1.22.1
-      Server:
-      - Apache
-      Status:
-      - 200 OK
-      Strict-Transport-Security:
-      - max-age=631139040; includeSubdomains
-      Transfer-Encoding:
-      - chunked
-      Vary:
-      - Accept-Encoding
-      X-Content-Type-Options:
-      - nosniff
-      X-Download-Options:
-      - noopen
-      X-Frame-Options:
-      - sameorigin
-      X-Permitted-Cross-Domain-Policies:
-      - none
-      X-Powered-By:
-      - Phusion Passenger 4.0.53
-      X-Request-Id:
-      - 62f2bc57-9a4d-4a4c-977e-5f6b01aa5b64
-      X-Runtime:
-      - '0.055346'
-      X-XSS-Protection:
-      - 1; mode=block
-    status:
-      code: 200
-      message: OK
-- request:
-    body: null
-    headers:
-      Accept:
-      - application/json;version=2
-      Cookie:
-      - _session_id=5f8690caff38e903619ee650eb6487ff
-    method: GET
-    uri: https://127.0.0.1:4433/api/organizations?thin=True&search=name%3D%22Test+Org2%22&per_page=4294967296
+      - Thu, 07 Nov 2019 22:51:26 GMT
+      ETag:
+      - W/"d92b7a71b2c9a782f645085ea36e8487"
+      Foreman_api_version:
+      - '2'
+      Foreman_version:
+      - 1.22.1
+      Server:
+      - Apache
+      Status:
+      - 200 OK
+      Strict-Transport-Security:
+      - max-age=631139040; includeSubdomains
+      Transfer-Encoding:
+      - chunked
+      Vary:
+      - Accept-Encoding
+      X-Content-Type-Options:
+      - nosniff
+      X-Download-Options:
+      - noopen
+      X-Frame-Options:
+      - sameorigin
+      X-Permitted-Cross-Domain-Policies:
+      - none
+      X-Powered-By:
+      - Phusion Passenger 4.0.53
+      X-Request-Id:
+      - d9df1226-b0b4-4d4c-b46b-11154bea3835
+      X-Runtime:
+      - '0.055295'
+      X-XSS-Protection:
+      - 1; mode=block
+    status:
+      code: 200
+      message: OK
+- request:
+    body: null
+    headers:
+      Accept:
+      - application/json;version=2
+      Cookie:
+      - _session_id=7c9e1bedaa09375dd54d5557f8628a4d
+    method: GET
+    uri: https://127.0.0.1:4433/api/organizations?search=name%3D%22Test+Org2%22&per_page=4294967296
   response:
     body:
       string: "{\n  \"total\": 3,\n  \"subtotal\": 1,\n  \"page\": 1,\n  \"per_page\"\
         : 4294967296,\n  \"search\": \"name=\\\"Test Org2\\\"\",\n  \"sort\": {\n\
         \    \"by\": null,\n    \"order\": null\n  },\n  \"results\": [{\"ancestry\"\
         :null,\"parent_id\":null,\"parent_name\":null,\"created_at\":\"2019-11-07\
-        \ 19:26:40 UTC\",\"updated_at\":\"2019-11-07 19:26:40 UTC\",\"id\":46,\"name\"\
+        \ 22:50:21 UTC\",\"updated_at\":\"2019-11-07 22:50:21 UTC\",\"id\":50,\"name\"\
         :\"Test Org2\",\"title\":\"Test Org2\",\"description\":\"A test organization\"\
         }]\n}\n"
     headers:
@@ -746,127 +934,130 @@
       Content-Type:
       - application/json; charset=utf-8
       Date:
-      - Thu, 07 Nov 2019 22:41:15 GMT
-      ETag:
-      - W/"c79c3442dcfed7614d2de7171aabebca"
-      Foreman_api_version:
-      - '2'
-      Foreman_version:
-      - 1.22.1
-      Server:
-      - Apache
-      Status:
-      - 200 OK
-      Strict-Transport-Security:
-      - max-age=631139040; includeSubdomains
-      Transfer-Encoding:
-      - chunked
-      Vary:
-      - Accept-Encoding
-      X-Content-Type-Options:
-      - nosniff
-      X-Download-Options:
-      - noopen
-      X-Frame-Options:
-      - sameorigin
-      X-Permitted-Cross-Domain-Policies:
-      - none
-      X-Powered-By:
-      - Phusion Passenger 4.0.53
-      X-Request-Id:
-      - 7e8e6070-1f81-42a5-9038-caefe83ff0d2
-      X-Runtime:
-      - '0.051035'
-      X-XSS-Protection:
-      - 1; mode=block
-    status:
-      code: 200
-      message: OK
-- request:
-    body: null
-    headers:
-      Accept:
-      - application/json;version=2
-      Cookie:
-      - _session_id=5f8690caff38e903619ee650eb6487ff
-    method: GET
-    uri: https://127.0.0.1:4433/api/hostgroups?thin=False&search=title%3D%22New+host+group%2FNested+New+host+group+2%22&per_page=4294967296
+      - Thu, 07 Nov 2019 22:51:26 GMT
+      ETag:
+      - W/"151c34912239941111d374c34279047c"
+      Foreman_api_version:
+      - '2'
+      Foreman_version:
+      - 1.22.1
+      Server:
+      - Apache
+      Status:
+      - 200 OK
+      Strict-Transport-Security:
+      - max-age=631139040; includeSubdomains
+      Transfer-Encoding:
+      - chunked
+      Vary:
+      - Accept-Encoding
+      X-Content-Type-Options:
+      - nosniff
+      X-Download-Options:
+      - noopen
+      X-Frame-Options:
+      - sameorigin
+      X-Permitted-Cross-Domain-Policies:
+      - none
+      X-Powered-By:
+      - Phusion Passenger 4.0.53
+      X-Request-Id:
+      - c8ff148d-7949-4c47-b0e8-05d659379fbb
+      X-Runtime:
+      - '0.053379'
+      X-XSS-Protection:
+      - 1; mode=block
+    status:
+      code: 200
+      message: OK
+- request:
+    body: null
+    headers:
+      Accept:
+      - application/json;version=2
+      Cookie:
+      - _session_id=7c9e1bedaa09375dd54d5557f8628a4d
+    method: GET
+    uri: https://127.0.0.1:4433/api/hostgroups?search=title%3D%22New+host+group%2FNested+New+host+group%2FNew+host+group+with+nested+parent%22&per_page=4294967296
   response:
     body:
       string: "{\n  \"total\": 3,\n  \"subtotal\": 0,\n  \"page\": 1,\n  \"per_page\"\
-        : 4294967296,\n  \"search\": \"title=\\\"New host group/Nested New host group\
-        \ 2\\\"\",\n  \"sort\": {\n    \"by\": null,\n    \"order\": null\n  },\n\
-        \  \"results\": []\n}\n"
-    headers:
-      Cache-Control:
-      - max-age=0, private, must-revalidate
-      Content-Security-Policy:
-      - 'default-src ''self''; child-src ''self''; connect-src ''self'' ws: wss:;
-        img-src ''self'' data: *.gravatar.com; script-src ''unsafe-eval'' ''unsafe-inline''
-        ''self''; style-src ''unsafe-inline'' ''self'''
-      Content-Type:
-      - application/json; charset=utf-8
-      Date:
-      - Thu, 07 Nov 2019 22:41:15 GMT
-      ETag:
-      - W/"7f3614970260cf3465bcea263f084b0a"
-      Foreman_api_version:
-      - '2'
-      Foreman_version:
-      - 1.22.1
-      Server:
-      - Apache
-      Status:
-      - 200 OK
-      Strict-Transport-Security:
-      - max-age=631139040; includeSubdomains
-      Transfer-Encoding:
-      - chunked
-      Vary:
-      - Accept-Encoding
-      X-Content-Type-Options:
-      - nosniff
-      X-Download-Options:
-      - noopen
-      X-Frame-Options:
-      - sameorigin
-      X-Permitted-Cross-Domain-Policies:
-      - none
-      X-Powered-By:
-      - Phusion Passenger 4.0.53
-      X-Request-Id:
-      - ff230685-eadf-4a94-914b-6199ebfa2847
-      X-Runtime:
-      - '0.052850'
-      X-XSS-Protection:
-      - 1; mode=block
-    status:
-      code: 200
-      message: OK
-- request:
-    body: '{"hostgroup": {"name": "Nested New host group 2", "parent_id": 27, "operatingsystem_id":
-      4, "architecture_id": 1, "pxe_loader": "PXELinux BIOS", "medium_id": 12, "ptable_id":
-      117, "location_ids": [34, 43, 44], "organization_ids": [45, 46]}}'
+        : 4294967296,\n  \"search\": \"title=\\\"New host group/Nested New host group/New\
+        \ host group with nested parent\\\"\",\n  \"sort\": {\n    \"by\": null,\n\
+        \    \"order\": null\n  },\n  \"results\": []\n}\n"
+    headers:
+      Cache-Control:
+      - max-age=0, private, must-revalidate
+      Content-Security-Policy:
+      - 'default-src ''self''; child-src ''self''; connect-src ''self'' ws: wss:;
+        img-src ''self'' data: *.gravatar.com; script-src ''unsafe-eval'' ''unsafe-inline''
+        ''self''; style-src ''unsafe-inline'' ''self'''
+      Content-Type:
+      - application/json; charset=utf-8
+      Date:
+      - Thu, 07 Nov 2019 22:51:26 GMT
+      ETag:
+      - W/"ef2135154bb7a350c473497179b2f5fe"
+      Foreman_api_version:
+      - '2'
+      Foreman_version:
+      - 1.22.1
+      Server:
+      - Apache
+      Status:
+      - 200 OK
+      Strict-Transport-Security:
+      - max-age=631139040; includeSubdomains
+      Transfer-Encoding:
+      - chunked
+      Vary:
+      - Accept-Encoding
+      X-Content-Type-Options:
+      - nosniff
+      X-Download-Options:
+      - noopen
+      X-Frame-Options:
+      - sameorigin
+      X-Permitted-Cross-Domain-Policies:
+      - none
+      X-Powered-By:
+      - Phusion Passenger 4.0.53
+      X-Request-Id:
+      - 7b6aa958-ef14-4b0b-93ab-d8601b1f4826
+      X-Runtime:
+      - '0.052203'
+      X-XSS-Protection:
+      - 1; mode=block
+    status:
+      code: 200
+      message: OK
+- request:
+    body: '{"hostgroup": {"name": "New host group with nested parent", "description":
+      "Nested group", "parent_id": 35, "operatingsystem_id": 5, "architecture_id":
+      1, "pxe_loader": "Grub2 UEFI", "medium_id": 13, "ptable_id": 118, "subnet_id":
+      4, "domain_id": 8, "puppet_proxy_id": 1, "puppet_ca_proxy_id": 1, "location_ids":
+      [34, 47, 48], "organization_ids": [49, 50]}}'
     headers:
       Accept:
       - application/json;version=2
       Content-Length:
-      - '240'
+      - '357'
       Content-Type:
       - application/json
       Cookie:
-      - _session_id=5f8690caff38e903619ee650eb6487ff
+      - _session_id=7c9e1bedaa09375dd54d5557f8628a4d
     method: POST
     uri: https://127.0.0.1:4433/api/hostgroups
   response:
     body:
-      string: '{"subnet_id":null,"subnet_name":"Test subnet4","operatingsystem_id":4,"operatingsystem_name":"TestOS
-        7.6","domain_id":null,"domain_name":"foo.example.com","environment_id":null,"environment_name":"production","compute_profile_id":null,"compute_profile_name":"myprofile","ancestry":"27","parent_id":27,"parent_name":"New
-        host group","ptable_id":117,"ptable_name":"Part table","medium_id":12,"medium_name":"TestOS
-        Mirror","pxe_loader":"PXELinux BIOS","subnet6_id":null,"subnet6_name":null,"architecture_id":1,"architecture_name":"x86_64","realm_id":null,"realm_name":null,"created_at":"2019-11-07
-        22:41:16 UTC","updated_at":"2019-11-07 22:41:16 UTC","id":30,"name":"Nested
-        New host group 2","title":"New host group/Nested New host group 2","description":null,"puppet_proxy_id":null,"puppet_proxy_name":"foreman.example.com","puppet_ca_proxy_id":null,"puppet_ca_proxy_name":"foreman.example.com","puppet_proxy":{"name":"foreman.example.com","id":1,"url":"https://foreman.example.com:9090"},"puppet_ca_proxy":{"name":"foreman.example.com","id":1,"url":"https://foreman.example.com:9090"},"parameters":[],"template_combinations":[],"puppetclasses":[],"config_groups":[],"all_puppetclasses":[],"locations":[{"id":34,"name":"Foo","title":"Foo","description":null},{"id":43,"name":"Baz","title":"Foo/Baz","description":null},{"id":44,"name":"Bar","title":"Bar","description":null}],"organizations":[{"id":45,"name":"Test
-        Org1","title":"Test Org1","description":"A test organization"},{"id":46,"name":"Test
+      string: '{"subnet_id":4,"subnet_name":"Test subnet4","operatingsystem_id":5,"operatingsystem_name":"TestOS
+        7.6","domain_id":8,"domain_name":"foo.example.com","environment_id":null,"environment_name":"production","compute_profile_id":null,"compute_profile_name":"myprofile","ancestry":"33/35","parent_id":35,"parent_name":"New
+        host group/Nested New host group","ptable_id":118,"ptable_name":"Part table","medium_id":13,"medium_name":"TestOS
+        Mirror","pxe_loader":"Grub2 UEFI","subnet6_id":null,"subnet6_name":null,"architecture_id":1,"architecture_name":"x86_64","realm_id":null,"realm_name":null,"created_at":"2019-11-07
+        22:51:26 UTC","updated_at":"2019-11-07 22:51:26 UTC","id":36,"name":"New host
+        group with nested parent","title":"New host group/Nested New host group/New
+        host group with nested parent","description":"Nested group","puppet_proxy_id":1,"puppet_proxy_name":"foreman.example.com","puppet_ca_proxy_id":1,"puppet_ca_proxy_name":"foreman.example.com","puppet_proxy":{"name":"foreman.example.com","id":1,"url":"https://foreman.example.com:9090"},"puppet_ca_proxy":{"name":"foreman.example.com","id":1,"url":"https://foreman.example.com:9090"},"parameters":[],"template_combinations":[],"puppetclasses":[],"config_groups":[],"all_puppetclasses":[],"locations":[{"id":34,"name":"Foo","title":"Foo","description":null},{"id":47,"name":"Baz","title":"Foo/Baz","description":null},{"id":48,"name":"Bar","title":"Bar","description":null}],"organizations":[{"id":49,"name":"Test
+        Org1","title":"Test Org1","description":"A test organization"},{"id":50,"name":"Test
         Org2","title":"Test Org2","description":"A test organization"}]}'
     headers:
       Cache-Control:
@@ -878,9 +1069,9 @@
       Content-Type:
       - application/json; charset=utf-8
       Date:
-      - Thu, 07 Nov 2019 22:41:15 GMT
-      ETag:
-      - W/"b1b659b1b6d337bdb8104e53460c220c"
+      - Thu, 07 Nov 2019 22:51:26 GMT
+      ETag:
+      - W/"2c304452dedf984dfb095d4a98f184af"
       Foreman_api_version:
       - '2'
       Foreman_version:
@@ -906,55 +1097,12 @@
       X-Powered-By:
       - Phusion Passenger 4.0.53
       X-Request-Id:
-      - 5d742842-0a97-4ac4-85e3-e686ec912076
-      X-Runtime:
-      - '0.653950'
+      - 8a7ba2a8-e463-4ff2-8bd5-321b0c235352
+      X-Runtime:
+      - '0.624259'
       X-XSS-Protection:
       - 1; mode=block
     status:
       code: 201
       message: Created
-=======
-      Accept: [application/json;version=2]
-      Accept-Encoding: ['gzip, deflate']
-      Connection: [keep-alive]
-      Content-Length: ['47']
-      Content-Type: [application/json]
-      Cookie: [_session_id=a6991c587528de7219173b62e8e8ace9]
-      User-Agent: ['apypie (https://github.com/Apipie/apypie)']
-    method: POST
-    uri: https://centos7-foreman-nightly.desktop.example.com/api/hostgroups
-  response:
-    body: {string: '{"subnet_id":null,"subnet_name":null,"operatingsystem_id":null,"operatingsystem_name":null,"domain_id":null,"domain_name":null,"environment_id":null,"environment_name":null,"compute_profile_id":null,"compute_profile_name":null,"ancestry":null,"parent_id":null,"parent_name":null,"ptable_id":null,"ptable_name":null,"medium_id":null,"medium_name":null,"pxe_loader":null,"subnet6_id":null,"subnet6_name":null,"compute_resource_id":null,"compute_resource_name":null,"architecture_id":null,"architecture_name":null,"realm_id":null,"realm_name":null,"created_at":"2019-11-06
-        19:10:24 UTC","updated_at":"2019-11-06 19:10:24 UTC","id":49,"name":"Super
-        New host group","title":"Super New host group","description":null,"puppet_proxy_id":null,"puppet_proxy_name":null,"puppet_ca_proxy_id":null,"puppet_ca_proxy_name":null,"puppet_proxy":null,"puppet_ca_proxy":null,"parameters":[],"template_combinations":[],"puppetclasses":[],"config_groups":[],"all_puppetclasses":[],"locations":[],"organizations":[]}'}
-    headers:
-      Cache-Control: ['max-age=0, private, must-revalidate']
-      Connection: [Keep-Alive]
-      Content-Security-Policy: ['default-src ''self''; child-src ''self''; connect-src
-          ''self'' ws: wss:; img-src ''self'' data: *.gravatar.com; script-src ''unsafe-eval''
-          ''unsafe-inline'' ''self''; style-src ''unsafe-inline'' ''self''']
-      Content-Type: [application/json; charset=utf-8]
-      Date: ['Wed, 06 Nov 2019 19:10:24 GMT']
-      ETag: [W/"53550934e92a1898aba2260b70fb3344"]
-      Foreman_api_version: ['2']
-      Foreman_current_location: [; ANY]
-      Foreman_current_organization: [; ANY]
-      Foreman_version: [1.25.0-develop]
-      Keep-Alive: ['timeout=5, max=98']
-      Server: [Apache]
-      Set-Cookie: [request_method=POST; path=/; secure; HttpOnly; SameSite=Lax]
-      Status: [201 Created]
-      Strict-Transport-Security: [max-age=631139040; includeSubdomains]
-      Transfer-Encoding: [chunked]
-      X-Content-Type-Options: [nosniff]
-      X-Download-Options: [noopen]
-      X-Frame-Options: [sameorigin]
-      X-Permitted-Cross-Domain-Policies: [none]
-      X-Powered-By: [Phusion Passenger 4.0.53]
-      X-Request-Id: [76826b14-7034-46bc-959f-c78fa7adb95b]
-      X-Runtime: ['0.058887']
-      X-XSS-Protection: [1; mode=block]
-    status: {code: 201, message: Created}
->>>>>>> a93f845d
 version: 1