interactions:
- request:
    body: null
    headers:
<<<<<<< HEAD
      Accept:
      - application/json;version=2
    method: GET
    uri: https://127.0.0.1:4433/api/status
  response:
    body:
      string: '{"result":"ok","status":200,"version":"1.22.1","api_version":2}'
    headers:
      Cache-Control:
      - max-age=0, private, must-revalidate
      Content-Length:
      - '63'
      Content-Security-Policy:
      - 'default-src ''self''; child-src ''self''; connect-src ''self'' ws: wss:;
        img-src ''self'' data: *.gravatar.com; script-src ''unsafe-eval'' ''unsafe-inline''
        ''self''; style-src ''unsafe-inline'' ''self'''
      Content-Type:
      - application/json; charset=utf-8
      Date:
      - Thu, 07 Nov 2019 22:41:24 GMT
      ETag:
      - W/"7462024e111aafa1fe0b7de16a6757f0"
      Foreman_api_version:
      - '2'
      Foreman_version:
      - 1.22.1
      Server:
      - Apache
      Set-Cookie:
      - _session_id=4806750e8a62f64db0da07670de6f5ad; path=/; secure; HttpOnly; SameSite=Lax
      Status:
      - 200 OK
      Strict-Transport-Security:
      - max-age=631139040; includeSubdomains
      X-Content-Type-Options:
      - nosniff
      X-Download-Options:
      - noopen
      X-Frame-Options:
      - sameorigin
      X-Permitted-Cross-Domain-Policies:
      - none
      X-Powered-By:
      - Phusion Passenger 4.0.53
      X-Request-Id:
      - fa0f9dd2-59ec-4dc9-89e1-b61f5913f276
      X-Runtime:
      - '0.084212'
      X-XSS-Protection:
      - 1; mode=block
    status:
      code: 200
      message: OK
- request:
    body: null
    headers:
      Accept:
      - application/json;version=2
      Cookie:
      - _session_id=4806750e8a62f64db0da07670de6f5ad
    method: GET
    uri: https://127.0.0.1:4433/api/hostgroups?thin=False&search=title%3D%22Super+New+host+group%22&per_page=4294967296
  response:
    body:
      string: "{\n  \"total\": 4,\n  \"subtotal\": 0,\n  \"page\": 1,\n  \"per_page\"\
        : 4294967296,\n  \"search\": \"title=\\\"Super New host group\\\"\",\n  \"\
        sort\": {\n    \"by\": null,\n    \"order\": null\n  },\n  \"results\": []\n\
        }\n"
    headers:
      Cache-Control:
      - max-age=0, private, must-revalidate
      Content-Security-Policy:
      - 'default-src ''self''; child-src ''self''; connect-src ''self'' ws: wss:;
        img-src ''self'' data: *.gravatar.com; script-src ''unsafe-eval'' ''unsafe-inline''
        ''self''; style-src ''unsafe-inline'' ''self'''
      Content-Type:
      - application/json; charset=utf-8
      Date:
      - Thu, 07 Nov 2019 22:41:24 GMT
      ETag:
      - W/"5e39e54f231d15e0aa816b8027450b7b"
      Foreman_api_version:
      - '2'
      Foreman_version:
      - 1.22.1
      Server:
      - Apache
      Status:
      - 200 OK
      Strict-Transport-Security:
      - max-age=631139040; includeSubdomains
      Transfer-Encoding:
      - chunked
      Vary:
      - Accept-Encoding
      X-Content-Type-Options:
      - nosniff
      X-Download-Options:
      - noopen
      X-Frame-Options:
      - sameorigin
      X-Permitted-Cross-Domain-Policies:
      - none
      X-Powered-By:
      - Phusion Passenger 4.0.53
      X-Request-Id:
      - e02c2877-cf3f-43b8-8704-c94cfe9c521b
      X-Runtime:
      - '0.055142'
      X-XSS-Protection:
      - 1; mode=block
    status:
      code: 200
      message: OK
- request:
    body: '{"hostgroup": {"name": "Super New host group"}}'
    headers:
      Accept:
      - application/json;version=2
      Content-Length:
      - '47'
      Content-Type:
      - application/json
      Cookie:
      - _session_id=4806750e8a62f64db0da07670de6f5ad
    method: POST
    uri: https://127.0.0.1:4433/api/hostgroups
  response:
    body:
      string: '{"subnet_id":null,"subnet_name":null,"operatingsystem_id":null,"operatingsystem_name":null,"domain_id":null,"domain_name":null,"environment_id":null,"environment_name":null,"compute_profile_id":null,"compute_profile_name":null,"ancestry":null,"parent_id":null,"parent_name":null,"ptable_id":null,"ptable_name":null,"medium_id":null,"medium_name":null,"pxe_loader":null,"subnet6_id":null,"subnet6_name":null,"architecture_id":null,"architecture_name":null,"realm_id":null,"realm_name":null,"created_at":"2019-11-07
        22:41:24 UTC","updated_at":"2019-11-07 22:41:24 UTC","id":31,"name":"Super
        New host group","title":"Super New host group","description":null,"puppet_proxy_id":null,"puppet_proxy_name":null,"puppet_ca_proxy_id":null,"puppet_ca_proxy_name":null,"puppet_proxy":null,"puppet_ca_proxy":null,"parameters":[],"template_combinations":[],"puppetclasses":[],"config_groups":[],"all_puppetclasses":[],"locations":[],"organizations":[]}'
    headers:
      Cache-Control:
      - max-age=0, private, must-revalidate
      Content-Security-Policy:
      - 'default-src ''self''; child-src ''self''; connect-src ''self'' ws: wss:;
        img-src ''self'' data: *.gravatar.com; script-src ''unsafe-eval'' ''unsafe-inline''
        ''self''; style-src ''unsafe-inline'' ''self'''
      Content-Type:
      - application/json; charset=utf-8
      Date:
      - Thu, 07 Nov 2019 22:41:24 GMT
      ETag:
      - W/"1017cf0ed91b8bedcbf378adc59fe455"
      Foreman_api_version:
      - '2'
      Foreman_version:
      - 1.22.1
      Server:
      - Apache
      Set-Cookie:
      - request_method=POST; path=/; secure; HttpOnly; SameSite=Lax
      Status:
      - 201 Created
      Strict-Transport-Security:
      - max-age=631139040; includeSubdomains
      Transfer-Encoding:
      - chunked
      X-Content-Type-Options:
      - nosniff
      X-Download-Options:
      - noopen
      X-Frame-Options:
      - sameorigin
      X-Permitted-Cross-Domain-Policies:
      - none
      X-Powered-By:
      - Phusion Passenger 4.0.53
      X-Request-Id:
      - eccee223-fe7c-4232-bebd-c3278c35059d
      X-Runtime:
      - '0.197293'
      X-XSS-Protection:
      - 1; mode=block
    status:
      code: 201
      message: Created
=======
      Accept: [application/json;version=2]
      Accept-Encoding: ['gzip, deflate']
      Connection: [keep-alive]
      User-Agent: ['apypie (https://github.com/Apipie/apypie)']
    method: GET
    uri: https://centos7-foreman-nightly.desktop.example.com/api/status
  response:
    body: {string: '{"result":"ok","status":200,"version":"1.25.0-develop","api_version":2}'}
    headers:
      Cache-Control: ['max-age=0, private, must-revalidate']
      Connection: [Keep-Alive]
      Content-Security-Policy: ['default-src ''self''; child-src ''self''; connect-src
          ''self'' ws: wss:; img-src ''self'' data: *.gravatar.com; script-src ''unsafe-eval''
          ''unsafe-inline'' ''self''; style-src ''unsafe-inline'' ''self''']
      Content-Type: [application/json; charset=utf-8]
      Date: ['Wed, 06 Nov 2019 19:10:27 GMT']
      ETag: [W/"557e0fd7e4a7e8a98a13de495e96f89e-gzip"]
      Foreman_api_version: ['2']
      Foreman_current_location: [; ANY]
      Foreman_current_organization: [; ANY]
      Foreman_version: [1.25.0-develop]
      Keep-Alive: ['timeout=5, max=100']
      Server: [Apache]
      Set-Cookie: [_session_id=28ac48f38df46f1b1839180169b36a27; path=/; secure; HttpOnly;
          SameSite=Lax]
      Status: [200 OK]
      Strict-Transport-Security: [max-age=631139040; includeSubdomains]
      Vary: [Accept-Encoding]
      X-Content-Type-Options: [nosniff]
      X-Download-Options: [noopen]
      X-Frame-Options: [sameorigin]
      X-Permitted-Cross-Domain-Policies: [none]
      X-Powered-By: [Phusion Passenger 4.0.53]
      X-Request-Id: [ed0d822b-08ef-42d3-8085-b2ad9867b7b6]
      X-Runtime: ['0.117350']
      X-XSS-Protection: [1; mode=block]
      content-length: ['71']
    status: {code: 200, message: OK}
- request:
    body: null
    headers:
      Accept: [application/json;version=2]
      Accept-Encoding: ['gzip, deflate']
      Connection: [keep-alive]
      Cookie: [_session_id=28ac48f38df46f1b1839180169b36a27]
      User-Agent: ['apypie (https://github.com/Apipie/apypie)']
    method: GET
    uri: https://centos7-foreman-nightly.desktop.example.com/api/hostgroups?search=title%3D%22New+host+group%22&per_page=4294967296
  response:
    body: {string: "{\n  \"total\": 5,\n  \"subtotal\": 1,\n  \"page\": 1,\n  \"per_page\":
        4294967296,\n  \"search\": \"title=\\\"New host group\\\"\",\n  \"sort\":
        {\n    \"by\": null,\n    \"order\": null\n  },\n  \"results\": [{\"subnet_id\":4,\"subnet_name\":\"Test
        subnet4\",\"operatingsystem_id\":5,\"operatingsystem_name\":\"TestOS 7.6\",\"domain_id\":9,\"domain_name\":\"foo.example.com\",\"environment_id\":1,\"environment_name\":\"production\",\"compute_profile_id\":7,\"compute_profile_name\":\"myprofile\",\"ancestry\":null,\"parent_id\":null,\"parent_name\":null,\"ptable_id\":116,\"ptable_name\":\"Part
        table\",\"medium_id\":13,\"medium_name\":\"TestOS Mirror\",\"pxe_loader\":\"Grub2
        UEFI\",\"subnet6_id\":null,\"subnet6_name\":null,\"compute_resource_id\":1,\"compute_resource_name\":\"libvirt-cr\",\"architecture_id\":1,\"architecture_name\":\"x86_64\",\"realm_id\":null,\"realm_name\":null,\"created_at\":\"2019-11-06
        19:10:12 UTC\",\"updated_at\":\"2019-11-06 19:10:12 UTC\",\"id\":45,\"name\":\"New
        host group\",\"title\":\"New host group\",\"description\":\"New host group\",\"puppet_proxy_id\":1,\"puppet_proxy_name\":\"centos7-foreman-nightly.desktop.example.com\",\"puppet_ca_proxy_id\":1,\"puppet_ca_proxy_name\":\"centos7-foreman-nightly.desktop.example.com\",\"puppet_proxy\":{\"name\":\"centos7-foreman-nightly.desktop.example.com\",\"id\":1,\"url\":\"https://centos7-foreman-nightly.desktop.example.com:8443\"},\"puppet_ca_proxy\":{\"name\":\"centos7-foreman-nightly.desktop.example.com\",\"id\":1,\"url\":\"https://centos7-foreman-nightly.desktop.example.com:8443\"}}]\n}\n"}
    headers:
      Cache-Control: ['max-age=0, private, must-revalidate']
      Connection: [Keep-Alive]
      Content-Security-Policy: ['default-src ''self''; child-src ''self''; connect-src
          ''self'' ws: wss:; img-src ''self'' data: *.gravatar.com; script-src ''unsafe-eval''
          ''unsafe-inline'' ''self''; style-src ''unsafe-inline'' ''self''']
      Content-Type: [application/json; charset=utf-8]
      Date: ['Wed, 06 Nov 2019 19:10:27 GMT']
      ETag: [W/"df14ddae797563059d216d92931dc955-gzip"]
      Foreman_api_version: ['2']
      Foreman_current_location: [; ANY]
      Foreman_current_organization: [; ANY]
      Foreman_version: [1.25.0-develop]
      Keep-Alive: ['timeout=5, max=99']
      Server: [Apache]
      Status: [200 OK]
      Strict-Transport-Security: [max-age=631139040; includeSubdomains]
      Vary: [Accept-Encoding]
      X-Content-Type-Options: [nosniff]
      X-Download-Options: [noopen]
      X-Frame-Options: [sameorigin]
      X-Permitted-Cross-Domain-Policies: [none]
      X-Powered-By: [Phusion Passenger 4.0.53]
      X-Request-Id: [6ad00ddb-50c1-4451-85ea-208afd431dff]
      X-Runtime: ['0.040362']
      X-XSS-Protection: [1; mode=block]
      content-length: ['1418']
    status: {code: 200, message: OK}
- request:
    body: null
    headers:
      Accept: [application/json;version=2]
      Accept-Encoding: ['gzip, deflate']
      Connection: [keep-alive]
      Cookie: [_session_id=28ac48f38df46f1b1839180169b36a27]
      User-Agent: ['apypie (https://github.com/Apipie/apypie)']
    method: GET
    uri: https://centos7-foreman-nightly.desktop.example.com/api/hostgroups?search=title%3D%22New+host+group%2FNested+New+host+group+1%22&per_page=4294967296
  response:
    body: {string: "{\n  \"total\": 5,\n  \"subtotal\": 1,\n  \"page\": 1,\n  \"per_page\":
        4294967296,\n  \"search\": \"title=\\\"New host group/Nested New host group
        1\\\"\",\n  \"sort\": {\n    \"by\": null,\n    \"order\": null\n  },\n  \"results\":
        [{\"subnet_id\":null,\"subnet_name\":\"Test subnet4\",\"operatingsystem_id\":null,\"operatingsystem_name\":\"TestOS
        7.6\",\"domain_id\":null,\"domain_name\":\"foo.example.com\",\"environment_id\":null,\"environment_name\":\"production\",\"compute_profile_id\":null,\"compute_profile_name\":\"myprofile\",\"ancestry\":\"45\",\"parent_id\":45,\"parent_name\":\"New
        host group\",\"ptable_id\":null,\"ptable_name\":\"Part table\",\"medium_id\":null,\"medium_name\":\"TestOS
        Mirror\",\"pxe_loader\":\"Grub2 UEFI\",\"subnet6_id\":null,\"subnet6_name\":null,\"compute_resource_id\":null,\"compute_resource_name\":\"libvirt-cr\",\"architecture_id\":null,\"architecture_name\":\"x86_64\",\"realm_id\":null,\"realm_name\":null,\"created_at\":\"2019-11-06
        19:10:26 UTC\",\"updated_at\":\"2019-11-06 19:10:26 UTC\",\"id\":50,\"name\":\"Nested
        New host group 1\",\"title\":\"New host group/Nested New host group 1\",\"description\":null,\"puppet_proxy_id\":null,\"puppet_proxy_name\":\"centos7-foreman-nightly.desktop.example.com\",\"puppet_ca_proxy_id\":null,\"puppet_ca_proxy_name\":\"centos7-foreman-nightly.desktop.example.com\",\"puppet_proxy\":{\"name\":\"centos7-foreman-nightly.desktop.example.com\",\"id\":1,\"url\":\"https://centos7-foreman-nightly.desktop.example.com:8443\"},\"puppet_ca_proxy\":{\"name\":\"centos7-foreman-nightly.desktop.example.com\",\"id\":1,\"url\":\"https://centos7-foreman-nightly.desktop.example.com:8443\"}}]\n}\n"}
    headers:
      Cache-Control: ['max-age=0, private, must-revalidate']
      Connection: [Keep-Alive]
      Content-Security-Policy: ['default-src ''self''; child-src ''self''; connect-src
          ''self'' ws: wss:; img-src ''self'' data: *.gravatar.com; script-src ''unsafe-eval''
          ''unsafe-inline'' ''self''; style-src ''unsafe-inline'' ''self''']
      Content-Type: [application/json; charset=utf-8]
      Date: ['Wed, 06 Nov 2019 19:10:27 GMT']
      ETag: [W/"f03cf1fb96e64fad2c609a3754a5e8f9-gzip"]
      Foreman_api_version: ['2']
      Foreman_current_location: [; ANY]
      Foreman_current_organization: [; ANY]
      Foreman_version: [1.25.0-develop]
      Keep-Alive: ['timeout=5, max=98']
      Server: [Apache]
      Status: [200 OK]
      Strict-Transport-Security: [max-age=631139040; includeSubdomains]
      Vary: [Accept-Encoding]
      X-Content-Type-Options: [nosniff]
      X-Download-Options: [noopen]
      X-Frame-Options: [sameorigin]
      X-Permitted-Cross-Domain-Policies: [none]
      X-Powered-By: [Phusion Passenger 4.0.53]
      X-Request-Id: [50466c2a-7dda-445d-8099-bb26a1ed5456]
      X-Runtime: ['0.066845']
      X-XSS-Protection: [1; mode=block]
      content-length: ['1503']
    status: {code: 200, message: OK}
- request:
    body: null
    headers:
      Accept: [application/json;version=2]
      Accept-Encoding: ['gzip, deflate']
      Connection: [keep-alive]
      Cookie: [_session_id=28ac48f38df46f1b1839180169b36a27]
      User-Agent: ['apypie (https://github.com/Apipie/apypie)']
    method: GET
    uri: https://centos7-foreman-nightly.desktop.example.com/api/hostgroups/50
  response:
    body: {string: '{"subnet_id":null,"subnet_name":"Test subnet4","operatingsystem_id":null,"operatingsystem_name":"TestOS
        7.6","domain_id":null,"domain_name":"foo.example.com","environment_id":null,"environment_name":"production","compute_profile_id":null,"compute_profile_name":"myprofile","ancestry":"45","parent_id":45,"parent_name":"New
        host group","ptable_id":null,"ptable_name":"Part table","medium_id":null,"medium_name":"TestOS
        Mirror","pxe_loader":"Grub2 UEFI","subnet6_id":null,"subnet6_name":null,"compute_resource_id":null,"compute_resource_name":"libvirt-cr","architecture_id":null,"architecture_name":"x86_64","realm_id":null,"realm_name":null,"created_at":"2019-11-06
        19:10:26 UTC","updated_at":"2019-11-06 19:10:26 UTC","id":50,"name":"Nested
        New host group 1","title":"New host group/Nested New host group 1","description":null,"puppet_proxy_id":null,"puppet_proxy_name":"centos7-foreman-nightly.desktop.example.com","puppet_ca_proxy_id":null,"puppet_ca_proxy_name":"centos7-foreman-nightly.desktop.example.com","puppet_proxy":{"name":"centos7-foreman-nightly.desktop.example.com","id":1,"url":"https://centos7-foreman-nightly.desktop.example.com:8443"},"puppet_ca_proxy":{"name":"centos7-foreman-nightly.desktop.example.com","id":1,"url":"https://centos7-foreman-nightly.desktop.example.com:8443"},"parameters":[],"template_combinations":[],"puppetclasses":[],"config_groups":[],"all_puppetclasses":[],"locations":[],"organizations":[]}'}
    headers:
      Cache-Control: ['max-age=0, private, must-revalidate']
      Connection: [Keep-Alive]
      Content-Security-Policy: ['default-src ''self''; child-src ''self''; connect-src
          ''self'' ws: wss:; img-src ''self'' data: *.gravatar.com; script-src ''unsafe-eval''
          ''unsafe-inline'' ''self''; style-src ''unsafe-inline'' ''self''']
      Content-Type: [application/json; charset=utf-8]
      Date: ['Wed, 06 Nov 2019 19:10:27 GMT']
      ETag: [W/"730be813e8c280ee9234c039cee3e5f8-gzip"]
      Foreman_api_version: ['2']
      Foreman_current_location: [; ANY]
      Foreman_current_organization: [; ANY]
      Foreman_version: [1.25.0-develop]
      Keep-Alive: ['timeout=5, max=97']
      Server: [Apache]
      Status: [200 OK]
      Strict-Transport-Security: [max-age=631139040; includeSubdomains]
      Vary: [Accept-Encoding]
      X-Content-Type-Options: [nosniff]
      X-Download-Options: [noopen]
      X-Frame-Options: [sameorigin]
      X-Permitted-Cross-Domain-Policies: [none]
      X-Powered-By: [Phusion Passenger 4.0.53]
      X-Request-Id: [c256e513-6a6c-4235-b398-58986f8d8400]
      X-Runtime: ['0.066256']
      X-XSS-Protection: [1; mode=block]
      content-length: ['1436']
    status: {code: 200, message: OK}
- request:
    body: '{"hostgroup": {"name": "Nested New host group 10"}}'
    headers:
      Accept: [application/json;version=2]
      Accept-Encoding: ['gzip, deflate']
      Connection: [keep-alive]
      Content-Length: ['51']
      Content-Type: [application/json]
      Cookie: [_session_id=28ac48f38df46f1b1839180169b36a27]
      User-Agent: ['apypie (https://github.com/Apipie/apypie)']
    method: PUT
    uri: https://centos7-foreman-nightly.desktop.example.com/api/hostgroups/50
  response:
    body: {string: '{"subnet_id":null,"subnet_name":"Test subnet4","operatingsystem_id":null,"operatingsystem_name":"TestOS
        7.6","domain_id":null,"domain_name":"foo.example.com","environment_id":null,"environment_name":"production","compute_profile_id":null,"compute_profile_name":"myprofile","ancestry":"45","parent_id":45,"parent_name":"New
        host group","ptable_id":null,"ptable_name":"Part table","medium_id":null,"medium_name":"TestOS
        Mirror","pxe_loader":"Grub2 UEFI","subnet6_id":null,"subnet6_name":null,"compute_resource_id":null,"compute_resource_name":"libvirt-cr","architecture_id":null,"architecture_name":"x86_64","realm_id":null,"realm_name":null,"created_at":"2019-11-06
        19:10:26 UTC","updated_at":"2019-11-06 19:10:27 UTC","id":50,"name":"Nested
        New host group 10","title":"New host group/Nested New host group 10","description":null,"puppet_proxy_id":null,"puppet_proxy_name":"centos7-foreman-nightly.desktop.example.com","puppet_ca_proxy_id":null,"puppet_ca_proxy_name":"centos7-foreman-nightly.desktop.example.com","puppet_proxy":{"name":"centos7-foreman-nightly.desktop.example.com","id":1,"url":"https://centos7-foreman-nightly.desktop.example.com:8443"},"puppet_ca_proxy":{"name":"centos7-foreman-nightly.desktop.example.com","id":1,"url":"https://centos7-foreman-nightly.desktop.example.com:8443"},"parameters":[],"template_combinations":[],"puppetclasses":[],"config_groups":[],"all_puppetclasses":[],"locations":[],"organizations":[]}'}
    headers:
      Cache-Control: ['max-age=0, private, must-revalidate']
      Connection: [Keep-Alive]
      Content-Security-Policy: ['default-src ''self''; child-src ''self''; connect-src
          ''self'' ws: wss:; img-src ''self'' data: *.gravatar.com; script-src ''unsafe-eval''
          ''unsafe-inline'' ''self''; style-src ''unsafe-inline'' ''self''']
      Content-Type: [application/json; charset=utf-8]
      Date: ['Wed, 06 Nov 2019 19:10:27 GMT']
      ETag: [W/"85bc31d45e2d3eede279a4d78a3a1db6-gzip"]
      Foreman_api_version: ['2']
      Foreman_current_location: [; ANY]
      Foreman_current_organization: [; ANY]
      Foreman_version: [1.25.0-develop]
      Keep-Alive: ['timeout=5, max=96']
      Server: [Apache]
      Set-Cookie: [request_method=PUT; path=/; secure; HttpOnly; SameSite=Lax]
      Status: [200 OK]
      Strict-Transport-Security: [max-age=631139040; includeSubdomains]
      Vary: [Accept-Encoding]
      X-Content-Type-Options: [nosniff]
      X-Download-Options: [noopen]
      X-Frame-Options: [sameorigin]
      X-Permitted-Cross-Domain-Policies: [none]
      X-Powered-By: [Phusion Passenger 4.0.53]
      X-Request-Id: [a44d624a-8b73-4b33-8eeb-4b512ada7ac4]
      X-Runtime: ['0.175520']
      X-XSS-Protection: [1; mode=block]
      content-length: ['1438']
    status: {code: 200, message: OK}
>>>>>>> a93f845d
version: 1<|MERGE_RESOLUTION|>--- conflicted
+++ resolved
@@ -2,7 +2,6 @@
 - request:
     body: null
     headers:
-<<<<<<< HEAD
       Accept:
       - application/json;version=2
     method: GET
@@ -22,7 +21,7 @@
       Content-Type:
       - application/json; charset=utf-8
       Date:
-      - Thu, 07 Nov 2019 22:41:24 GMT
+      - Thu, 07 Nov 2019 22:51:37 GMT
       ETag:
       - W/"7462024e111aafa1fe0b7de16a6757f0"
       Foreman_api_version:
@@ -32,25 +31,25 @@
       Server:
       - Apache
       Set-Cookie:
-      - _session_id=4806750e8a62f64db0da07670de6f5ad; path=/; secure; HttpOnly; SameSite=Lax
-      Status:
-      - 200 OK
-      Strict-Transport-Security:
-      - max-age=631139040; includeSubdomains
-      X-Content-Type-Options:
-      - nosniff
-      X-Download-Options:
-      - noopen
-      X-Frame-Options:
-      - sameorigin
-      X-Permitted-Cross-Domain-Policies:
-      - none
-      X-Powered-By:
-      - Phusion Passenger 4.0.53
-      X-Request-Id:
-      - fa0f9dd2-59ec-4dc9-89e1-b61f5913f276
-      X-Runtime:
-      - '0.084212'
+      - _session_id=226425867aa8693e5841a64881185fc5; path=/; secure; HttpOnly; SameSite=Lax
+      Status:
+      - 200 OK
+      Strict-Transport-Security:
+      - max-age=631139040; includeSubdomains
+      X-Content-Type-Options:
+      - nosniff
+      X-Download-Options:
+      - noopen
+      X-Frame-Options:
+      - sameorigin
+      X-Permitted-Cross-Domain-Policies:
+      - none
+      X-Powered-By:
+      - Phusion Passenger 4.0.53
+      X-Request-Id:
+      - 664317cc-c2e6-478f-8d59-be5658c4f287
+      X-Runtime:
+      - '0.091240'
       X-XSS-Protection:
       - 1; mode=block
     status:
@@ -62,28 +61,42 @@
       Accept:
       - application/json;version=2
       Cookie:
-      - _session_id=4806750e8a62f64db0da07670de6f5ad
+      - _session_id=226425867aa8693e5841a64881185fc5
     method: GET
-    uri: https://127.0.0.1:4433/api/hostgroups?thin=False&search=title%3D%22Super+New+host+group%22&per_page=4294967296
-  response:
-    body:
-      string: "{\n  \"total\": 4,\n  \"subtotal\": 0,\n  \"page\": 1,\n  \"per_page\"\
-        : 4294967296,\n  \"search\": \"title=\\\"Super New host group\\\"\",\n  \"\
-        sort\": {\n    \"by\": null,\n    \"order\": null\n  },\n  \"results\": []\n\
-        }\n"
-    headers:
-      Cache-Control:
-      - max-age=0, private, must-revalidate
-      Content-Security-Policy:
-      - 'default-src ''self''; child-src ''self''; connect-src ''self'' ws: wss:;
-        img-src ''self'' data: *.gravatar.com; script-src ''unsafe-eval'' ''unsafe-inline''
-        ''self''; style-src ''unsafe-inline'' ''self'''
-      Content-Type:
-      - application/json; charset=utf-8
-      Date:
-      - Thu, 07 Nov 2019 22:41:24 GMT
-      ETag:
-      - W/"5e39e54f231d15e0aa816b8027450b7b"
+    uri: https://127.0.0.1:4433/api/hostgroups?search=title%3D%22New+host+group%22&per_page=4294967296
+  response:
+    body:
+      string: "{\n  \"total\": 5,\n  \"subtotal\": 1,\n  \"page\": 1,\n  \"per_page\"\
+        : 4294967296,\n  \"search\": \"title=\\\"New host group\\\"\",\n  \"sort\"\
+        : {\n    \"by\": null,\n    \"order\": null\n  },\n  \"results\": [{\"subnet_id\"\
+        :4,\"subnet_name\":\"Test subnet4\",\"operatingsystem_id\":5,\"operatingsystem_name\"\
+        :\"TestOS 7.6\",\"domain_id\":8,\"domain_name\":\"foo.example.com\",\"environment_id\"\
+        :1,\"environment_name\":\"production\",\"compute_profile_id\":7,\"compute_profile_name\"\
+        :\"myprofile\",\"ancestry\":null,\"parent_id\":null,\"parent_name\":null,\"\
+        ptable_id\":118,\"ptable_name\":\"Part table\",\"medium_id\":13,\"medium_name\"\
+        :\"TestOS Mirror\",\"pxe_loader\":\"Grub2 UEFI\",\"subnet6_id\":null,\"subnet6_name\"\
+        :null,\"architecture_id\":1,\"architecture_name\":\"x86_64\",\"realm_id\"\
+        :null,\"realm_name\":null,\"created_at\":\"2019-11-07 22:50:53 UTC\",\"updated_at\"\
+        :\"2019-11-07 22:50:53 UTC\",\"id\":33,\"name\":\"New host group\",\"title\"\
+        :\"New host group\",\"description\":\"New host group\",\"puppet_proxy_id\"\
+        :1,\"puppet_proxy_name\":\"foreman.example.com\",\"puppet_ca_proxy_id\":1,\"\
+        puppet_ca_proxy_name\":\"foreman.example.com\",\"puppet_proxy\":{\"name\"\
+        :\"foreman.example.com\",\"id\":1,\"url\":\"https://foreman.example.com:9090\"\
+        },\"puppet_ca_proxy\":{\"name\":\"foreman.example.com\",\"id\":1,\"url\":\"\
+        https://foreman.example.com:9090\"}}]\n}\n"
+    headers:
+      Cache-Control:
+      - max-age=0, private, must-revalidate
+      Content-Security-Policy:
+      - 'default-src ''self''; child-src ''self''; connect-src ''self'' ws: wss:;
+        img-src ''self'' data: *.gravatar.com; script-src ''unsafe-eval'' ''unsafe-inline''
+        ''self''; style-src ''unsafe-inline'' ''self'''
+      Content-Type:
+      - application/json; charset=utf-8
+      Date:
+      - Thu, 07 Nov 2019 22:51:37 GMT
+      ETag:
+      - W/"efccf87164411b258c57f4d6425ad02f"
       Foreman_api_version:
       - '2'
       Foreman_version:
@@ -109,45 +122,243 @@
       X-Powered-By:
       - Phusion Passenger 4.0.53
       X-Request-Id:
-      - e02c2877-cf3f-43b8-8704-c94cfe9c521b
-      X-Runtime:
-      - '0.055142'
-      X-XSS-Protection:
-      - 1; mode=block
-    status:
-      code: 200
-      message: OK
-- request:
-    body: '{"hostgroup": {"name": "Super New host group"}}'
+      - 436b7db3-1ab4-401d-9b84-c09e48605f2e
+      X-Runtime:
+      - '0.098310'
+      X-XSS-Protection:
+      - 1; mode=block
+    status:
+      code: 200
+      message: OK
+- request:
+    body: null
+    headers:
+      Accept:
+      - application/json;version=2
+      Cookie:
+      - _session_id=226425867aa8693e5841a64881185fc5
+    method: GET
+    uri: https://127.0.0.1:4433/api/hostgroups/33
+  response:
+    body:
+      string: '{"content_source_id":null,"content_source_name":null,"content_view_id":null,"content_view_name":null,"lifecycle_environment_id":null,"lifecycle_environment_name":null,"kickstart_repository_id":null,"kickstart_repository_name":null,"subnet_id":4,"subnet_name":"Test
+        subnet4","operatingsystem_id":5,"operatingsystem_name":"TestOS 7.6","domain_id":8,"domain_name":"foo.example.com","environment_id":1,"environment_name":"production","compute_profile_id":7,"compute_profile_name":"myprofile","ancestry":null,"parent_id":null,"parent_name":null,"ptable_id":118,"ptable_name":"Part
+        table","medium_id":13,"medium_name":"TestOS Mirror","pxe_loader":"Grub2 UEFI","subnet6_id":null,"subnet6_name":null,"architecture_id":1,"architecture_name":"x86_64","realm_id":null,"realm_name":null,"created_at":"2019-11-07
+        22:50:53 UTC","updated_at":"2019-11-07 22:50:53 UTC","id":33,"name":"New host
+        group","title":"New host group","description":"New host group","puppet_proxy_id":1,"puppet_proxy_name":"foreman.example.com","puppet_ca_proxy_id":1,"puppet_ca_proxy_name":"foreman.example.com","puppet_proxy":{"name":"foreman.example.com","id":1,"url":"https://foreman.example.com:9090"},"puppet_ca_proxy":{"name":"foreman.example.com","id":1,"url":"https://foreman.example.com:9090"},"parameters":[{"priority":60,"created_at":"2019-11-07
+        22:50:53 UTC","updated_at":"2019-11-07 22:50:53 UTC","id":35,"name":"subnet_param1","parameter_type":"string","value":"value1"},{"priority":60,"created_at":"2019-11-07
+        22:50:53 UTC","updated_at":"2019-11-07 22:50:53 UTC","id":36,"name":"subnet_param2","parameter_type":"string","value":"value2"}],"template_combinations":[],"puppetclasses":[],"config_groups":[{"created_at":"2019-11-07
+        22:50:46 UTC","updated_at":"2019-11-07 22:50:46 UTC","id":10,"name":"cfg_group1","puppetclasses":[]},{"created_at":"2019-11-07
+        22:50:47 UTC","updated_at":"2019-11-07 22:50:47 UTC","id":11,"name":"cfg_group2","puppetclasses":[]}],"all_puppetclasses":[],"locations":[{"id":48,"name":"Bar","title":"Bar","description":null},{"id":34,"name":"Foo","title":"Foo","description":null},{"id":47,"name":"Baz","title":"Foo/Baz","description":null}],"organizations":[{"id":49,"name":"Test
+        Org1","title":"Test Org1","description":"A test organization"},{"id":50,"name":"Test
+        Org2","title":"Test Org2","description":"A test organization"}]}'
+    headers:
+      Cache-Control:
+      - max-age=0, private, must-revalidate
+      Content-Security-Policy:
+      - 'default-src ''self''; child-src ''self''; connect-src ''self'' ws: wss:;
+        img-src ''self'' data: *.gravatar.com; script-src ''unsafe-eval'' ''unsafe-inline''
+        ''self''; style-src ''unsafe-inline'' ''self'''
+      Content-Type:
+      - application/json; charset=utf-8
+      Date:
+      - Thu, 07 Nov 2019 22:51:37 GMT
+      ETag:
+      - W/"5ee4631b6eea08dcbd07293dff71f402"
+      Foreman_api_version:
+      - '2'
+      Foreman_version:
+      - 1.22.1
+      Server:
+      - Apache
+      Status:
+      - 200 OK
+      Strict-Transport-Security:
+      - max-age=631139040; includeSubdomains
+      Transfer-Encoding:
+      - chunked
+      Vary:
+      - Accept-Encoding
+      X-Content-Type-Options:
+      - nosniff
+      X-Download-Options:
+      - noopen
+      X-Frame-Options:
+      - sameorigin
+      X-Permitted-Cross-Domain-Policies:
+      - none
+      X-Powered-By:
+      - Phusion Passenger 4.0.53
+      X-Request-Id:
+      - 63addb3a-632f-4c03-a498-99104ddb790d
+      X-Runtime:
+      - '0.176970'
+      X-XSS-Protection:
+      - 1; mode=block
+    status:
+      code: 200
+      message: OK
+- request:
+    body: null
+    headers:
+      Accept:
+      - application/json;version=2
+      Cookie:
+      - _session_id=226425867aa8693e5841a64881185fc5
+    method: GET
+    uri: https://127.0.0.1:4433/api/hostgroups/33/parameters?per_page=4294967296
+  response:
+    body:
+      string: "{\n  \"total\": 2,\n  \"subtotal\": 2,\n  \"page\": 1,\n  \"per_page\"\
+        : 4294967296,\n  \"search\": null,\n  \"sort\": {\n    \"by\": null,\n   \
+        \ \"order\": null\n  },\n  \"results\": [{\"priority\":60,\"created_at\":\"\
+        2019-11-07 22:50:53 UTC\",\"updated_at\":\"2019-11-07 22:50:53 UTC\",\"id\"\
+        :35,\"name\":\"subnet_param1\",\"parameter_type\":\"string\",\"value\":\"\
+        value1\"},{\"priority\":60,\"created_at\":\"2019-11-07 22:50:53 UTC\",\"updated_at\"\
+        :\"2019-11-07 22:50:53 UTC\",\"id\":36,\"name\":\"subnet_param2\",\"parameter_type\"\
+        :\"string\",\"value\":\"value2\"}]\n}\n"
+    headers:
+      Cache-Control:
+      - max-age=0, private, must-revalidate
+      Content-Security-Policy:
+      - 'default-src ''self''; child-src ''self''; connect-src ''self'' ws: wss:;
+        img-src ''self'' data: *.gravatar.com; script-src ''unsafe-eval'' ''unsafe-inline''
+        ''self''; style-src ''unsafe-inline'' ''self'''
+      Content-Type:
+      - application/json; charset=utf-8
+      Date:
+      - Thu, 07 Nov 2019 22:51:37 GMT
+      ETag:
+      - W/"d5d98d060816ef4a2973b113e46caae7"
+      Foreman_api_version:
+      - '2'
+      Foreman_version:
+      - 1.22.1
+      Server:
+      - Apache
+      Status:
+      - 200 OK
+      Strict-Transport-Security:
+      - max-age=631139040; includeSubdomains
+      Transfer-Encoding:
+      - chunked
+      Vary:
+      - Accept-Encoding
+      X-Content-Type-Options:
+      - nosniff
+      X-Download-Options:
+      - noopen
+      X-Frame-Options:
+      - sameorigin
+      X-Permitted-Cross-Domain-Policies:
+      - none
+      X-Powered-By:
+      - Phusion Passenger 4.0.53
+      X-Request-Id:
+      - b1fb8261-ee3e-401e-a814-468670861ab8
+      X-Runtime:
+      - '0.071142'
+      X-XSS-Protection:
+      - 1; mode=block
+    status:
+      code: 200
+      message: OK
+- request:
+    body: '{"parameter": {"value": "new_value1"}}'
     headers:
       Accept:
       - application/json;version=2
       Content-Length:
-      - '47'
+      - '38'
       Content-Type:
       - application/json
       Cookie:
-      - _session_id=4806750e8a62f64db0da07670de6f5ad
+      - _session_id=226425867aa8693e5841a64881185fc5
+    method: PUT
+    uri: https://127.0.0.1:4433/api/hostgroups/33/parameters/35
+  response:
+    body:
+      string: '{"priority":60,"created_at":"2019-11-07 22:50:53 UTC","updated_at":"2019-11-07
+        22:51:37 UTC","id":35,"name":"subnet_param1","parameter_type":"string","value":"new_value1"}'
+    headers:
+      Cache-Control:
+      - max-age=0, private, must-revalidate
+      Content-Security-Policy:
+      - 'default-src ''self''; child-src ''self''; connect-src ''self'' ws: wss:;
+        img-src ''self'' data: *.gravatar.com; script-src ''unsafe-eval'' ''unsafe-inline''
+        ''self''; style-src ''unsafe-inline'' ''self'''
+      Content-Type:
+      - application/json; charset=utf-8
+      Date:
+      - Thu, 07 Nov 2019 22:51:37 GMT
+      ETag:
+      - W/"314fa23b9555bbe09fff1ab1509a3b2b"
+      Foreman_api_version:
+      - '2'
+      Foreman_version:
+      - 1.22.1
+      Server:
+      - Apache
+      Set-Cookie:
+      - request_method=PUT; path=/; secure; HttpOnly; SameSite=Lax
+      Status:
+      - 200 OK
+      Strict-Transport-Security:
+      - max-age=631139040; includeSubdomains
+      Transfer-Encoding:
+      - chunked
+      Vary:
+      - Accept-Encoding
+      X-Content-Type-Options:
+      - nosniff
+      X-Download-Options:
+      - noopen
+      X-Frame-Options:
+      - sameorigin
+      X-Permitted-Cross-Domain-Policies:
+      - none
+      X-Powered-By:
+      - Phusion Passenger 4.0.53
+      X-Request-Id:
+      - 2c305014-1602-4e8a-92f0-53e2205dcc33
+      X-Runtime:
+      - '0.168378'
+      X-XSS-Protection:
+      - 1; mode=block
+    status:
+      code: 200
+      message: OK
+- request:
+    body: '{"parameter": {"name": "subnet_param3", "value": "value3", "parameter_type":
+      "string"}}'
+    headers:
+      Accept:
+      - application/json;version=2
+      Content-Length:
+      - '87'
+      Content-Type:
+      - application/json
+      Cookie:
+      - _session_id=226425867aa8693e5841a64881185fc5; request_method=PUT
     method: POST
-    uri: https://127.0.0.1:4433/api/hostgroups
-  response:
-    body:
-      string: '{"subnet_id":null,"subnet_name":null,"operatingsystem_id":null,"operatingsystem_name":null,"domain_id":null,"domain_name":null,"environment_id":null,"environment_name":null,"compute_profile_id":null,"compute_profile_name":null,"ancestry":null,"parent_id":null,"parent_name":null,"ptable_id":null,"ptable_name":null,"medium_id":null,"medium_name":null,"pxe_loader":null,"subnet6_id":null,"subnet6_name":null,"architecture_id":null,"architecture_name":null,"realm_id":null,"realm_name":null,"created_at":"2019-11-07
-        22:41:24 UTC","updated_at":"2019-11-07 22:41:24 UTC","id":31,"name":"Super
-        New host group","title":"Super New host group","description":null,"puppet_proxy_id":null,"puppet_proxy_name":null,"puppet_ca_proxy_id":null,"puppet_ca_proxy_name":null,"puppet_proxy":null,"puppet_ca_proxy":null,"parameters":[],"template_combinations":[],"puppetclasses":[],"config_groups":[],"all_puppetclasses":[],"locations":[],"organizations":[]}'
-    headers:
-      Cache-Control:
-      - max-age=0, private, must-revalidate
-      Content-Security-Policy:
-      - 'default-src ''self''; child-src ''self''; connect-src ''self'' ws: wss:;
-        img-src ''self'' data: *.gravatar.com; script-src ''unsafe-eval'' ''unsafe-inline''
-        ''self''; style-src ''unsafe-inline'' ''self'''
-      Content-Type:
-      - application/json; charset=utf-8
-      Date:
-      - Thu, 07 Nov 2019 22:41:24 GMT
-      ETag:
-      - W/"1017cf0ed91b8bedcbf378adc59fe455"
+    uri: https://127.0.0.1:4433/api/hostgroups/33/parameters
+  response:
+    body:
+      string: '{"priority":60,"created_at":"2019-11-07 22:51:38 UTC","updated_at":"2019-11-07
+        22:51:38 UTC","id":39,"name":"subnet_param3","parameter_type":"string","value":"value3"}'
+    headers:
+      Cache-Control:
+      - max-age=0, private, must-revalidate
+      Content-Security-Policy:
+      - 'default-src ''self''; child-src ''self''; connect-src ''self'' ws: wss:;
+        img-src ''self'' data: *.gravatar.com; script-src ''unsafe-eval'' ''unsafe-inline''
+        ''self''; style-src ''unsafe-inline'' ''self'''
+      Content-Type:
+      - application/json; charset=utf-8
+      Date:
+      - Thu, 07 Nov 2019 22:51:38 GMT
+      ETag:
+      - W/"029ebdce261fc23e2c3d9eb11dd2f379"
       Foreman_api_version:
       - '2'
       Foreman_version:
@@ -173,240 +384,74 @@
       X-Powered-By:
       - Phusion Passenger 4.0.53
       X-Request-Id:
-      - eccee223-fe7c-4232-bebd-c3278c35059d
-      X-Runtime:
-      - '0.197293'
+      - 8f4ce713-ab99-4772-8814-8f630b6dbf9d
+      X-Runtime:
+      - '0.163430'
       X-XSS-Protection:
       - 1; mode=block
     status:
       code: 201
       message: Created
-=======
-      Accept: [application/json;version=2]
-      Accept-Encoding: ['gzip, deflate']
-      Connection: [keep-alive]
-      User-Agent: ['apypie (https://github.com/Apipie/apypie)']
-    method: GET
-    uri: https://centos7-foreman-nightly.desktop.example.com/api/status
-  response:
-    body: {string: '{"result":"ok","status":200,"version":"1.25.0-develop","api_version":2}'}
-    headers:
-      Cache-Control: ['max-age=0, private, must-revalidate']
-      Connection: [Keep-Alive]
-      Content-Security-Policy: ['default-src ''self''; child-src ''self''; connect-src
-          ''self'' ws: wss:; img-src ''self'' data: *.gravatar.com; script-src ''unsafe-eval''
-          ''unsafe-inline'' ''self''; style-src ''unsafe-inline'' ''self''']
-      Content-Type: [application/json; charset=utf-8]
-      Date: ['Wed, 06 Nov 2019 19:10:27 GMT']
-      ETag: [W/"557e0fd7e4a7e8a98a13de495e96f89e-gzip"]
-      Foreman_api_version: ['2']
-      Foreman_current_location: [; ANY]
-      Foreman_current_organization: [; ANY]
-      Foreman_version: [1.25.0-develop]
-      Keep-Alive: ['timeout=5, max=100']
-      Server: [Apache]
-      Set-Cookie: [_session_id=28ac48f38df46f1b1839180169b36a27; path=/; secure; HttpOnly;
-          SameSite=Lax]
-      Status: [200 OK]
-      Strict-Transport-Security: [max-age=631139040; includeSubdomains]
-      Vary: [Accept-Encoding]
-      X-Content-Type-Options: [nosniff]
-      X-Download-Options: [noopen]
-      X-Frame-Options: [sameorigin]
-      X-Permitted-Cross-Domain-Policies: [none]
-      X-Powered-By: [Phusion Passenger 4.0.53]
-      X-Request-Id: [ed0d822b-08ef-42d3-8085-b2ad9867b7b6]
-      X-Runtime: ['0.117350']
-      X-XSS-Protection: [1; mode=block]
-      content-length: ['71']
-    status: {code: 200, message: OK}
 - request:
     body: null
     headers:
-      Accept: [application/json;version=2]
-      Accept-Encoding: ['gzip, deflate']
-      Connection: [keep-alive]
-      Cookie: [_session_id=28ac48f38df46f1b1839180169b36a27]
-      User-Agent: ['apypie (https://github.com/Apipie/apypie)']
-    method: GET
-    uri: https://centos7-foreman-nightly.desktop.example.com/api/hostgroups?search=title%3D%22New+host+group%22&per_page=4294967296
-  response:
-    body: {string: "{\n  \"total\": 5,\n  \"subtotal\": 1,\n  \"page\": 1,\n  \"per_page\":
-        4294967296,\n  \"search\": \"title=\\\"New host group\\\"\",\n  \"sort\":
-        {\n    \"by\": null,\n    \"order\": null\n  },\n  \"results\": [{\"subnet_id\":4,\"subnet_name\":\"Test
-        subnet4\",\"operatingsystem_id\":5,\"operatingsystem_name\":\"TestOS 7.6\",\"domain_id\":9,\"domain_name\":\"foo.example.com\",\"environment_id\":1,\"environment_name\":\"production\",\"compute_profile_id\":7,\"compute_profile_name\":\"myprofile\",\"ancestry\":null,\"parent_id\":null,\"parent_name\":null,\"ptable_id\":116,\"ptable_name\":\"Part
-        table\",\"medium_id\":13,\"medium_name\":\"TestOS Mirror\",\"pxe_loader\":\"Grub2
-        UEFI\",\"subnet6_id\":null,\"subnet6_name\":null,\"compute_resource_id\":1,\"compute_resource_name\":\"libvirt-cr\",\"architecture_id\":1,\"architecture_name\":\"x86_64\",\"realm_id\":null,\"realm_name\":null,\"created_at\":\"2019-11-06
-        19:10:12 UTC\",\"updated_at\":\"2019-11-06 19:10:12 UTC\",\"id\":45,\"name\":\"New
-        host group\",\"title\":\"New host group\",\"description\":\"New host group\",\"puppet_proxy_id\":1,\"puppet_proxy_name\":\"centos7-foreman-nightly.desktop.example.com\",\"puppet_ca_proxy_id\":1,\"puppet_ca_proxy_name\":\"centos7-foreman-nightly.desktop.example.com\",\"puppet_proxy\":{\"name\":\"centos7-foreman-nightly.desktop.example.com\",\"id\":1,\"url\":\"https://centos7-foreman-nightly.desktop.example.com:8443\"},\"puppet_ca_proxy\":{\"name\":\"centos7-foreman-nightly.desktop.example.com\",\"id\":1,\"url\":\"https://centos7-foreman-nightly.desktop.example.com:8443\"}}]\n}\n"}
-    headers:
-      Cache-Control: ['max-age=0, private, must-revalidate']
-      Connection: [Keep-Alive]
-      Content-Security-Policy: ['default-src ''self''; child-src ''self''; connect-src
-          ''self'' ws: wss:; img-src ''self'' data: *.gravatar.com; script-src ''unsafe-eval''
-          ''unsafe-inline'' ''self''; style-src ''unsafe-inline'' ''self''']
-      Content-Type: [application/json; charset=utf-8]
-      Date: ['Wed, 06 Nov 2019 19:10:27 GMT']
-      ETag: [W/"df14ddae797563059d216d92931dc955-gzip"]
-      Foreman_api_version: ['2']
-      Foreman_current_location: [; ANY]
-      Foreman_current_organization: [; ANY]
-      Foreman_version: [1.25.0-develop]
-      Keep-Alive: ['timeout=5, max=99']
-      Server: [Apache]
-      Status: [200 OK]
-      Strict-Transport-Security: [max-age=631139040; includeSubdomains]
-      Vary: [Accept-Encoding]
-      X-Content-Type-Options: [nosniff]
-      X-Download-Options: [noopen]
-      X-Frame-Options: [sameorigin]
-      X-Permitted-Cross-Domain-Policies: [none]
-      X-Powered-By: [Phusion Passenger 4.0.53]
-      X-Request-Id: [6ad00ddb-50c1-4451-85ea-208afd431dff]
-      X-Runtime: ['0.040362']
-      X-XSS-Protection: [1; mode=block]
-      content-length: ['1418']
-    status: {code: 200, message: OK}
-- request:
-    body: null
-    headers:
-      Accept: [application/json;version=2]
-      Accept-Encoding: ['gzip, deflate']
-      Connection: [keep-alive]
-      Cookie: [_session_id=28ac48f38df46f1b1839180169b36a27]
-      User-Agent: ['apypie (https://github.com/Apipie/apypie)']
-    method: GET
-    uri: https://centos7-foreman-nightly.desktop.example.com/api/hostgroups?search=title%3D%22New+host+group%2FNested+New+host+group+1%22&per_page=4294967296
-  response:
-    body: {string: "{\n  \"total\": 5,\n  \"subtotal\": 1,\n  \"page\": 1,\n  \"per_page\":
-        4294967296,\n  \"search\": \"title=\\\"New host group/Nested New host group
-        1\\\"\",\n  \"sort\": {\n    \"by\": null,\n    \"order\": null\n  },\n  \"results\":
-        [{\"subnet_id\":null,\"subnet_name\":\"Test subnet4\",\"operatingsystem_id\":null,\"operatingsystem_name\":\"TestOS
-        7.6\",\"domain_id\":null,\"domain_name\":\"foo.example.com\",\"environment_id\":null,\"environment_name\":\"production\",\"compute_profile_id\":null,\"compute_profile_name\":\"myprofile\",\"ancestry\":\"45\",\"parent_id\":45,\"parent_name\":\"New
-        host group\",\"ptable_id\":null,\"ptable_name\":\"Part table\",\"medium_id\":null,\"medium_name\":\"TestOS
-        Mirror\",\"pxe_loader\":\"Grub2 UEFI\",\"subnet6_id\":null,\"subnet6_name\":null,\"compute_resource_id\":null,\"compute_resource_name\":\"libvirt-cr\",\"architecture_id\":null,\"architecture_name\":\"x86_64\",\"realm_id\":null,\"realm_name\":null,\"created_at\":\"2019-11-06
-        19:10:26 UTC\",\"updated_at\":\"2019-11-06 19:10:26 UTC\",\"id\":50,\"name\":\"Nested
-        New host group 1\",\"title\":\"New host group/Nested New host group 1\",\"description\":null,\"puppet_proxy_id\":null,\"puppet_proxy_name\":\"centos7-foreman-nightly.desktop.example.com\",\"puppet_ca_proxy_id\":null,\"puppet_ca_proxy_name\":\"centos7-foreman-nightly.desktop.example.com\",\"puppet_proxy\":{\"name\":\"centos7-foreman-nightly.desktop.example.com\",\"id\":1,\"url\":\"https://centos7-foreman-nightly.desktop.example.com:8443\"},\"puppet_ca_proxy\":{\"name\":\"centos7-foreman-nightly.desktop.example.com\",\"id\":1,\"url\":\"https://centos7-foreman-nightly.desktop.example.com:8443\"}}]\n}\n"}
-    headers:
-      Cache-Control: ['max-age=0, private, must-revalidate']
-      Connection: [Keep-Alive]
-      Content-Security-Policy: ['default-src ''self''; child-src ''self''; connect-src
-          ''self'' ws: wss:; img-src ''self'' data: *.gravatar.com; script-src ''unsafe-eval''
-          ''unsafe-inline'' ''self''; style-src ''unsafe-inline'' ''self''']
-      Content-Type: [application/json; charset=utf-8]
-      Date: ['Wed, 06 Nov 2019 19:10:27 GMT']
-      ETag: [W/"f03cf1fb96e64fad2c609a3754a5e8f9-gzip"]
-      Foreman_api_version: ['2']
-      Foreman_current_location: [; ANY]
-      Foreman_current_organization: [; ANY]
-      Foreman_version: [1.25.0-develop]
-      Keep-Alive: ['timeout=5, max=98']
-      Server: [Apache]
-      Status: [200 OK]
-      Strict-Transport-Security: [max-age=631139040; includeSubdomains]
-      Vary: [Accept-Encoding]
-      X-Content-Type-Options: [nosniff]
-      X-Download-Options: [noopen]
-      X-Frame-Options: [sameorigin]
-      X-Permitted-Cross-Domain-Policies: [none]
-      X-Powered-By: [Phusion Passenger 4.0.53]
-      X-Request-Id: [50466c2a-7dda-445d-8099-bb26a1ed5456]
-      X-Runtime: ['0.066845']
-      X-XSS-Protection: [1; mode=block]
-      content-length: ['1503']
-    status: {code: 200, message: OK}
-- request:
-    body: null
-    headers:
-      Accept: [application/json;version=2]
-      Accept-Encoding: ['gzip, deflate']
-      Connection: [keep-alive]
-      Cookie: [_session_id=28ac48f38df46f1b1839180169b36a27]
-      User-Agent: ['apypie (https://github.com/Apipie/apypie)']
-    method: GET
-    uri: https://centos7-foreman-nightly.desktop.example.com/api/hostgroups/50
-  response:
-    body: {string: '{"subnet_id":null,"subnet_name":"Test subnet4","operatingsystem_id":null,"operatingsystem_name":"TestOS
-        7.6","domain_id":null,"domain_name":"foo.example.com","environment_id":null,"environment_name":"production","compute_profile_id":null,"compute_profile_name":"myprofile","ancestry":"45","parent_id":45,"parent_name":"New
-        host group","ptable_id":null,"ptable_name":"Part table","medium_id":null,"medium_name":"TestOS
-        Mirror","pxe_loader":"Grub2 UEFI","subnet6_id":null,"subnet6_name":null,"compute_resource_id":null,"compute_resource_name":"libvirt-cr","architecture_id":null,"architecture_name":"x86_64","realm_id":null,"realm_name":null,"created_at":"2019-11-06
-        19:10:26 UTC","updated_at":"2019-11-06 19:10:26 UTC","id":50,"name":"Nested
-        New host group 1","title":"New host group/Nested New host group 1","description":null,"puppet_proxy_id":null,"puppet_proxy_name":"centos7-foreman-nightly.desktop.example.com","puppet_ca_proxy_id":null,"puppet_ca_proxy_name":"centos7-foreman-nightly.desktop.example.com","puppet_proxy":{"name":"centos7-foreman-nightly.desktop.example.com","id":1,"url":"https://centos7-foreman-nightly.desktop.example.com:8443"},"puppet_ca_proxy":{"name":"centos7-foreman-nightly.desktop.example.com","id":1,"url":"https://centos7-foreman-nightly.desktop.example.com:8443"},"parameters":[],"template_combinations":[],"puppetclasses":[],"config_groups":[],"all_puppetclasses":[],"locations":[],"organizations":[]}'}
-    headers:
-      Cache-Control: ['max-age=0, private, must-revalidate']
-      Connection: [Keep-Alive]
-      Content-Security-Policy: ['default-src ''self''; child-src ''self''; connect-src
-          ''self'' ws: wss:; img-src ''self'' data: *.gravatar.com; script-src ''unsafe-eval''
-          ''unsafe-inline'' ''self''; style-src ''unsafe-inline'' ''self''']
-      Content-Type: [application/json; charset=utf-8]
-      Date: ['Wed, 06 Nov 2019 19:10:27 GMT']
-      ETag: [W/"730be813e8c280ee9234c039cee3e5f8-gzip"]
-      Foreman_api_version: ['2']
-      Foreman_current_location: [; ANY]
-      Foreman_current_organization: [; ANY]
-      Foreman_version: [1.25.0-develop]
-      Keep-Alive: ['timeout=5, max=97']
-      Server: [Apache]
-      Status: [200 OK]
-      Strict-Transport-Security: [max-age=631139040; includeSubdomains]
-      Vary: [Accept-Encoding]
-      X-Content-Type-Options: [nosniff]
-      X-Download-Options: [noopen]
-      X-Frame-Options: [sameorigin]
-      X-Permitted-Cross-Domain-Policies: [none]
-      X-Powered-By: [Phusion Passenger 4.0.53]
-      X-Request-Id: [c256e513-6a6c-4235-b398-58986f8d8400]
-      X-Runtime: ['0.066256']
-      X-XSS-Protection: [1; mode=block]
-      content-length: ['1436']
-    status: {code: 200, message: OK}
-- request:
-    body: '{"hostgroup": {"name": "Nested New host group 10"}}'
-    headers:
-      Accept: [application/json;version=2]
-      Accept-Encoding: ['gzip, deflate']
-      Connection: [keep-alive]
-      Content-Length: ['51']
-      Content-Type: [application/json]
-      Cookie: [_session_id=28ac48f38df46f1b1839180169b36a27]
-      User-Agent: ['apypie (https://github.com/Apipie/apypie)']
-    method: PUT
-    uri: https://centos7-foreman-nightly.desktop.example.com/api/hostgroups/50
-  response:
-    body: {string: '{"subnet_id":null,"subnet_name":"Test subnet4","operatingsystem_id":null,"operatingsystem_name":"TestOS
-        7.6","domain_id":null,"domain_name":"foo.example.com","environment_id":null,"environment_name":"production","compute_profile_id":null,"compute_profile_name":"myprofile","ancestry":"45","parent_id":45,"parent_name":"New
-        host group","ptable_id":null,"ptable_name":"Part table","medium_id":null,"medium_name":"TestOS
-        Mirror","pxe_loader":"Grub2 UEFI","subnet6_id":null,"subnet6_name":null,"compute_resource_id":null,"compute_resource_name":"libvirt-cr","architecture_id":null,"architecture_name":"x86_64","realm_id":null,"realm_name":null,"created_at":"2019-11-06
-        19:10:26 UTC","updated_at":"2019-11-06 19:10:27 UTC","id":50,"name":"Nested
-        New host group 10","title":"New host group/Nested New host group 10","description":null,"puppet_proxy_id":null,"puppet_proxy_name":"centos7-foreman-nightly.desktop.example.com","puppet_ca_proxy_id":null,"puppet_ca_proxy_name":"centos7-foreman-nightly.desktop.example.com","puppet_proxy":{"name":"centos7-foreman-nightly.desktop.example.com","id":1,"url":"https://centos7-foreman-nightly.desktop.example.com:8443"},"puppet_ca_proxy":{"name":"centos7-foreman-nightly.desktop.example.com","id":1,"url":"https://centos7-foreman-nightly.desktop.example.com:8443"},"parameters":[],"template_combinations":[],"puppetclasses":[],"config_groups":[],"all_puppetclasses":[],"locations":[],"organizations":[]}'}
-    headers:
-      Cache-Control: ['max-age=0, private, must-revalidate']
-      Connection: [Keep-Alive]
-      Content-Security-Policy: ['default-src ''self''; child-src ''self''; connect-src
-          ''self'' ws: wss:; img-src ''self'' data: *.gravatar.com; script-src ''unsafe-eval''
-          ''unsafe-inline'' ''self''; style-src ''unsafe-inline'' ''self''']
-      Content-Type: [application/json; charset=utf-8]
-      Date: ['Wed, 06 Nov 2019 19:10:27 GMT']
-      ETag: [W/"85bc31d45e2d3eede279a4d78a3a1db6-gzip"]
-      Foreman_api_version: ['2']
-      Foreman_current_location: [; ANY]
-      Foreman_current_organization: [; ANY]
-      Foreman_version: [1.25.0-develop]
-      Keep-Alive: ['timeout=5, max=96']
-      Server: [Apache]
-      Set-Cookie: [request_method=PUT; path=/; secure; HttpOnly; SameSite=Lax]
-      Status: [200 OK]
-      Strict-Transport-Security: [max-age=631139040; includeSubdomains]
-      Vary: [Accept-Encoding]
-      X-Content-Type-Options: [nosniff]
-      X-Download-Options: [noopen]
-      X-Frame-Options: [sameorigin]
-      X-Permitted-Cross-Domain-Policies: [none]
-      X-Powered-By: [Phusion Passenger 4.0.53]
-      X-Request-Id: [a44d624a-8b73-4b33-8eeb-4b512ada7ac4]
-      X-Runtime: ['0.175520']
-      X-XSS-Protection: [1; mode=block]
-      content-length: ['1438']
-    status: {code: 200, message: OK}
->>>>>>> a93f845d
+      Accept:
+      - application/json;version=2
+      Content-Length:
+      - '0'
+      Cookie:
+      - _session_id=226425867aa8693e5841a64881185fc5; request_method=POST
+    method: DELETE
+    uri: https://127.0.0.1:4433/api/hostgroups/33/parameters/36
+  response:
+    body:
+      string: '{"id":36,"name":"subnet_param2","value":"value2","reference_id":33,"created_at":"2019-11-07T22:50:53.649Z","updated_at":"2019-11-07T22:50:53.649Z","priority":60,"hidden_value":"*****","key_type":"string"}'
+    headers:
+      Cache-Control:
+      - max-age=0, private, must-revalidate
+      Content-Security-Policy:
+      - 'default-src ''self''; child-src ''self''; connect-src ''self'' ws: wss:;
+        img-src ''self'' data: *.gravatar.com; script-src ''unsafe-eval'' ''unsafe-inline''
+        ''self''; style-src ''unsafe-inline'' ''self'''
+      Content-Type:
+      - application/json; charset=utf-8
+      Date:
+      - Thu, 07 Nov 2019 22:51:38 GMT
+      ETag:
+      - W/"2e0884efdbd2912e7065985a09e1aa28"
+      Foreman_api_version:
+      - '2'
+      Foreman_version:
+      - 1.22.1
+      Server:
+      - Apache
+      Set-Cookie:
+      - request_method=DELETE; path=/; secure; HttpOnly; SameSite=Lax
+      Status:
+      - 200 OK
+      Strict-Transport-Security:
+      - max-age=631139040; includeSubdomains
+      Transfer-Encoding:
+      - chunked
+      Vary:
+      - Accept-Encoding
+      X-Content-Type-Options:
+      - nosniff
+      X-Download-Options:
+      - noopen
+      X-Frame-Options:
+      - sameorigin
+      X-Permitted-Cross-Domain-Policies:
+      - none
+      X-Powered-By:
+      - Phusion Passenger 4.0.53
+      X-Request-Id:
+      - edde47ec-b669-463f-9e94-3822d22a699c
+      X-Runtime:
+      - '0.137407'
+      X-XSS-Protection:
+      - 1; mode=block
+    status:
+      code: 200
+      message: OK
 version: 1