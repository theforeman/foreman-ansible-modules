--- conflicted
+++ resolved
@@ -67,14 +67,6 @@
       - Forced to true when I(build=true)
     type: bool
     required: false
-<<<<<<< HEAD
-    default: None
-  state:
-    description: host presence
-    default: present
-    choices: ["present", "absent"]
-=======
->>>>>>> a1746024
 extends_documentation_fragment: foreman
 '''
 
