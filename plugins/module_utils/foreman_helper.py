# -*- coding: utf-8 -*-
# (c) Matthias Dellweg (ATIX AG) 2017

from __future__ import absolute_import, division, print_function
__metaclass__ = type


import json
import re
import time
import traceback

from collections import defaultdict
from functools import wraps

from ansible.module_utils.basic import AnsibleModule
from ansible.module_utils._text import to_bytes, to_native

try:
    import apypie
    import requests.exceptions
    HAS_APYPIE = True
except ImportError:
    HAS_APYPIE = False
    APYPIE_IMP_ERR = traceback.format_exc()

try:
    import yaml
    HAS_PYYAML = True
except ImportError:
    HAS_PYYAML = False
    PYYAML_IMP_ERR = traceback.format_exc()

parameter_entity_spec = dict(
    name=dict(required=True),
    value=dict(type='raw', required=True),
    parameter_type=dict(default='string', choices=['string', 'boolean', 'integer', 'real', 'array', 'hash', 'yaml', 'json']),
)


def _exception2fail_json(msg='Generic failure: {0}'):
    def decor(f):
        @wraps(f)
        def inner(self, *args, **kwargs):
            try:
                return f(self, *args, **kwargs)
            except Exception as e:
                self.fail_from_exception(e, msg.format(to_native(e)))
        return inner
    return decor


class KatelloMixin(object):
    def __init__(self, argument_spec=None, **kwargs):
        args = dict(
            organization=dict(required=True),
        )
        if argument_spec:
            args.update(argument_spec)
        super(KatelloMixin, self).__init__(argument_spec=args, **kwargs)

    @_exception2fail_json(msg="Failed to connect to Foreman server: {0}")
    def connect(self):
        super(KatelloMixin, self).connect()

        if 'subscriptions' not in self.foremanapi.resources:
            raise Exception('The server does not seem to have the Katello plugin installed.')

        self._patch_content_uploads_update_api()
        self._patch_organization_update_api()
        self._patch_subscription_index_api()
        self._patch_sync_plan_api()

    def _patch_content_uploads_update_api(self):
        """This is a workaround for the broken content_uploads update apidoc in katello.
            see https://projects.theforeman.org/issues/27590
        """

        _content_upload_methods = self.foremanapi.apidoc['docs']['resources']['content_uploads']['methods']

        _content_upload_update = next(x for x in _content_upload_methods if x['name'] == 'update')
        _content_upload_update_params_id = next(x for x in _content_upload_update['params'] if x['name'] == 'id')
        _content_upload_update_params_id['expected_type'] = 'string'

        _content_upload_destroy = next(x for x in _content_upload_methods if x['name'] == 'destroy')
        _content_upload_destroy_params_id = next(x for x in _content_upload_destroy['params'] if x['name'] == 'id')
        _content_upload_destroy_params_id['expected_type'] = 'string'

    def _patch_organization_update_api(self):
        """This is a workaround for the broken organization update apidoc in katello.
            see https://projects.theforeman.org/issues/27538
        """

        _organization_methods = self.foremanapi.apidoc['docs']['resources']['organizations']['methods']

        _organization_update = next(x for x in _organization_methods if x['name'] == 'update')
        _organization_update_params_organization = next(x for x in _organization_update['params'] if x['name'] == 'organization')
        _organization_update_params_organization['required'] = False

    def _patch_subscription_index_api(self):
        """This is a workaround for the broken subscriptions apidoc in katello.
        https://projects.theforeman.org/issues/27575
        """

        _subscription_methods = self.foremanapi.apidoc['docs']['resources']['subscriptions']['methods']

        _subscription_index = next(x for x in _subscription_methods if x['name'] == 'index')
        _subscription_index_params_organization_id = next(x for x in _subscription_index['params'] if x['name'] == 'organization_id')
        _subscription_index_params_organization_id['required'] = False

    def _patch_sync_plan_api(self):
        """This is a workaround for the broken sync_plan apidoc in katello.
            see https://projects.theforeman.org/issues/27532
        """

        _organization_parameter = {
            u'validations': [],
            u'name': u'organization_id',
            u'show': True,
            u'description': u'\n<p>Filter sync plans by organization name or label</p>\n',
            u'required': False,
            u'allow_nil': False,
            u'allow_blank': False,
            u'full_name': u'organization_id',
            u'expected_type': u'numeric',
            u'metadata': None,
            u'validator': u'Must be a number.',
        }

        _sync_plan_methods = self.foremanapi.apidoc['docs']['resources']['sync_plans']['methods']

        _sync_plan_add_products = next(x for x in _sync_plan_methods if x['name'] == 'add_products')
        if next((x for x in _sync_plan_add_products['params'] if x['name'] == 'organization_id'), None) is None:
            _sync_plan_add_products['params'].append(_organization_parameter)

        _sync_plan_remove_products = next(x for x in _sync_plan_methods if x['name'] == 'remove_products')
        if next((x for x in _sync_plan_remove_products['params'] if x['name'] == 'organization_id'), None) is None:
            _sync_plan_remove_products['params'].append(_organization_parameter)


class HostMixin(object):
    def __init__(self, entity_spec=None, **kwargs):
        args = dict(
            compute_resource=dict(type='entity', flat_name='compute_resource_id'),
            compute_profile=dict(type='entity', flat_name='compute_profile_id'),
            domain=dict(type='entity', flat_name='domain_id'),
            subnet=dict(type='entity', flat_name='subnet_id'),
            subnet6=dict(type='entity', flat_name='subnet6_id'),
        )
        if entity_spec:
            args.update(entity_spec)
        super(HostMixin, self).__init__(entity_spec=args, **kwargs)

    def handle_common_host_params(self, entity_dict):
        if not self.desired_absent:
            entity_dict = entity_dict.copy()  # "Copy on write"
            if 'compute_resource' in entity_dict:
                entity_dict['compute_resource'] = self.find_resource_by_name(
                    'compute_resources', name=entity_dict['compute_resource'], failsafe=False, thin=True
                )
            if 'compute_profile' in entity_dict:
                entity_dict['compute_profile'] = self.find_resource_by_name('compute_profiles', name=entity_dict['compute_profile'], failsafe=False, thin=True)
            if 'domain' in entity_dict:
                entity_dict['domain'] = self.find_resource_by_name('domains', name=entity_dict['domain'], failsafe=False, thin=True)
            if 'subnet' in entity_dict:
                entity_dict['subnet'] = self.find_resource_by_name('subnets', name=entity_dict['subnet'], failsafe=False, thin=True)
            if 'subnet6' in entity_dict:
                entity_dict['subnet6'] = self.find_resource_by_name('subnets', name=entity_dict['subnet6'], failsafe=False, thin=True)
        return entity_dict


class OrganizationMixin(object):
    def handle_organization_param(self, entity_dict):
        """
        Find the Organization referenced in the entity_dict.
        This *always* executes the search as we also need to know the Organization when deleting entities.

        Parameters:
            entity_dict (dict): the entity data as entered by the user
        Return value:
            entity_dict (dict): updated data
            scope (dict): params that can be passed to further API calls to scope for the Organization
        """
        entity_dict = entity_dict.copy()

        entity_dict['organization'] = self.find_resource_by_name('organizations', name=entity_dict['organization'], thin=True)

        scope = {'organization_id': entity_dict['organization']['id']}

        return (entity_dict, scope)


class ForemanAnsibleModule(AnsibleModule):

    def __init__(self, argument_spec, **kwargs):
        # State recording for changed and diff reporting
        self._changed = False
        self._before = defaultdict(list)
        self._after = defaultdict(list)
        self._after_full = defaultdict(list)

        args = dict(
            server_url=dict(required=True),
            username=dict(required=True),
            password=dict(required=True, no_log=True),
            validate_certs=dict(type='bool', default=True, aliases=['verify_ssl']),
        )
        args.update(argument_spec)
        supports_check_mode = kwargs.pop('supports_check_mode', True)
        self._aliases = {alias for arg in args.values() for alias in arg.get('aliases', [])}
        super(ForemanAnsibleModule, self).__init__(argument_spec=args, supports_check_mode=supports_check_mode, **kwargs)

        self._params = self.params.copy()

        self.check_requirements()

        self._foremanapi_server_url = self._params.pop('server_url')
        self._foremanapi_username = self._params.pop('username')
        self._foremanapi_password = self._params.pop('password')
        self._foremanapi_validate_certs = self._params.pop('validate_certs')
        if 'verify_ssl' in self._params:
            self.warn("Please use 'validate_certs' instead of deprecated 'verify_ssl'.")

        self.task_timeout = 60
        self.task_poll = 4

        self._thin_default = False
        self.state = 'undefined'
        self.entity_spec = {}

    @property
    def changed(self):
        return self._changed

    def set_changed(self):
        self._changed = True

    def clean_params(self):
        return {k: v for (k, v) in self._params.items() if v is not None and k not in self._aliases}

    def _patch_location_api(self):
        """This is a workaround for the broken taxonomies apidoc in foreman.
            see https://projects.theforeman.org/issues/10359
        """

        _location_organizations_parameter = {
            u'validations': [],
            u'name': u'organization_ids',
            u'show': True,
            u'description': u'\n<p>Organization IDs</p>\n',
            u'required': False,
            u'allow_nil': True,
            u'allow_blank': False,
            u'full_name': u'location[organization_ids]',
            u'expected_type': u'array',
            u'metadata': None,
            u'validator': u'',
        }
        _location_methods = self.foremanapi.apidoc['docs']['resources']['locations']['methods']

        _location_create = next(x for x in _location_methods if x['name'] == 'create')
        _location_create_params_location = next(x for x in _location_create['params'] if x['name'] == 'location')
        _location_create_params_location['params'].append(_location_organizations_parameter)

        _location_update = next(x for x in _location_methods if x['name'] == 'update')
        _location_update_params_location = next(x for x in _location_update['params'] if x['name'] == 'location')
        _location_update_params_location['params'].append(_location_organizations_parameter)

    def _patch_subnet_rex_api(self):
        """This is a workaround for the broken subnet apidoc in foreman remote execution.
            see https://projects.theforeman.org/issues/19086
        """

        if 'remote_execution_features' not in self.foremanapi.apidoc['docs']['resources']:
            # the system has no foreman_remote_execution installed, no need to patch
            return

        _subnet_rex_proxies_parameter = {
            u'validations': [],
            u'name': u'remote_execution_proxy_ids',
            u'show': True,
            u'description': u'\n<p>Remote Execution Proxy IDs</p>\n',
            u'required': False,
            u'allow_nil': True,
            u'allow_blank': False,
            u'full_name': u'subnet[remote_execution_proxy_ids]',
            u'expected_type': u'array',
            u'metadata': None,
            u'validator': u'',
        }
        _subnet_methods = self.foremanapi.apidoc['docs']['resources']['subnets']['methods']

        _subnet_create = next(x for x in _subnet_methods if x['name'] == 'create')
        _subnet_create_params_subnet = next(x for x in _subnet_create['params'] if x['name'] == 'subnet')
        _subnet_create_params_subnet['params'].append(_subnet_rex_proxies_parameter)

        _subnet_update = next(x for x in _subnet_methods if x['name'] == 'update')
        _subnet_update_params_subnet = next(x for x in _subnet_update['params'] if x['name'] == 'subnet')
        _subnet_update_params_subnet['params'].append(_subnet_rex_proxies_parameter)

    def check_requirements(self):
        if not HAS_APYPIE:
            self.fail_json(msg='The apypie Python module is required', exception=APYPIE_IMP_ERR)

    @_exception2fail_json(msg="Failed to connect to Foreman server: {0}")
    def connect(self):
        self.foremanapi = apypie.Api(
            uri=self._foremanapi_server_url,
            username=to_bytes(self._foremanapi_username),
            password=to_bytes(self._foremanapi_password),
            api_version=2,
            verify_ssl=self._foremanapi_validate_certs,
        )

        self.ping()

        self._patch_location_api()
        self._patch_subnet_rex_api()

    @_exception2fail_json(msg="Failed to connect to Foreman server: {0}")
    def ping(self):
        return self.foremanapi.resource('home').call('status')

<<<<<<< HEAD
    @_exception2fail_json(msg='Failed to show resource: {0}')
=======
    def _resource(self, resource):
        if resource not in self.foremanapi.resources:
            raise Exception("The server doesn't know about {0}, is the right plugin installed?".format(resource))
        return self.foremanapi.resource(resource)

    def _resource_call(self, resource, *args, **kwargs):
        return self._resource(resource).call(*args, **kwargs)

    def _resource_prepare_params(self, resource, action, params):
        return self._resource(resource).action(action).prepare_params(params)

    @_exception2fail_json(msg='Failed to show resource: %s')
>>>>>>> 63650100
    def show_resource(self, resource, resource_id, params=None):
        if params is None:
            params = {}
        else:
            params = params.copy()

        params['id'] = resource_id

        params = self._resource_prepare_params(resource, 'show', params)

        return self._resource_call(resource, 'show', params)

    @_exception2fail_json(msg='Failed to list resource: {0}')
    def list_resource(self, resource, search=None, params=None):
        if params is None:
            params = {}
        else:
            params = params.copy()

        if search is not None:
            params['search'] = search
        params['per_page'] = 2 << 31

        params = self._resource_prepare_params(resource, 'index', params)

        return self._resource_call(resource, 'index', params)['results']

    def find_resource(self, resource, search, name=None, params=None, failsafe=False, thin=None):
        list_params = {}
        if params is not None:
            list_params.update(params)
        if thin is None:
            thin = self._thin_default
        list_params['thin'] = thin
        results = self.list_resource(resource, search, list_params)
        if resource == 'snapshots':
            # Snapshots API does not do search
            snapshot = []
            for result in results:
                if result['name'] == name:
                    snapshot.append(result)
                    break
            results = snapshot
        if len(results) == 1:
            result = results[0]
        elif failsafe:
            result = None
        else:
            if len(results) > 1:
                error_msg = "too many ({0})".format(len(results))
            else:
                error_msg = "no"
            self.fail_json(msg="Found {0} results while searching for {1} with {2}".format(error_msg, resource, search))
        if result:
            if thin:
                result = {'id': result['id']}
            else:
                result = self.show_resource(resource, result['id'], params=params)
        return result

    def find_resource_by_name(self, resource, name, **kwargs):
        search = 'name="{0}"'.format(name)
        kwargs['name'] = name
        return self.find_resource(resource, search, **kwargs)

    def find_resource_by_title(self, resource, title, **kwargs):
        search = 'title="{0}"'.format(title)
        return self.find_resource(resource, search, **kwargs)

    def find_resource_by_id(self, resource, obj_id, **kwargs):
        search = 'id="{0}"'.format(obj_id)
        return self.find_resource(resource, search, **kwargs)

    def find_resources(self, resource, search_list, **kwargs):
        return [self.find_resource(resource, search_item, **kwargs) for search_item in search_list]

    def find_resources_by_name(self, resource, names, **kwargs):
        return [self.find_resource_by_name(resource, name, **kwargs) for name in names]

    def find_resources_by_title(self, resource, titles, **kwargs):
        return [self.find_resource_by_title(resource, title, **kwargs) for title in titles]

    def find_resources_by_id(self, resource, obj_ids, **kwargs):
        return [self.find_resource_by_id(resource, obj_id, **kwargs) for obj_id in obj_ids]

    def find_operatingsystem(self, name, params=None, failsafe=False, thin=None):
        result = self.find_resource_by_title('operatingsystems', name, params=params, failsafe=True, thin=thin)
        if not result:
            search = 'title~"{0}"'.format(name)
            result = self.find_resource('operatingsystems', search, params=params, failsafe=failsafe, thin=thin)
        return result

    def find_operatingsystems(self, names, **kwargs):
        return [self.find_operatingsystem(name, **kwargs) for name in names]

    def record_before(self, resource, entity):
        self._before[resource].append(entity)

    def record_after(self, resource, entity):
        self._after[resource].append(entity)

    def record_after_full(self, resource, entity):
        self._after_full[resource].append(entity)

<<<<<<< HEAD
    @_exception2fail_json(msg='Failed to ensure entity state: {0}')
    def ensure_entity(self, resource, desired_entity, current_entity, params=None, state=None, entity_spec=None, synchronous=True):
=======
    @_exception2fail_json(msg='Failed to ensure entity state: %s')
    def ensure_entity(self, resource, desired_entity, current_entity, params=None, state=None, entity_spec=None):
>>>>>>> 63650100
        """Ensure that a given entity has a certain state

            Parameters:
                resource (string): Plural name of the api resource to manipulate
                desired_entity (dict): Desired properties of the entity
                current_entity (dict, None): Current properties of the entity or None if nonexistent
                params (dict): Lookup parameters (i.e. parent_id for nested entities) (optional)
                state (dict): Desired state of the entity (optionally taken from the module)
                entity_spec (dict): Description of the entity structure (optionally taken from module)
            Return value:
                The new current state of the entity
        """
        if state is None:
            state = self.state
        if entity_spec is None:
            entity_spec = self.entity_spec
        else:
            entity_spec, _dummy = _entity_spec_helper(entity_spec)

        updated_entity = None

        self.record_before(resource, _flatten_entity(current_entity, entity_spec))

        if state == 'present_with_defaults':
            if current_entity is None:
                updated_entity = self._create_entity(resource, desired_entity, params, entity_spec)
        elif state == 'present':
            if current_entity is None:
                updated_entity = self._create_entity(resource, desired_entity, params, entity_spec)
            else:
                updated_entity = self._update_entity(resource, desired_entity, current_entity, params, entity_spec)
        elif state == 'copied':
            if current_entity is not None:
                updated_entity = self._copy_entity(resource, desired_entity, current_entity, params)
        elif state == 'reverted':
            if current_entity is not None:
                updated_entity = self._revert_entity(resource, current_entity, params)
        elif state == 'absent':
            if current_entity is not None:
                updated_entity = self._delete_entity(resource, current_entity, params)
        else:
            self.fail_json(msg='Not a valid state: {0}'.format(state))

        self.record_after(resource, _flatten_entity(updated_entity, entity_spec))
        self.record_after_full(resource, updated_entity)

        return updated_entity

    def _create_entity(self, resource, desired_entity, params, entity_spec):
        """Create entity with given properties

            Parameters:
                resource (string): Plural name of the api resource to manipulate
                desired_entity (dict): Desired properties of the entity
                params (dict): Lookup parameters (i.e. parent_id for nested entities) (optional)
                entity_spec (dict): Description of the entity structure
            Return value:
                The new current state if the entity
        """
        payload = _flatten_entity(desired_entity, entity_spec)
        if not self.check_mode:
            if params:
                payload.update(params)
            return self.resource_action(resource, 'create', payload)
        else:
            fake_entity = desired_entity.copy()
            fake_entity['id'] = -1
            self.set_changed()
            return fake_entity

    def _update_entity(self, resource, desired_entity, current_entity, params, entity_spec):
        """Update a given entity with given properties if any diverge

            Parameters:
                resource (string): Plural name of the api resource to manipulate
                desired_entity (dict): Desired properties of the entity
                current_entity (dict): Current properties of the entity
                params (dict): Lookup parameters (i.e. parent_id for nested entities) (optional)
                entity_spec (dict): Description of the entity structure
            Return value:
                The new current state if the entity
        """
        payload = {}
        desired_entity = _flatten_entity(desired_entity, entity_spec)
        current_entity = _flatten_entity(current_entity, entity_spec)
        for key, value in desired_entity.items():
            # String comparison needs extra care in face of unicode
            if entity_spec[key].get('type', 'str') == 'str':
                if to_native(current_entity.get(key)) != to_native(value):
                    payload[key] = value
            else:
                if current_entity.get(key) != value:
                    payload[key] = value
        if payload:
            payload['id'] = current_entity['id']
            if not self.check_mode:
                if params:
                    payload.update(params)
                return self.resource_action(resource, 'update', payload)
            else:
                # In check_mode we emulate the server updating the entity
                fake_entity = current_entity.copy()
                fake_entity.update(payload)
                self.set_changed()
                return fake_entity
        else:
            # Nothing needs changing
            return current_entity

    def _copy_entity(self, resource, desired_entity, current_entity, params):
        """Copy a given entity

            Parameters:
                resource (string): Plural name of the api resource to manipulate
                current_entity (dict): Current properties of the entity
                params (dict): Lookup parameters (i.e. parent_id for nested entities) (optional)
            Return value:
                The new current state of the entity
        """
        payload = {
            'id': current_entity['id'],
            'new_name': desired_entity['new_name'],
        }
        if params:
            payload.update(params)
        return self.resource_action(resource, 'copy', payload)

    def _revert_entity(self, resource, current_entity, params):
        """Revert a given entity

            Parameters:
                resource (string): Plural name of the api resource to manipulate
                current_entity (dict): Current properties of the entity
                params (dict): Lookup parameters (i.e. parent_id for nested entities) (optional)
            Return value:
                The new current state of the entity
        """
        payload = {'id': current_entity['id']}
        if params:
            payload.update(params)
        return self.resource_action(resource, 'revert', payload)

    def _delete_entity(self, resource, current_entity, params):
        """Delete a given entity

            Parameters:
                resource (string): Plural name of the api resource to manipulate
                current_entity (dict): Current properties of the entity
                params (dict): Lookup parameters (i.e. parent_id for nested entities) (optional)
            Return value:
                The new current state of the entity
        """
        payload = {'id': current_entity['id']}
        if params:
            payload.update(params)
        entity = self.resource_action(resource, 'destroy', payload)

        # this is a workaround for https://projects.theforeman.org/issues/26937
        if entity and 'error' in entity and 'message' in entity['error']:
            self.fail_json(msg=entity['error']['message'])

        return None

    def resource_action(self, resource, action, params, options=None, data=None, files=None,
                        ignore_check_mode=False, record_change=True, ignore_task_errors=False):
        resource_payload = self._resource_prepare_params(resource, action, params)
        if options is None:
            options = {}
        try:
            result = None
            if ignore_check_mode or not self.check_mode:
                result = self._resource_call(resource, action, resource_payload, options=options, data=data, files=files)
                is_foreman_task = isinstance(result, dict) and 'action' in result and 'state' in result and 'started_at' in result
                if is_foreman_task:
                    result = self.wait_for_task(result, ignore_errors=ignore_task_errors)
        except Exception as e:
            msg = 'Error while performing {0} on {1}: {2}'.format(
                action, resource, to_native(e))
            self.fail_from_exception(e, msg)
        if record_change and not ignore_check_mode:
            # If we were supposed to ignore check_mode we can assume this action was not a changing one.
            self.set_changed()
        return result

    def wait_for_task(self, task, ignore_errors=False):
        duration = self.task_timeout
        while task['state'] not in ['paused', 'stopped']:
            duration -= self.task_poll
            if duration <= 0:
                self.fail_json(msg="Timout waiting for Task {0}".format(task['id']))
            time.sleep(self.task_poll)

            resource_payload = self._resource_prepare_params('foreman_tasks', 'show', {'id': task['id']})
            task = self._resource_call('foreman_tasks', 'show', resource_payload)
        if not ignore_errors and task['result'] != 'success':
            self.fail_json(msg='Task {0}({1}) did not succeed. Task information: {2}'.format(task['action'], task['id'], task['humanized']['errors']))
        return task

    def fail_from_exception(self, exc, msg):
        fail = {'msg': msg}
        if isinstance(exc, requests.exceptions.HTTPError):
            try:
                response = exc.response.json()
                if 'error' in response:
                    fail['error'] = response['error']
                else:
                    fail['error'] = response
            except Exception:
                fail['error'] = exc.response.text
        self.fail_json(**fail)

    def exit_json(self, changed=False, **kwargs):
        kwargs['changed'] = changed or self.changed
        super(ForemanAnsibleModule, self).exit_json(**kwargs)


class ForemanEntityAnsibleModule(ForemanAnsibleModule):

    def __init__(self, argument_spec=None, **kwargs):
        entity_spec, gen_args = _entity_spec_helper(kwargs.pop('entity_spec', {}))
        args = dict(
            state=dict(choices=['present', 'absent'], default='present'),
        )
        args.update(gen_args)
        if argument_spec is not None:
            args.update(argument_spec)
        super(ForemanEntityAnsibleModule, self).__init__(argument_spec=args, **kwargs)

        self.entity_spec = entity_spec
        self.state = self._params.pop('state')
        self.desired_absent = self.state == 'absent'
        self._thin_default = self.desired_absent

    def ensure_scoped_parameters(self, scope, entity, parameters):
        if parameters is not None:
            if self.state == 'present' or (self.state == 'present_with_defaults' and entity is None):
                if entity:
                    current_parameters = {parameter['name']: parameter for parameter in self.list_resource('parameters', params=scope)}
                else:
                    current_parameters = {}
                desired_parameters = {parameter['name']: parameter for parameter in parameters}

                for name in desired_parameters:
                    desired_parameter = desired_parameters[name]
                    desired_parameter['value'] = parameter_value_to_str(desired_parameter['value'], desired_parameter['parameter_type'])
                    current_parameter = current_parameters.pop(name, None)
                    if current_parameter:
                        if 'parameter_type' not in current_parameter:
                            current_parameter['parameter_type'] = 'string'
                        current_parameter['value'] = parameter_value_to_str(current_parameter['value'], current_parameter['parameter_type'])
                    self.ensure_entity(
                        'parameters', desired_parameter, current_parameter, state="present", entity_spec=parameter_entity_spec, params=scope)
                for current_parameter in current_parameters.values():
                    self.ensure_entity(
                        'parameters', None, current_parameter, state="absent", entity_spec=parameter_entity_spec, params=scope)

    def exit_json(self, **kwargs):
        if 'diff' not in kwargs:
            kwargs['diff'] = {'before': self._before,
                              'after': self._after}
        if 'entity' not in kwargs:
            kwargs['entity'] = self._after_full
        super(ForemanEntityAnsibleModule, self).exit_json(**kwargs)


class ForemanTaxonomicEntityAnsibleModule(ForemanEntityAnsibleModule):
    def __init__(self, argument_spec=None, **kwargs):
        spec = dict(
            organizations=dict(type='entity_list', flat_name='organization_ids'),
            locations=dict(type='entity_list', flat_name='location_ids'),
        )
        entity_spec = kwargs.pop('entity_spec', {})
        spec.update(entity_spec)
        super(ForemanTaxonomicEntityAnsibleModule, self).__init__(argument_spec=argument_spec, entity_spec=spec, **kwargs)

    def handle_taxonomy_params(self, entity_dict):
        if not self.desired_absent:
            entity_dict = entity_dict.copy()

            if 'locations' in entity_dict:
                entity_dict['locations'] = self.find_resources_by_title('locations', entity_dict['locations'], thin=True)

            if 'organizations' in entity_dict:
                entity_dict['organizations'] = self.find_resources_by_name('organizations', entity_dict['organizations'], thin=True)

        return entity_dict


class KatelloAnsibleModule(OrganizationMixin, KatelloMixin, ForemanAnsibleModule):
    pass


class KatelloEntityAnsibleModule(OrganizationMixin, KatelloMixin, ForemanEntityAnsibleModule):
    pass


def _entity_spec_helper(spec):
    """Extend an entity spec by adding entries for all flat_names.
    Extract ansible compatible argument_spec on the way.
    """
    entity_spec = {'id': {}}
    argument_spec = {}
    for key, value in spec.items():
        entity_value = {}
        argument_value = value.copy()
        flat_name = argument_value.pop('flat_name', None)

        if argument_value.get('type') == 'entity':
            entity_value['type'] = argument_value.pop('type')
        elif argument_value.get('type') == 'entity_list':
            argument_value['type'] = 'list'
            entity_value['type'] = 'entity_list'
        elif argument_value.get('type') == 'nested_list':
            argument_value['type'] = 'list'
            argument_value['elements'] = 'dict'
            _dummy, argument_value['options'] = _entity_spec_helper(argument_value.pop('entity_spec'))
            entity_value = None
        elif 'type' in argument_value:
            entity_value['type'] = argument_value['type']

        if flat_name:
            entity_value['flat_name'] = flat_name
            entity_spec[flat_name] = {}
            if 'type' in argument_value:
                entity_spec[flat_name]['type'] = argument_value['type']

        if entity_value is not None:
            entity_spec[key] = entity_value

        if argument_value.get('type') != 'invisible':
            argument_spec[key] = argument_value

    return entity_spec, argument_spec


def _flatten_entity(entity, entity_spec):
    """Flatten entity according to spec"""
    result = {}
    if entity is None:
        entity = {}
    for key, value in entity.items():
        if key in entity_spec and value is not None:
            spec = entity_spec[key]
            flat_name = spec.get('flat_name', key)
            property_type = spec.get('type', 'str')
            if property_type == 'entity':
                result[flat_name] = value['id']
            elif property_type == 'entity_list':
                result[flat_name] = sorted(val['id'] for val in value)
            else:
                result[flat_name] = value
    return result


# Helper for (global, operatingsystem, ...) parameters
def parameter_value_to_str(value, parameter_type):
    """Helper to convert the value of parameters to string according to their parameter_type."""
    if parameter_type in ['real', 'integer']:
        parameter_string = str(value)
    elif parameter_type in ['array', 'hash', 'yaml', 'json']:
        parameter_string = json.dumps(value, sort_keys=True)
    else:
        parameter_string = value
    return parameter_string


# Helper for templates
def parse_template(template_content, module):
    if not HAS_PYYAML:
        module.fail_json(msg='The PyYAML Python module is required', exception=PYYAML_IMP_ERR)

    try:
        template_dict = {}
        data = re.search(
            r'<%#([^%]*([^%]*%*[^>%])*%*)%>', template_content)
        if data:
            datalist = data.group(1)
            if datalist[-1] == '-':
                datalist = datalist[:-1]
            template_dict = yaml.safe_load(datalist)
        # No metadata, import template anyway
        template_dict['template'] = template_content
    except Exception as e:
        module.fail_json(msg='Error while parsing template: ' + to_native(e))
    return template_dict


def parse_template_from_file(file_name, module):
    try:
        with open(file_name) as input_file:
            template_content = input_file.read()
            template_dict = parse_template(template_content, module)
    except Exception as e:
        module.fail_json(msg='Error while reading template file: ' + to_native(e))
    return template_dict


# Helper for titles
def split_fqn(title):
    """ Split fully qualified name (title) in name and parent title """
    fqn = title.split('/')
    if len(fqn) > 1:
        name = fqn.pop()
        return (name, '/'.join(fqn))
    else:
        return (title, None)


def build_fqn(name, parent=None):
    if parent:
        return "%s/%s" % (parent, name)
    else:
        return name


# Helper constants
OS_LIST = ['AIX',
           'Altlinux',
           'Archlinux',
           'Coreos',
           'Debian',
           'Freebsd',
           'Gentoo',
           'Junos',
           'NXOS',
           'Rancheros',
           'Redhat',
           'Solaris',
           'Suse',
           'Windows',
           'Xenserver',
           ]<|MERGE_RESOLUTION|>--- conflicted
+++ resolved
@@ -321,9 +321,6 @@
     def ping(self):
         return self.foremanapi.resource('home').call('status')
 
-<<<<<<< HEAD
-    @_exception2fail_json(msg='Failed to show resource: {0}')
-=======
     def _resource(self, resource):
         if resource not in self.foremanapi.resources:
             raise Exception("The server doesn't know about {0}, is the right plugin installed?".format(resource))
@@ -335,8 +332,7 @@
     def _resource_prepare_params(self, resource, action, params):
         return self._resource(resource).action(action).prepare_params(params)
 
-    @_exception2fail_json(msg='Failed to show resource: %s')
->>>>>>> 63650100
+    @_exception2fail_json(msg='Failed to show resource: {0}')
     def show_resource(self, resource, resource_id, params=None):
         if params is None:
             params = {}
@@ -441,13 +437,8 @@
     def record_after_full(self, resource, entity):
         self._after_full[resource].append(entity)
 
-<<<<<<< HEAD
     @_exception2fail_json(msg='Failed to ensure entity state: {0}')
-    def ensure_entity(self, resource, desired_entity, current_entity, params=None, state=None, entity_spec=None, synchronous=True):
-=======
-    @_exception2fail_json(msg='Failed to ensure entity state: %s')
     def ensure_entity(self, resource, desired_entity, current_entity, params=None, state=None, entity_spec=None):
->>>>>>> 63650100
         """Ensure that a given entity has a certain state
 
             Parameters:
